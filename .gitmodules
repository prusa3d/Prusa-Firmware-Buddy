[submodule "TMCStepper"]
	path = lib/TMCStepper
	url = https://github.com/prusa3d/TMCStepper.git
[submodule "Marlin"]
	path = lib/Marlin
	url = https://github.com/prusa3d/Marlin.git
[submodule "inih"]
	path = lib/inih
	url = https://github.com/benhoyt/inih.git
<<<<<<< HEAD
[submodule "lib/Middlewares/Third_Party/LwIP"]
	path = lib/Middlewares/Third_Party/LwIP
	url = git@github.com:prusa3d/LwIP_212.git
[submodule "lib/jsmn"]
	path = lib/jsmn
	url = git@github.com:zserge/jsmn.git
=======
[submodule "LwIP"]
	path = lib/Middlewares/Third_Party/LwIP
	url = https://github.com/prusa3d/LwIP_212.git
>>>>>>> c73238dd
<|MERGE_RESOLUTION|>--- conflicted
+++ resolved
@@ -7,15 +7,9 @@
 [submodule "inih"]
 	path = lib/inih
 	url = https://github.com/benhoyt/inih.git
-<<<<<<< HEAD
-[submodule "lib/Middlewares/Third_Party/LwIP"]
-	path = lib/Middlewares/Third_Party/LwIP
-	url = git@github.com:prusa3d/LwIP_212.git
-[submodule "lib/jsmn"]
-	path = lib/jsmn
-	url = git@github.com:zserge/jsmn.git
-=======
 [submodule "LwIP"]
 	path = lib/Middlewares/Third_Party/LwIP
 	url = https://github.com/prusa3d/LwIP_212.git
->>>>>>> c73238dd
+[submodule "lib/jsmn"]
+	path = lib/jsmn
+	url = git@github.com:zserge/jsmn.git