--- conflicted
+++ resolved
@@ -35,12 +35,9 @@
     ^lib/TMCStepper/|
     ^lib/Middlewares/Third_Party/LwIP/|
     ^lib/jsmn/|
-<<<<<<< HEAD
     ^lib/Catch2/|
-    ^lib/CycloneTCP/
-=======
     ^lib/ESP/serial-flasher/|
     ^lib/ESP/lwesp/|
-    ^lib/ESP/prusa/src/serial-flasher/serial_comm.c
->>>>>>> 082e005d
+    ^lib/ESP/prusa/src/serial-flasher/serial_comm.c|
+    ^lib/CycloneTCP/
   )