--- conflicted
+++ resolved
@@ -35,17 +35,10 @@
 
 # Tests in Windows
 
-<<<<<<< HEAD
-1. Download & install MinGw and make sure .../MinGW/bin/ is in your path
-2. Download & install Python
-3. Download & install some bash (GIT bash could be already installed)
-4. Run bash and get to your repository directory (cd ...)
-=======
 1. Download & install MinGW and make sure .../MinGW/bin/ is in your path.
 2. Check if Python is installed.
 3. Download & install some bash (GIT bash could be already installed).
 4. Run bash and get to your repository directory (cd ...).
->>>>>>> d9492a32
 5. Run these to prepare for test:
 
 ```bash
