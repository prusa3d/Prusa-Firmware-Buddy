cmake_minimum_required(VERSION 3.15)
include(cmake/Utilities.cmake)
include(cmake/GetGitRevisionDescription.cmake)
include(cmake/ProjectVersion.cmake)

project(
  Buddy
  LANGUAGES C CXX ASM
  VERSION ${PROJECT_VERSION}
  )

if(NOT CMAKE_CROSSCOMPILING)
  #
  # If we are not crosscompiling, include `utils` with host tools and exit.
  #
  add_subdirectory(utils)
  return()
endif()

#
# Command Line Options
#
# You should specify those options when invoking CMake. Example:
# ~~~
# cmake .. <other options> -DPRINTER=MINI
# ~~~

set(PRINTER_VALID_OPTS "MINI")
set(MOTHERBOARD_VALID_OPTS "1823")
set(BOOTLOADER_VALID_OPTS "NO" "EMPTY" "YES")

set(PRINTER
    "MINI"
    CACHE
      STRING
      "Select the printer for which you want to compile the project (valid values are ${PRINTER_VALID_OPTS})."
    )
set(BOOTLOADER
    "NO"
    CACHE STRING "Selects the bootloader mode (valid values are ${BOOTLOADER_VALID_OPTS})."
    )
set(MOTHERBOARD
    "1823"
    CACHE
      STRING
      "Select the motherboard for which you want to compile the project (valid values are ${MOTHERBOARD_VALID_OPTS})."
    )
set(GENERATE_BBF
    "NO"
    CACHE STRING "Whether a .bbf version should be generated."
    )
set(SIGNING_KEY
    ""
    CACHE FILEPATH "Path to a PEM EC private key to be used to sign the firmware."
    )
set(PROJECT_VERSION_SUFFIX
    "<auto>"
    CACHE
      STRING
      "Full version suffix to be shown on the info screen in settings (e.g. full_version=4.0.3-BETA+1035.PR111.B4, suffix=-BETA+1035.PR111.B4). Defaults to '+<commit sha>.<dirty?>.<debug?>' if set to '<auto>'."
    )
set(PROJECT_VERSION_SUFFIX_SHORT
    "<auto>"
    CACHE
      STRING
      "Short version suffix to be shown on splash screen. Defaults to '+<BUILD_NUMBER>' if set to '<auto>'."
    )
set(BUILD_NUMBER
    ""
    CACHE STRING "Build number of the firmware. Resolved automatically if not specified."
    )
set(CUSTOM_COMPILE_OPTIONS
    ""
    CACHE STRING "Allows adding custom C/C++ flags"
    )
set(WUI
    "YES"
    CACHE BOOL "Enable Web User Interface"
    )

# Validate options
foreach(OPTION "PRINTER" "MOTHERBOARD" "BOOTLOADER")
  if(NOT ${OPTION} IN_LIST ${OPTION}_VALID_OPTS)
    message(FATAL_ERROR "Invalid ${OPTION} ${${OPTION}}: Valid values are ${${OPTION}_VALID_OPTS}")
  endif()
endforeach()

# Resolve BUILD_NUMBER and PROJECT_VERSION_* variables
resolve_version_variables()

# Check GCC Version
get_recommended_gcc_version(RECOMMENDED_TOOLCHAIN_VERSION)
if(NOT CMAKE_CXX_COMPILER_VERSION VERSION_EQUAL ${RECOMMENDED_TOOLCHAIN_VERSION})
  message(WARNING "Recommended ARM toolchain is ${RECOMMENDED_TOOLCHAIN_VERSION}"
                  ", but you have ${CMAKE_CXX_COMPILER_VERSION}"
          )
endif()

# Inform user about the resolved settings
message(STATUS "Project version: ${PROJECT_VERSION}")
message(STATUS "Project version with full suffix: ${PROJECT_VERSION_FULL}")
message(
  STATUS "Project version with short suffix: ${PROJECT_VERSION}${PROJECT_VERSION_SUFFIX_SHORT}"
  )
message(STATUS "Using toolchain file: ${CMAKE_TOOLCHAIN_FILE}.")
message(STATUS "Bootloader: ${BOOTLOADER}")
<<<<<<< HEAD
message(STATUS "Web User Interface: ${WUI}")
=======
message(STATUS "Printer: ${PRINTER}")
>>>>>>> 255f6563

# eclipse sets those variables, so lets just use them so we don't get a warning about unused
# variables
set(unused "${CMAKE_VERBOSE_MAKEFILE} ${CMAKE_RULE_MESSAGES}")

# Set printer features
set(PRINTERS_WITH_FILAMENT_SENSOR_YES "MINI")
set(PRINTERS_WITH_GUI "MINI")

if(${PRINTER} IN_LIST PRINTERS_WITH_FILAMENT_SENSOR_YES)
  set(FILAMENT_SENSOR YES)
else()
  set(FILAMENT_SENSOR NO)
endif()

if(${PRINTER} IN_LIST PRINTERS_WITH_GUI)
  set(GUI YES)
else()
  set(GUI NO)
endif()
message(STATUS "GUI: ${GUI}")

# append custom C/C++ flags
if(CUSTOM_COMPILE_OPTIONS)
  string(REPLACE " " ";" CUSTOM_COMPILE_OPTIONS "${CUSTOM_COMPILE_OPTIONS}")
  add_compile_options(${CUSTOM_COMPILE_OPTIONS})
endif()

#
# A3idesHeaders
#
# This library provides headers in the /include directory. When a library requires a configuration
# header, e.g. STM32::USBHost requires usbh_conf.h, we can just place the header to /include and
# then add A3idesHeaders as a dependency to STM32::USBHost.
#
# TODO: Refactor this to make it clear what header files are associated with which targets.
#

add_library(A3idesHeaders INTERFACE)
target_include_directories(
  A3idesHeaders INTERFACE include include/stm32f4_hal include/usb_host include/usb_device
                          include/marlin include/freertos
  )
target_link_libraries(A3idesHeaders INTERFACE STM32F4::HAL FreeRTOS::FreeRTOS)
target_compile_definitions(
  A3idesHeaders
  INTERFACE
  MOTHERBOARD=${MOTHERBOARD}
  PRINTER_TYPE=PRINTER_PRUSA_${PRINTER}
  MARLIN_DISABLE_INFINITE_LOOP
  STM32GENERIC
  STM32F4
  _EXTUI
  )

#
# Configure Arduino Core
#

if(${PRINTER} STREQUAL "MINI")
  set(ARDUINO_CORE_VARIANT "2209")
  set(ARDUINO_CORE_TARGET "STM32F4xx")
else()
  message(FATAL_ERROR "Don't know how to configure arduino core with this settings.")
endif()

#
# Configure STMicroelectronics Libraries
#

# STM32F4::HAL
if(${PRINTER} STREQUAL "MINI")
  set(STM32F4_HAL_TARGET "STM32F407xx")
else()
  message(FATAL_ERROR "Don't know how to configure STM32F4::HAL for printer ${PRINTER}")
endif()
add_library(STM32F4_HAL_Config INTERFACE)
target_include_directories(STM32F4_HAL_Config INTERFACE include/stm32f4_hal)

# STM32::USBHost
add_library(STM32_USBHost_Config ALIAS A3idesHeaders)

# STM32::USBDevice
add_library(STM32_USBDevice_Config ALIAS A3idesHeaders)

# STM32::Utilities::CPU
add_library(STM32_Utilities_CPU_Config ALIAS A3idesHeaders)

#
# Configure FreeRTOS
#

add_library(FreeRTOS_Config INTERFACE)
target_include_directories(FreeRTOS_Config INTERFACE include/freertos)
target_link_libraries(FreeRTOS_Config INTERFACE STM32::CPU)

#
# Configure LwIP
#

add_library(LwIP_Config INTERFACE)
target_link_libraries(LwIP_Config INTERFACE A3idesHeaders)

#
# Configure WUI
#

if(WUI)
  add_library(WUI_Config INTERFACE)
  target_include_directories(WUI_Config INTERFACE src/common src/gui src/guiapi/include)
  target_compile_definitions(WUI_Config INTERFACE -DHTTPD_FSDATA_FILE="fsdata_wui_local.c")
  target_link_libraries(WUI_Config INTERFACE A3idesHeaders QR)
endif()

#
# Configure FatFs
#

add_library(FatFs_Config INTERFACE)
target_link_libraries(FatFs_Config INTERFACE A3idesHeaders STM32::USBHost)

#
# Configure Marlin
#

add_library(Marlin_Config INTERFACE)
# TODO: fix dependency on src/common and src/gui
target_include_directories(Marlin_Config INTERFACE include/marlin src/common src/gui)
target_link_libraries(Marlin_Config INTERFACE A3idesHeaders FreeRTOS::FreeRTOS)

#
# Global Compiler & Linker Configuration
#

# mcu related settings
set(MCU_FLAGS -mthumb -mcpu=cortex-m4 -mfloat-abi=hard -mfpu=fpv4-sp-d16)
add_compile_options(${MCU_FLAGS})
add_link_options(${MCU_FLAGS})

# Thread safe newlib
add_compile_options(-DconfigUSE_NEWLIB_REENTRANT=1)

# include symbols
add_compile_options(-g)

# optimizations
if(CMAKE_BUILD_TYPE STREQUAL "Debug")
  add_compile_options(-Og)
else()
  add_compile_options(-Os)
endif()

# better FreeRTOS support
add_link_options(-Wl,--undefined=uxTopUsedPriority,--undefined=init_task)

# split and gc sections
add_compile_options(-ffunction-sections -fdata-sections)
add_link_options(-Wl,--gc-sections)

# enable all warnings (well, not all, but some)
add_compile_options(-Wall)

# support _DEBUG macro (some code uses to recognize debug builds)
if(CMAKE_BUILD_TYPE STREQUAL "Debug")
  add_compile_definitions(_DEBUG)
endif()

# disable unaligned access
#
# * Otherwise, with optimizations turned on, the firmware crashes on startup.
#
# The main problem was caused by zlib, thus this switch was propagated directly to it, it seems to
# be solved now And let's keep this line commented here for emergency situations ;)
#
# add_compile_options(-mno-unaligned-access)

# configure linker script
if(BOOTLOADER)
  set(LINKER_SCRIPT "${CMAKE_CURRENT_SOURCE_DIR}/src/STM32F407VG_FLASH_boot.ld")
else(NOT BOOTLOADER)
  set(LINKER_SCRIPT "${CMAKE_CURRENT_SOURCE_DIR}/src/STM32F407VG_FLASH.ld")
endif()
add_link_options("-Wl,-T,${LINKER_SCRIPT}")

#
# Import definitions of all libraries
#

add_subdirectory(lib)
if(WUI)
  add_subdirectory(src/wui)
endif()

#
# A3ides firmware
#

add_executable(firmware)

set_target_properties(firmware PROPERTIES CXX_STANDARD 11)

if(WUI)
  target_compile_definitions(firmware PRIVATE BUDDY_ENABLE_WUI)
endif()

# generate firmware.bin file
objcopy(firmware "binary" ".bin")

# generate linker map file
target_link_options(firmware PUBLIC -Wl,-Map=firmware.map)

# inform about the firmware's size in terminal
report_size(firmware)

add_link_dependency(firmware "${LINKER_SCRIPT}")

# generate .bbf version if requested
if(GENERATE_BBF)
  message(STATUS "Configured to generate .bbf version of the firmware.")
  message(STATUS "Signing Key: ${SIGNING_KEY}")

  if(PRINTER STREQUAL "MINI")
    set(PRINTER_TYPE "2")
  else()
    message(FATAL_ERROR "Don't know how to encode printer type for ${PRINTER}.")
  endif()

  if(PROJECT_VERSION_SUFFIX)
    if(NOT "${PROJECT_VERSION_SUFFIX}" MATCHES "\\+${BUILD_NUMBER}")
      message(WARNING "The generated .bbf is configured to use the build number ${BUILD_NUMBER},
      but the version suffix (${PROJECT_VERSION_SUFFIX}) does not contain +${BUILD_NUMBER}.
      Are you sure you know what you are doing?"
              )
    endif()
  endif()

  pack_firmware(
    firmware "${PROJECT_VERSION_FULL}" "${BUILD_NUMBER}" "${PRINTER_TYPE}" "${SIGNING_KEY}"
    )
elseif(SIGNING_KEY)
  message(WARNING "SIGNING_KEY specified but BBF generation is not enabled.")
endif()

target_include_directories(
  firmware PRIVATE include src/common src/gui src/gui/dialogs src/guiapi/include
  )

target_compile_options(firmware PRIVATE -Wdouble-promotion)

target_link_libraries(
  firmware
  PRIVATE A3idesHeaders
          Marlin
          Arduino::Core
          Arduino::TMCStepper
          Arduino::LiquidCrystal
          LwIP
          FatFs
          lpng
          STM32::USBHost
          STM32::USBDevice
          CPU
          inih::inih
          $<$<BOOL:${WUI}>:WUI>
          jsmn::jsmn
          QR
          CRC
  )

target_sources(
  firmware
  PRIVATE $<$<IN_LIST:${BOOTLOADER},YES;EMPTY>:src/startup/startup_stm32f407xx_boot.s>
          $<$<STREQUAL:${BOOTLOADER},NO>:src/startup/startup_stm32f407xx.s>
          src/lwip.c
          src/usbd_cdc_if.c
          src/usb_device.c
          src/freertos.c
          src/freertos_openocd.c
          src/usbh_diskio.c
          src/ethernetif.c
          src/main_${PRINTER}.c
          src/usbd_desc.c
          $<$<IN_LIST:${BOOTLOADER},YES;EMPTY>:src/system_stm32f4xx_boot.c>
          $<$<STREQUAL:${BOOTLOADER},NO>:src/system_stm32f4xx.c>
          src/stm32f4xx_hal_msp.c
          src/stm32f4xx_it.c
          src/fatfs.c
          src/usb_host.c
          src/usbh_conf.c
          src/usbd_conf.c
          src/stm32f4xx_hal_timebase_tim.c
          $<$<STREQUAL:${FILAMENT_SENSOR},YES>:src/common/filament_sensor.c>
          $<$<BOOL:${FILAMENT_SENSOR}>:src/common/thread_measurement.c>
          src/common/diag.c
          src/common/eeprom.c
          src/common/eeprom_loadsave.c
          src/common/marlin_vars.c
          src/common/marlin_host.c
          src/common/sim_bed.c
          src/common/sys.cpp
          src/common/sim_nozzle.c
          src/common/hwio_a3ides_2209_02.c
          src/common/putslave.c
          src/common/safe_state.c
          src/common/variant8.cpp
          src/common/dbg.c
          src/common/dump.c
          src/common/marlin_client.c
          src/common/bsod.c
          src/common/adc.c
          src/common/uartslave.c
          src/common/version.c
          src/common/marlin_events.c
          src/common/marlin_errors.c
          src/common/uartrxbuff.c
          src/common/Marlin_CardReader.cpp
          src/common/appmain.cpp
          src/common/sim_heater.cpp
          src/common/marlin_server.cpp
          src/common/sim_motion.cpp
          src/common/st25dv64k.c
          src/common/trinamic.cpp
          src/common/trinamic.h
          src/common/w25x.c
          src/common/gcode_file.cpp
          src/common/gcode_thumb_decoder.cpp
          src/common/print_utils.cpp
          src/common/base64_stream_decoder.cpp
          src/common/support_utils.cpp
          src/common/errors.c
          src/common/lang.c
          src/common/crc32.c
          src/common/ini_handler.c
          $<$<STREQUAL:${PRINTER},MINI>:src/common/minda_broken_cable_detection.c>
          $<$<STREQUAL:${PRINTER},MINI>:src/common/MindaRedscreen.c>
          src/marlin_stubs/M876.cpp
          src/marlin_stubs/pause/G27.cpp
          src/marlin_stubs/pause/M125.cpp
          src/marlin_stubs/pause/M600.cpp
          src/marlin_stubs/pause/M603.cpp
          src/marlin_stubs/pause/M701_M702.cpp
          src/marlin_stubs/pause/pause.cpp
          src/gui/guimain.c
          src/gui/filament.cpp
  )

if(GUI)
  target_sources(
    firmware
    PRIVATE src/gui/screen_menu_filament.c
            src/gui/dialogs/window_dlg_change.c
            src/gui/dialogs/window_dlg_loadunload_shared.c
            src/gui/dialogs/window_dlg_statemachine.c
            src/gui/dialogs/window_dlg_load.c
            src/gui/dialogs/window_dlg_wait.c
            src/gui/dialogs/window_dlg_popup.c
            src/gui/dialogs/window_dlg_purge.c
            src/gui/dialogs/window_dlg_preheat.c
            src/gui/dialogs/window_dlg_unload.c
            src/gui/screen_menu_temperature.c
            src/gui/resource.c
            src/gui/window_file_list.c
            src/gui/pngview.c
            src/gui/wizard/selftest_temp.c
            src/gui/window_temp_graph.c
            src/gui/screen_menu_settings.c
            src/gui/wizard/wizard_progress_bar.c
            src/gui/wizard/firstlay.c
            src/gui/wizard/selftest_cool.c
            src/gui/window_header.c
            src/gui/screen_sysinf.c
            src/gui/screen_version_info.cpp
            src/gui/test_display.c
            src/gui/screen_splash.c
            src/gui/window_logo.c
            src/gui/screen_menu_service.c
            src/gui/screen_menu_calibration.c
            src/gui/screen_menu.c
            src/gui/screen_print_preview.c
            src/gui/screen_messages.c
            src/gui/screen_menu_info.c
            src/gui/screen_watchdog.c
            src/gui/screen_menu_move.c
            src/gui/screen_lan_settings.c
            src/gui/screen_qr_info.cpp
            src/gui/screen_qr_error.cpp
            src/gui/test/screen_test.c
            src/gui/test/screen_test_disp_mem.c
            src/gui/test/screen_test_gui.c
            src/gui/test/screen_test_term.c
            src/gui/test/screen_test_msgbox.c
            src/gui/test/screen_test_graph.c
            src/gui/wizard/selftest_fans_axis.c
            src/gui/wizard/selftest_temp.c
            src/gui/wizard/selftest_cool.c
            src/gui/wizard/selftest.c
            src/gui/wizard/firstlay.c
            src/gui/wizard/wizard_load_unload.c
            src/gui/wizard/wizard_ui.c
            src/gui/wizard/wizard.c
            src/gui/wizard/screen_wizard.c
            src/gui/wizard/xyzcalib.c
            src/gui/wizard/wizard_progress_bar.c
            src/gui/screen_home.cpp
            src/gui/screen_filebrowser.cpp
            src/gui/screen_menu_preheat.cpp
            src/gui/status_footer.cpp
            src/gui/menu_vars.cpp
            src/gui/screen_printing.cpp
            src/gui/screen_printing_serial.cpp
            src/gui/screen_menu_tune.cpp
            src/gui/screen_PID.cpp
            src/gui/screen_menu_fw_update.c
            src/gui/test/screen_test_temperature.cpp
            src/gui/wizard/selftest_fans_axis.c
            src/gui/test/screen_mesh_bed_lv.cpp
            src/gui/wizard/Marlin_PID_wrapper.cpp
            src/guiapi/src/button_draw.c
            src/guiapi/src/display.c
            src/guiapi/src/gui.c
            src/guiapi/src/term.c
            src/guiapi/src/guitypes.c
            src/guiapi/src/window_progress.c
            src/guiapi/src/window_frame.c
            src/guiapi/src/gui_timer.c
            src/guiapi/src/display_helper.c
            src/guiapi/src/window_menu.c
            src/guiapi/src/screen.c
            src/guiapi/src/window_term.c
            src/guiapi/src/window_list.c
            src/guiapi/src/jogwheel.c
            src/guiapi/src/window_numb.c
            src/guiapi/src/st7789v.c
            src/guiapi/src/window_icon.c
            src/guiapi/src/window_spin.c
            src/guiapi/src/window_text.c
            src/guiapi/src/window_msgbox.c
            src/guiapi/src/window_qr.c
            src/guiapi/src/window.c
    )
endif()

set_property(
  SOURCE src/common/version.c
  APPEND
  PROPERTY COMPILE_DEFINITIONS
           FW_BUILD_NUMBER=${BUILD_NUMBER}
           FW_VERSION_FULL=${PROJECT_VERSION_FULL}
           FW_VERSION=${PROJECT_VERSION}
           FW_VERSION_SUFFIX=${PROJECT_VERSION_SUFFIX}
           FW_VERSION_SUFFIX_SHORT=${PROJECT_VERSION_SUFFIX_SHORT}
  )

set_property(
  SOURCE src/common/bsod.c src/common/appmain.cpp src/common/sys.cpp src/common/putslave.c
  APPEND
  PROPERTY COMPILE_DEFINITIONS HAS_GUI=$<BOOL:${GUI}>
  )<|MERGE_RESOLUTION|>--- conflicted
+++ resolved
@@ -104,11 +104,7 @@
   )
 message(STATUS "Using toolchain file: ${CMAKE_TOOLCHAIN_FILE}.")
 message(STATUS "Bootloader: ${BOOTLOADER}")
-<<<<<<< HEAD
-message(STATUS "Web User Interface: ${WUI}")
-=======
 message(STATUS "Printer: ${PRINTER}")
->>>>>>> 255f6563
 
 # eclipse sets those variables, so lets just use them so we don't get a warning about unused
 # variables
