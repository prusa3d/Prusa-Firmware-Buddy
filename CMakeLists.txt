--- conflicted
+++ resolved
@@ -452,14 +452,11 @@
           src/wui/lwsapi.cpp
           src/wui/connect.cpp
           src/wui/connection.cpp
-<<<<<<< HEAD
           src/wui/wui.c
-=======
   )
 
 set_property(
   SOURCE src/common/version.c
   APPEND
   PROPERTY COMPILE_DEFINITIONS FW_BUILDNR=${BUILD_NUMBER}
->>>>>>> 920e21c3
   )