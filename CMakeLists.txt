--- conflicted
+++ resolved
@@ -435,15 +435,10 @@
           src/common/print_utils.cpp
           src/common/base64_stream_decoder.cpp
           src/common/support_utils.cpp
-<<<<<<< HEAD
           src/common/errors.cpp
           src/common/lang.cpp
-=======
-          src/common/errors.c
-          src/common/lang.c
           src/common/crc32.c
           src/common/ini_handler.c
->>>>>>> 0302a8ad
           $<$<STREQUAL:${PRINTER},MINI>:src/common/minda_broken_cable_detection.c>
           $<$<STREQUAL:${PRINTER},MINI>:src/common/MindaRedscreen.c>
           src/marlin_stubs/M876.cpp
