--- conflicted
+++ resolved
@@ -78,7 +78,7 @@
     CACHE BOOL "Enable Web User Interface"
     )
 set(GUI
-    "NO"
+    "YES"
     CACHE BOOL "Enable GUI"
     )
 
@@ -118,7 +118,6 @@
 # Set printer features
 set(PRINTERS_WITH_FILAMENT_SENSOR_YES "MINI")
 set(PRINTERS_WITH_GUI "MINI")
-set(WUI YES)
 
 if(${PRINTER} IN_LIST PRINTERS_WITH_FILAMENT_SENSOR_YES)
   set(FILAMENT_SENSOR YES)
@@ -205,7 +204,6 @@
 #
 
 add_library(LwIP_Config INTERFACE)
-<<<<<<< HEAD
 target_link_libraries(LwIP_Config INTERFACE A3idesHeaders)
 
 #
@@ -217,10 +215,6 @@
   target_include_directories(WUI_Config INTERFACE src/common src/gui src/guiapi/include)
   target_link_libraries(WUI_Config INTERFACE A3idesHeaders)
 endif()
-=======
-target_include_directories(LwIP_Config INTERFACE src/wui src/wui/resources)
-target_link_libraries(LwIP_Config INTERFACE A3idesHeaders)
->>>>>>> c73238dd
 
 #
 # Configure FatFs
@@ -352,18 +346,7 @@
 endif()
 
 target_include_directories(
-<<<<<<< HEAD
   firmware PRIVATE include src/common src/gui src/gui/dialogs src/guiapi/include
-=======
-  firmware
-  PRIVATE include
-          src/common
-          src/gui
-          src/gui/dialogs
-          src/guiapi/include
-          src/wui
-          src/wui/http
->>>>>>> c73238dd
   )
 
 target_compile_options(firmware PRIVATE -Wdouble-promotion)
@@ -382,13 +365,10 @@
           STM32::USBDevice
           CPU
           inih::inih
-<<<<<<< HEAD
           $<$<BOOL:${WUI}>:WUI>
           jsmn::jsmn
-=======
           QR
           CRC
->>>>>>> c73238dd
   )
 
 target_sources(
@@ -461,11 +441,8 @@
           src/marlin_stubs/pause/M603.cpp
           src/marlin_stubs/pause/M701_M702.cpp
           src/marlin_stubs/pause/pause.cpp
-<<<<<<< HEAD
           src/gui/guimain.c
           src/gui/filament.cpp
-=======
->>>>>>> c73238dd
   )
 
 if(GUI)
