--- conflicted
+++ resolved
@@ -437,13 +437,8 @@
           src/usbd_conf.c
           src/stm32f4xx_hal_timebase_tim.c
           $<$<STREQUAL:${FILAMENT_SENSOR},YES>:src/common/filament_sensor.cpp>
-<<<<<<< HEAD
-          $<$<BOOL:${FILAMENT_SENSOR}>:src/common/thread_measurement.c>
+          $<$<BOOL:${FILAMENT_SENSOR}>:src/common/thread_measurement.cpp>
           src/common/diag.cpp
-=======
-          $<$<BOOL:${FILAMENT_SENSOR}>:src/common/thread_measurement.cpp>
-          src/common/diag.c
->>>>>>> 1dab6c9e
           src/common/eeprom.cpp
           src/common/eeprom_loadsave.c
           src/common/marlin_vars.c
