--- conflicted
+++ resolved
@@ -85,11 +85,7 @@
     CACHE STRING "" FORCE
     )
 set(CMAKE_EXE_LINKER_FLAGS_INIT
-<<<<<<< HEAD
-    "-u _scanf_float"
-=======
     "--specs=nosys.specs --specs=nano.specs -u _scanf_float" 
->>>>>>> 082e005d
     CACHE STRING "" FORCE
     )
 
