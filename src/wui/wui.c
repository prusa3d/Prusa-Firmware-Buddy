/*
 * wui.h
 * \brief main interface functions for Web User Interface (WUI) thread
 *
 *  Created on: Dec 12, 2019
 *      Author: joshy
 */

#include "wui.h"
#include "stdbool.h"
#include "marlin_client.h"
#include "lwip.h"
#include "ethernetif.h"

#include "cmsis_os.h"
#include "http_client_prusa.h"

#define MAX_WUI_REQUEST_LEN 100
#define MAX_MARLIN_REQUEST_LEN 100
#define WUI_FLG_PEND_REQ 0x0001

osMessageQId wui_queue = 0; // input queue (uint8_t)
osSemaphoreId wui_sema = 0; // semaphore handle
osMutexDef (wui_web_mutex);    // Declare mutex
osMutexId  (wui_web_mutex_id); // Mutex ID


typedef struct {
    uint32_t flags;
    marlin_vars_t * wui_marlin_vars;
    char request[MAX_WUI_REQUEST_LEN];
    uint8_t request_len;
} web_client_t;

marlin_vars_t webserver_marlin_vars;

web_client_t wui;

static void _wui_queue_cycle(void);
static int _process_wui_request(void);

void StartWebServerTask(void const *argument) {
<<<<<<< HEAD
    bool conn = false;
=======
    osMessageQDef(wuiQueue, 64, uint8_t);
    wui_queue = osMessageCreate(osMessageQ(wuiQueue), NULL);
    osSemaphoreDef(wuiSema);
    wui_sema = osSemaphoreCreate(osSemaphore(wuiSema), 1);
>>>>>>> 29ea9510
    wui_web_mutex_id = osMutexCreate(osMutex(wui_web_mutex));
    wui.wui_marlin_vars = marlin_client_init(); // init the client
    wui.flags = wui.request_len = 0;

    MX_LWIP_Init();
    http_server_init();
    http_client_init();
    for (;;) {
//        marlin_update_vars(MARLIN_VAR_MSK(MARLIN_VAR_MSK_TEMP_ALL));
        ethernetif_link(&eth0);
        _wui_queue_cycle();

        if(wui.wui_marlin_vars) {
            marlin_client_loop();
        }
        if(netif_ip4_addr(&eth0)->addr != 0 && !conn){
            tcp_http_client_connect();
            conn = true;
        }
        osMutexWait(wui_web_mutex_id, osWaitForever);
        webserver_marlin_vars = *(wui.wui_marlin_vars);
        osMutexRelease(wui_web_mutex_id);
        osDelay(100);
    }
}

static void _wui_queue_cycle(){
    osEvent ose;
    char ch;

    if(wui.flags & WUI_FLG_PEND_REQ){
        if(_process_wui_request()){
            wui.flags &= ~WUI_FLG_PEND_REQ;
            wui.request_len = 0;
        }
    }

    while ((ose = osMessageGet(wui_queue, 0)).status == osEventMessage) {
        ch = (char)((uint8_t)(ose.value.v));
        switch (ch) {
        case '\r':
        case '\n':
            ch = 0;
            break;
        }
        if (wui.request_len < MAX_WUI_REQUEST_LEN)
            wui.request[wui.request_len++] = ch;
        else {
            //TOO LONG
            wui.request_len = 0;
        }
        if ((ch == 0) && (wui.request_len > 1)) {
            if (_process_wui_request()) {
                wui.request_len = 0;
            } else {
                wui.flags |= WUI_FLG_PEND_REQ;
                break;
            }
        }
    }
}
static int _process_wui_request(){

    //if(wui.request == gcode)
    marlin_json_gcode(wui.request);
    return 1;
}<|MERGE_RESOLUTION|>--- conflicted
+++ resolved
@@ -40,14 +40,10 @@
 static int _process_wui_request(void);
 
 void StartWebServerTask(void const *argument) {
-<<<<<<< HEAD
-    bool conn = false;
-=======
     osMessageQDef(wuiQueue, 64, uint8_t);
     wui_queue = osMessageCreate(osMessageQ(wuiQueue), NULL);
     osSemaphoreDef(wuiSema);
     wui_sema = osSemaphoreCreate(osSemaphore(wuiSema), 1);
->>>>>>> 29ea9510
     wui_web_mutex_id = osMutexCreate(osMutex(wui_web_mutex));
     wui.wui_marlin_vars = marlin_client_init(); // init the client
     wui.flags = wui.request_len = 0;
