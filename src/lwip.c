--- conflicted
+++ resolved
@@ -62,12 +62,8 @@
 #include "dbg.h"
 #include "ethernetif.h"
 
-<<<<<<< HEAD
-char interface_hostname[21];
-=======
 #define HOSTNAME_MAX_LEN 20
 char interface_hostname[HOSTNAME_MAX_LEN + 1];
->>>>>>> c73238dd
 struct netif eth0;
 ip4_addr_t ipaddr;
 ip4_addr_t netmask;
@@ -150,13 +146,5 @@
 /* MINI LwIP interface functions --------------------------------------------*/
 
 void http_server_init(void) {
-<<<<<<< HEAD
     httpd_init();
-=======
-#ifdef BUDDY_USE_WSAPI
-    lwsapi_init();
-#else
-    httpd_init();
-#endif
->>>>>>> c73238dd
 }