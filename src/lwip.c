--- conflicted
+++ resolved
@@ -62,66 +62,24 @@
 #include "dbg.h"
 #include "ethernetif.h"
 
-<<<<<<< HEAD
-/* USER CODE END 0 */
-/* Private function prototypes -----------------------------------------------*/
-/* ETH Variables initialization ----------------------------------------------*/
-void Error_Handler(void);
-
-/* USER CODE BEGIN 1 */
-char interface_hostname[21];
-/* USER CODE END 1 */
-
-/* Variables Initialization */
-=======
->>>>>>> 45e6638d
 struct netif eth0;
 ip4_addr_t ipaddr;
 ip4_addr_t netmask;
 ip4_addr_t gw;
 
-<<<<<<< HEAD
-/* USER CODE BEGIN 2 */
-=======
 void Error_Handler(void);
 
->>>>>>> 45e6638d
 void netif_link_callback(struct netif *eth) {
     ethernetif_update_config(eth);
-    uint8_t ee_flag = eeprom_get_var(EEVAR_LAN_FLAG).ui8;
+
     if (netif_is_link_up(eth)) {
-        if(!(ee_flag & LAN_EEFLG_ONOFF)){
-            netif_set_up(eth);
-        }
+        netif_set_up(eth);
+        dhcp_start(eth);
     } else {
         netif_set_down(eth);
     }
 }
 
-<<<<<<< HEAD
-void netif_status_callback(struct netif *eth) {
-    uint8_t ee_flag = eeprom_get_var(EEVAR_LAN_FLAG).ui8;
-    if(netif_is_up(eth)){
-        if(!(ee_flag & LAN_EEFLG_TYPE)){
-            dhcp_start(eth);
-        } else {
-            dhcp_inform(eth);
-        }
-    } else {
-        if(!(ee_flag & LAN_EEFLG_TYPE)){
-            dhcp_stop(eth);
-        }
-    }
-
-}
-
-/* USER CODE END 2 */
-
-/**
-  * LwIP initialization function
-  */
-=======
->>>>>>> 45e6638d
 void MX_LWIP_Init(void) {
     /* Initilialize the LwIP stack with RTOS */
     tcpip_init(NULL, NULL);
@@ -150,20 +108,6 @@
 
     /* USER CODE BEGIN 3 */
     netif_set_link_callback(&eth0, netif_link_callback);
-    netif_set_status_callback(&eth0, netif_status_callback);
-    netif_set_down(&eth0);
-    uint8_t ee_lan_flg = eeprom_get_var(EEVAR_LAN_FLAG).ui8;
-    eeprom_get_hostname(interface_hostname);
-    eth0.hostname = interface_hostname;
-    if(ee_lan_flg & LAN_EEFLG_TYPE){
-        ipaddr.addr = eeprom_get_var(EEVAR_LAN_IP4_ADDR).ui32;
-        netmask.addr = eeprom_get_var(EEVAR_LAN_IP4_MSK).ui32;
-        gw.addr = eeprom_get_var(EEVAR_LAN_IP4_GW).ui32;
-        netif_set_addr(&eth0, &ipaddr, &netmask, &gw);
-    }
-    if(!(ee_lan_flg & LAN_EEFLG_ONOFF)){
-        netif_set_up(&eth0);
-    }
     /* USER CODE END 3 */
 }
 
