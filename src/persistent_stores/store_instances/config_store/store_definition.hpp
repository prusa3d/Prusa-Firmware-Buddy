--- conflicted
+++ resolved
@@ -539,17 +539,16 @@
     StoreItem<uint8_t, 0, journal::hash("IO Expander's Polarity Register")> io_expander_polarity_register;
 #endif // HAS_I2C_EXPANDER()
 
-<<<<<<< HEAD
 #if HAS_XBUDDY_EXTENSION()
     StoreItem<uint8_t, 255, journal::hash("XBuddy Extension Chamber LEDs PWM")> xbuddy_extension_chamber_leds_pwm;
 #endif
 
 #if HAS_EMERGENCY_STOP()
     StoreItem<bool, true, journal::hash("Emergency stop enable")> emergency_stop_enable;
-=======
+#endif
+
 #if HAS_ILI9488_DISPLAY()
     StoreItem<bool, false, journal::hash("Reduce Display Baudrate")> reduce_display_baudrate;
->>>>>>> d6d3aa63
 #endif
 };
 
