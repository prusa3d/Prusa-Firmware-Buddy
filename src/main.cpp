/* USER CODE BEGIN Header */
/**
  ******************************************************************************
  * @file           : main.c
  * @brief          : Main program body
  ******************************************************************************
  ** This notice applies to any and all portions of this file
  * that are not between comment pairs USER CODE BEGIN and
  * USER CODE END. Other portions of this file, whether
  * inserted by the user or by software development tools
  * are owned by their respective copyright owners.
  *
  * COPYRIGHT(c) 2019 STMicroelectronics
  *
  * Redistribution and use in source and binary forms, with or without modification,
  * are permitted provided that the following conditions are met:
  *   1. Redistributions of source code must retain the above copyright notice,
  *      this list of conditions and the following disclaimer.
  *   2. Redistributions in binary form must reproduce the above copyright notice,
  *      this list of conditions and the following disclaimer in the documentation
  *      and/or other materials provided with the distribution.
  *   3. Neither the name of STMicroelectronics nor the names of its contributors
  *      may be used to endorse or promote products derived from this software
  *      without specific prior written permission.
  *
  * THIS SOFTWARE IS PROVIDED BY THE COPYRIGHT HOLDERS AND CONTRIBUTORS "AS IS"
  * AND ANY EXPRESS OR IMPLIED WARRANTIES, INCLUDING, BUT NOT LIMITED TO, THE
  * IMPLIED WARRANTIES OF MERCHANTABILITY AND FITNESS FOR A PARTICULAR PURPOSE ARE
  * DISCLAIMED. IN NO EVENT SHALL THE COPYRIGHT HOLDER OR CONTRIBUTORS BE LIABLE
  * FOR ANY DIRECT, INDIRECT, INCIDENTAL, SPECIAL, EXEMPLARY, OR CONSEQUENTIAL
  * DAMAGES (INCLUDING, BUT NOT LIMITED TO, PROCUREMENT OF SUBSTITUTE GOODS OR
  * SERVICES; LOSS OF USE, DATA, OR PROFITS; OR BUSINESS INTERRUPTION) HOWEVER
  * CAUSED AND ON ANY THEORY OF LIABILITY, WHETHER IN CONTRACT, STRICT LIABILITY,
  * OR TORT (INCLUDING NEGLIGENCE OR OTHERWISE) ARISING IN ANY WAY OUT OF THE USE
  * OF THIS SOFTWARE, EVEN IF ADVISED OF THE POSSIBILITY OF SUCH DAMAGE.
  *
  ******************************************************************************
  */
/* USER CODE END Header */

/* Includes ------------------------------------------------------------------*/
#include "main.h"
#include "cmsis_os.h"
#include "fatfs.h"
#ifdef BUDDY_ENABLE_WUI
    #include "wui.h"
#endif
#include "usb_device.h"
#include "usb_host.h"
#include "buffered_serial.hpp"

/* Private includes ----------------------------------------------------------*/
/* USER CODE BEGIN Includes */
#include "sys.h"
#include "app.h"
#include "dbg.h"
#include "wdt.h"
#include "diag.h"
#include "dump.h"
#include "timer_defaults.h"
#include "thread_measurement.h"
#include "metric_handlers.h"
#include "Z_probe.h"
#include "hwio_pindef.h"
#include "gui.hpp"
#include "config_a3ides2209_02.h"
#include "eeprom.h"
#include "crc32.h"
#include "w25x.h"
<<<<<<< HEAD
#include "lwesp/lwesp.h"
#include "lwesp_conn_upload.h"
=======
>>>>>>> d9ddcd56

#define USB_OVERC_Pin       GPIO_PIN_4
#define USB_OVERC_GPIO_Port GPIOE
#define USB_EN_Pin          GPIO_PIN_5
#define USB_EN_GPIO_Port    GPIOE
#define ESP_GPIO0_Pin       GPIO_PIN_6
#define ESP_GPIO0_GPIO_Port GPIOE
#define ESP_RST_Pin         GPIO_PIN_13
#define ESP_RST_GPIO_Port   GPIOC
#define BED_MON_Pin         GPIO_PIN_7
#define BED_MON_GPIO_Port   GPIOE
#define FAN0_TACH_Pin       GPIO_PIN_10
#define FAN0_TACH_GPIO_Port GPIOE
#define FAN0_TACH_EXTI_IRQn EXTI15_10_IRQn
#define FAN1_TACH_Pin       GPIO_PIN_14
#define FAN1_TACH_GPIO_Port GPIOE
#define FAN1_TACH_EXTI_IRQn EXTI15_10_IRQn
#if (PRINTER_TYPE == PRINTER_PRUSA_MINI)
    #define Z_MIN_Pin       GPIO_PIN_8
    #define Z_MIN_EXTI_IRQn EXTI9_5_IRQn
#endif
#define SWDIO_Pin           GPIO_PIN_13
#define SWDIO_GPIO_Port     GPIOA
#define SWCLK_Pin           GPIO_PIN_14
#define SWCLK_GPIO_Port     GPIOA
#define FLASH_CSN_Pin       GPIO_PIN_7
#define FLASH_CSN_GPIO_Port GPIOD
#define WP2_Pin             GPIO_PIN_5
#define WP2_GPIO_Port       GPIOB
#define WP1_Pin             GPIO_PIN_0
#define WP1_GPIO_Port       GPIOE

/* USER CODE END Includes */

/* Private typedef -----------------------------------------------------------*/
/* USER CODE BEGIN PTD */

/* USER CODE END PTD */

/* Private define ------------------------------------------------------------*/
/* USER CODE BEGIN PD */

/* USER CODE END PD */

/* Private macro -------------------------------------------------------------*/
/* USER CODE BEGIN PM */
/* USER CODE END PM */

/* Private variables ---------------------------------------------------------*/
ADC_HandleTypeDef hadc1;

I2C_HandleTypeDef hi2c1;

RTC_HandleTypeDef hrtc;
SPI_HandleTypeDef hspi2;
SPI_HandleTypeDef hspi3;
DMA_HandleTypeDef hdma_spi2_tx;
DMA_HandleTypeDef hdma_spi2_rx;

TIM_HandleTypeDef htim1;
TIM_HandleTypeDef htim2;
TIM_HandleTypeDef htim3;
TIM_HandleTypeDef htim14;

static UART_HandleTypeDef huart1;
UART_HandleTypeDef huart2;
UART_HandleTypeDef huart6;
DMA_HandleTypeDef hdma_usart1_rx;
DMA_HandleTypeDef hdma_usart2_rx;
DMA_HandleTypeDef hdma_usart6_rx;

osThreadId defaultTaskHandle;
osThreadId displayTaskHandle;
osThreadId webServerTaskHandle;
/* USER CODE BEGIN PV */
int HAL_IWDG_Reset = 0;
int HAL_GPIO_Initialized = 0;
int HAL_ADC_Initialized = 0;
int HAL_PWM_Initialized = 0;
int HAL_SPI_Initialized = 0;
/* USER CODE END PV */

/* Private function prototypes -----------------------------------------------*/
void SystemClock_Config(void);
static void MX_GPIO_Init(void);
static void MX_DMA_Init(void);
static void MX_I2C1_Init(void);
static void MX_ADC1_Init(void);
static void MX_USART1_UART_Init(void);
static void MX_TIM1_Init(void);
static void MX_TIM3_Init(void);
static void MX_SPI2_Init(void);
static void MX_USART2_UART_Init(void);
static void MX_USART6_UART_Init(void);
static void MX_SPI3_Init(void);
static void MX_TIM2_Init(void);
static void MX_TIM14_Init(void);
static void MX_RTC_Init(void);
void StartDefaultTask(void const *argument);
void StartDisplayTask(void const *argument);
void StartESPTask(void const *argument);
void iwdg_warning_cb(void);

/* USER CODE BEGIN PFP */

/* USER CODE END PFP */

/* Private user code ---------------------------------------------------------*/
/* USER CODE BEGIN 0 */
#include "uartslave.h"
#include "putslave.h"

uartrxbuff_t uart1rxbuff;
static uint8_t uart1rx_data[200];
#ifndef USE_ESP01_WITH_UART6
uartrxbuff_t uart6rxbuff;
uint8_t uart6rx_data[128];
uartslave_t uart6slave;
char uart6slave_line[32];
#endif
static volatile uint32_t minda_falling_edges = 0;
uint32_t get_Z_probe_endstop_hits() { return minda_falling_edges; }

/* USER CODE END 0 */

/**
  * @brief  The application entry point.
  * @retval int
  */
int main(void) {
    /* USER CODE BEGIN 1 */

    /*
    #define RCC_FLAG_LSIRDY                  ((uint8_t)0x61)
    #define RCC_FLAG_BORRST                  ((uint8_t)0x79)
    #define RCC_FLAG_PINRST                  ((uint8_t)0x7A)
    #define RCC_FLAG_PORRST                  ((uint8_t)0x7B)
    #define RCC_FLAG_SFTRST                  ((uint8_t)0x7C)
    #define RCC_FLAG_IWDGRST                 ((uint8_t)0x7D)
    #define RCC_FLAG_WWDGRST                 ((uint8_t)0x7E)
    #define RCC_FLAG_LPWRRST                 ((uint8_t)0x7F)
    */

    //__HAL_RCC_GET_FLAG(RCC_FLAG_LPWRRST);
    //__HAL_RCC_GET_FLAG(RCC_FLAG_WWDGRST);
    if (__HAL_RCC_GET_FLAG(RCC_FLAG_IWDGRST))
        HAL_IWDG_Reset = 1;
    //__HAL_RCC_GET_FLAG(RCC_FLAG_SFTRST);
    //__HAL_RCC_GET_FLAG(RCC_FLAG_PORRST);
    //__HAL_RCC_GET_FLAG(RCC_FLAG_PINRST);
    //__HAL_RCC_GET_FLAG(RCC_FLAG_BORRST);
    __HAL_RCC_CLEAR_RESET_FLAGS();

    /* USER CODE END 1 */

    /* MCU Configuration--------------------------------------------------------*/

    /* Reset of all peripherals, Initializes the Flash interface and the Systick. */
    HAL_Init();

    /* USER CODE BEGIN Init */

    /* USER CODE END Init */

    /* Configure the system clock */
    SystemClock_Config();

    /* USER CODE BEGIN SysInit */

    diag_check_fastboot();

    /* USER CODE END SysInit */

    /* Initialize all configured peripherals */
    MX_GPIO_Init();
    MX_DMA_Init();
    MX_I2C1_Init();
    MX_ADC1_Init();
    MX_USART1_UART_Init();
    MX_TIM1_Init();
    MX_TIM3_Init();
    MX_SPI2_Init();
    MX_USART2_UART_Init();
    MX_USART6_UART_Init();
    MX_SPI3_Init();
    MX_TIM2_Init();
    MX_TIM14_Init();
    MX_RTC_Init();
    /* USER CODE BEGIN 2 */
    HAL_GPIO_Initialized = 1;
    HAL_ADC_Initialized = 1;
    HAL_PWM_Initialized = 1;
    HAL_SPI_Initialized = 1;

    buddy::hw::BufferedSerial::uart2.Open();

    uartrxbuff_init(&uart1rxbuff, &huart1, &hdma_usart1_rx, sizeof(uart1rx_data), uart1rx_data);
    HAL_UART_Receive_DMA(&huart1, uart1rxbuff.buffer, uart1rxbuff.buffer_size);
    uartrxbuff_reset(&uart1rxbuff);
#ifndef USE_ESP01_WITH_UART6
    uartrxbuff_init(&uart6rxbuff, &huart6, &hdma_usart6_rx, sizeof(uart6rx_data), uart6rx_data);
    HAL_UART_Receive_DMA(&huart6, uart6rxbuff.buffer, uart6rxbuff.buffer_size);
    uartrxbuff_reset(&uart6rxbuff);
    uartslave_init(&uart6slave, &uart6rxbuff, &huart6, sizeof(uart6slave_line), uart6slave_line);
    putslave_init(&uart6slave);
    wdt_iwdg_warning_cb = iwdg_warning_cb;
#endif
    crc32_init();
    w25x_init();

    int irq = __get_PRIMASK() & 1;
    __enable_irq();
    eeprom_init();
    uint8_t status = eeprom_get_init_status();
    if (status == EEPROM_INIT_Defaults || status == EEPROM_INIT_Upgraded) {
        // this means we are either starting from defaults or after a FW upgrade -> invalidate the XFLASH dump, since it is not relevant anymore
        dump_in_xflash_reset();
    }
    if (irq == 0)
        __disable_irq();

    /* USER CODE END 2 */

    static metric_handler_t *handlers[] = {
        &metric_handler_syslog,
        NULL
    };
    metric_system_init(handlers);
    /* USER CODE BEGIN RTOS_MUTEX */
    /* add mutexes, ... */
    /* USER CODE END RTOS_MUTEX */

    /* USER CODE BEGIN RTOS_SEMAPHORES */
    /* add semaphores, ... */
    /* USER CODE END RTOS_SEMAPHORES */

    /* USER CODE BEGIN RTOS_TIMERS */
    /* start timers, add new ones, ... */
    /* USER CODE END RTOS_TIMERS */

    /* Create the thread(s) */
    /* definition and creation of defaultTask */
    osThreadDef(defaultTask, StartDefaultTask, osPriorityNormal, 0, 1024);
    defaultTaskHandle = osThreadCreate(osThread(defaultTask), NULL);

    /* definition and creation of displayTask */
    osThreadDef(displayTask, StartDisplayTask, osPriorityNormal, 0, 2048);
    displayTaskHandle = osThreadCreate(osThread(displayTask), NULL);

#ifdef BUDDY_ENABLE_WUI
    /* definition and creation of webServerTask */
    osThreadDef(webServerTask, StartWebServerTask, osPriorityNormal, 0, BUDDY_WEB_STACK_SIZE);
    webServerTaskHandle = osThreadCreate(osThread(webServerTask), NULL);
#endif

    /* USER CODE BEGIN RTOS_THREADS */
    /* add threads, ... */
    /* definition and creation of measurementTask */
    osThreadDef(measurementTask, StartMeasurementTask, osPriorityNormal, 0, 512);
    osThreadCreate(osThread(measurementTask), NULL);

    /* USER CODE END RTOS_THREADS */

    /* USER CODE BEGIN RTOS_QUEUES */
    /* add queues, ... */
    /* USER CODE END RTOS_QUEUES */

    /* Start scheduler */
    osKernelStart();

    /* We should never get here as control is now taken by the scheduler */

    /* Infinite loop */
    /* USER CODE BEGIN WHILE */
    while (1) {
        /* USER CODE END WHILE */

        /* USER CODE BEGIN 3 */
    }
    /* USER CODE END 3 */
}

/**
  * @brief System Clock Configuration
  * @retval None
  */
void SystemClock_Config(void) {
    RCC_OscInitTypeDef RCC_OscInitStruct = { 0 };
    RCC_ClkInitTypeDef RCC_ClkInitStruct = { 0 };
    RCC_PeriphCLKInitTypeDef PeriphClkInitStruct = { 0 };

    /**Configure the main internal regulator output voltage
  */
    __HAL_RCC_PWR_CLK_ENABLE();
    __HAL_PWR_VOLTAGESCALING_CONFIG(PWR_REGULATOR_VOLTAGE_SCALE1);
    /**Initializes the CPU, AHB and APB busses clocks
  */
    RCC_OscInitStruct.OscillatorType = RCC_OSCILLATORTYPE_LSI | RCC_OSCILLATORTYPE_HSE;
    RCC_OscInitStruct.HSEState = RCC_HSE_ON;
    RCC_OscInitStruct.LSIState = RCC_LSI_ON;
    RCC_OscInitStruct.PLL.PLLState = RCC_PLL_ON;
    RCC_OscInitStruct.PLL.PLLSource = RCC_PLLSOURCE_HSE;
    RCC_OscInitStruct.PLL.PLLM = 6;
    RCC_OscInitStruct.PLL.PLLN = 168;
    RCC_OscInitStruct.PLL.PLLP = RCC_PLLP_DIV2;
    RCC_OscInitStruct.PLL.PLLQ = 7;
    if (HAL_RCC_OscConfig(&RCC_OscInitStruct) != HAL_OK) {
        Error_Handler();
    }
    /**Initializes the CPU, AHB and APB busses clocks
  */
    RCC_ClkInitStruct.ClockType = RCC_CLOCKTYPE_HCLK | RCC_CLOCKTYPE_SYSCLK
        | RCC_CLOCKTYPE_PCLK1 | RCC_CLOCKTYPE_PCLK2;
    RCC_ClkInitStruct.SYSCLKSource = RCC_SYSCLKSOURCE_PLLCLK;
    RCC_ClkInitStruct.AHBCLKDivider = RCC_SYSCLK_DIV1;
    RCC_ClkInitStruct.APB1CLKDivider = RCC_HCLK_DIV4;
    RCC_ClkInitStruct.APB2CLKDivider = RCC_HCLK_DIV2;

    if (HAL_RCC_ClockConfig(&RCC_ClkInitStruct, FLASH_LATENCY_5) != HAL_OK) {
        Error_Handler();
    }

    PeriphClkInitStruct.PeriphClockSelection = RCC_PERIPHCLK_RTC;
    PeriphClkInitStruct.RTCClockSelection = RCC_RTCCLKSOURCE_LSI;
    if (HAL_RCCEx_PeriphCLKConfig(&PeriphClkInitStruct) != HAL_OK) {
        Error_Handler();
    }
}

/**
  * @brief ADC1 Initialization Function
  * @param None
  * @retval None
  */
static void MX_ADC1_Init(void) {

    /* USER CODE BEGIN ADC1_Init 0 */

    /* USER CODE END ADC1_Init 0 */

    ADC_ChannelConfTypeDef sConfig = { 0 };

    /* USER CODE BEGIN ADC1_Init 1 */

    /* USER CODE END ADC1_Init 1 */
    /**Configure the global features of the ADC (Clock, Resolution, Data Alignment and number of conversion)
  */
    hadc1.Instance = ADC1;
    hadc1.Init.ClockPrescaler = ADC_CLOCK_SYNC_PCLK_DIV4;
    hadc1.Init.Resolution = ADC_RESOLUTION_12B;
    hadc1.Init.ScanConvMode = DISABLE;
    hadc1.Init.ContinuousConvMode = DISABLE;
    hadc1.Init.DiscontinuousConvMode = DISABLE;
    hadc1.Init.ExternalTrigConvEdge = ADC_EXTERNALTRIGCONVEDGE_NONE;
    hadc1.Init.ExternalTrigConv = ADC_SOFTWARE_START;
    hadc1.Init.DataAlign = ADC_DATAALIGN_RIGHT;
    hadc1.Init.NbrOfConversion = 1;
    hadc1.Init.DMAContinuousRequests = DISABLE;
    hadc1.Init.EOCSelection = ADC_EOC_SINGLE_CONV;
    if (HAL_ADC_Init(&hadc1) != HAL_OK) {
        Error_Handler();
    }
    /**Configure for the selected ADC regular channel its corresponding rank in the sequencer and its sample time.
  */
    sConfig.Channel = ADC_CHANNEL_4;
    sConfig.Rank = 1;
    sConfig.SamplingTime = ADC_SAMPLETIME_3CYCLES;
    if (HAL_ADC_ConfigChannel(&hadc1, &sConfig) != HAL_OK) {
        Error_Handler();
    }
    /* USER CODE BEGIN ADC1_Init 2 */

    /* USER CODE END ADC1_Init 2 */
}

/**
  * @brief I2C1 Initialization Function
  * @param None
  * @retval None
  */
static void MX_I2C1_Init(void) {

    /* USER CODE BEGIN I2C1_Init 0 */

    /* USER CODE END I2C1_Init 0 */

    /* USER CODE BEGIN I2C1_Init 1 */

    /* USER CODE END I2C1_Init 1 */
    hi2c1.Instance = I2C1;
    hi2c1.Init.ClockSpeed = 100000;
    hi2c1.Init.DutyCycle = I2C_DUTYCYCLE_2;
    hi2c1.Init.OwnAddress1 = 0;
    hi2c1.Init.AddressingMode = I2C_ADDRESSINGMODE_7BIT;
    hi2c1.Init.DualAddressMode = I2C_DUALADDRESS_DISABLE;
    hi2c1.Init.OwnAddress2 = 0;
    hi2c1.Init.GeneralCallMode = I2C_GENERALCALL_DISABLE;
    hi2c1.Init.NoStretchMode = I2C_NOSTRETCH_DISABLE;
    if (HAL_I2C_Init(&hi2c1) != HAL_OK) {
        Error_Handler();
    }
    /* USER CODE BEGIN I2C1_Init 2 */

    /* USER CODE END I2C1_Init 2 */
}

/**
  * @brief RTC Initialization Function
  * @param None
  * @retval None
  */
static void MX_RTC_Init(void) {

    /* USER CODE BEGIN RTC_Init 0 */

    /* USER CODE END RTC_Init 0 */

    /* USER CODE BEGIN RTC_Init 1 */

    /* USER CODE END RTC_Init 1 */
    /** Initialize RTC Only
  */
    hrtc.Instance = RTC;
    hrtc.Init.HourFormat = RTC_HOURFORMAT_24;
    hrtc.Init.AsynchPrediv = 127;
    hrtc.Init.SynchPrediv = 255;
    hrtc.Init.OutPut = RTC_OUTPUT_DISABLE;
    hrtc.Init.OutPutPolarity = RTC_OUTPUT_POLARITY_HIGH;
    hrtc.Init.OutPutType = RTC_OUTPUT_TYPE_OPENDRAIN;
    if (HAL_RTC_Init(&hrtc) != HAL_OK) {
        Error_Handler();
    }
    /* USER CODE BEGIN RTC_Init 2 */

    /* USER CODE END RTC_Init 2 */
}

/**
  * @brief SPI2 Initialization Function
  * @param None
  * @retval None
  */
static void MX_SPI2_Init(void) {

    /* USER CODE BEGIN SPI2_Init 0 */

    /* USER CODE END SPI2_Init 0 */

    /* USER CODE BEGIN SPI2_Init 1 */

    /* USER CODE END SPI2_Init 1 */
    /* SPI2 parameter configuration*/
    hspi2.Instance = SPI2;
    hspi2.Init.Mode = SPI_MODE_MASTER;
    hspi2.Init.Direction = SPI_DIRECTION_2LINES;
    hspi2.Init.DataSize = SPI_DATASIZE_8BIT;
    hspi2.Init.CLKPolarity = SPI_POLARITY_LOW;
    hspi2.Init.CLKPhase = SPI_PHASE_1EDGE;
    hspi2.Init.NSS = SPI_NSS_SOFT;
    hspi2.Init.BaudRatePrescaler = SPI_BAUDRATEPRESCALER_2;
    hspi2.Init.FirstBit = SPI_FIRSTBIT_MSB;
    hspi2.Init.TIMode = SPI_TIMODE_DISABLE;
    hspi2.Init.CRCCalculation = SPI_CRCCALCULATION_DISABLE;
    hspi2.Init.CRCPolynomial = 10;
    if (HAL_SPI_Init(&hspi2) != HAL_OK) {
        Error_Handler();
    }
    /* USER CODE BEGIN SPI2_Init 2 */

    /* USER CODE END SPI2_Init 2 */
}

/**
  * @brief SPI3 Initialization Function
  * @param None
  * @retval None
  */
static void MX_SPI3_Init(void) {

    /* USER CODE BEGIN SPI3_Init 0 */

    /* USER CODE END SPI3_Init 0 */

    /* USER CODE BEGIN SPI3_Init 1 */

    /* USER CODE END SPI3_Init 1 */
    /* SPI3 parameter configuration*/
    hspi3.Instance = SPI3;
    hspi3.Init.Mode = SPI_MODE_MASTER;
    hspi3.Init.Direction = SPI_DIRECTION_2LINES;
    hspi3.Init.DataSize = SPI_DATASIZE_8BIT;
    hspi3.Init.CLKPolarity = SPI_POLARITY_LOW;
    hspi3.Init.CLKPhase = SPI_PHASE_1EDGE;
    hspi3.Init.NSS = SPI_NSS_SOFT;
    hspi3.Init.BaudRatePrescaler = SPI_BAUDRATEPRESCALER_2;
    hspi3.Init.FirstBit = SPI_FIRSTBIT_MSB;
    hspi3.Init.TIMode = SPI_TIMODE_DISABLE;
    hspi3.Init.CRCCalculation = SPI_CRCCALCULATION_DISABLE;
    hspi3.Init.CRCPolynomial = 10;
    if (HAL_SPI_Init(&hspi3) != HAL_OK) {
        Error_Handler();
    }
    /* USER CODE BEGIN SPI3_Init 2 */

    /* USER CODE END SPI3_Init 2 */
}

/**
  * @brief TIM1 Initialization Function
  * @param None
  * @retval None
  */
static void MX_TIM1_Init(void) {

    /* USER CODE BEGIN TIM1_Init 0 */

    /* USER CODE END TIM1_Init 0 */

    TIM_ClockConfigTypeDef sClockSourceConfig = { 0 };
    TIM_MasterConfigTypeDef sMasterConfig = { 0 };
    TIM_OC_InitTypeDef sConfigOC = { 0 };
    TIM_BreakDeadTimeConfigTypeDef sBreakDeadTimeConfig = { 0 };

    /* USER CODE BEGIN TIM1_Init 1 */

    /* USER CODE END TIM1_Init 1 */
    htim1.Instance = TIM1;
    htim1.Init.Prescaler = TIM1_default_Prescaler; //0x3fff was 100;
    htim1.Init.CounterMode = TIM_COUNTERMODE_DOWN;
    htim1.Init.Period = TIM1_default_Period; //0xff was 42000;
    htim1.Init.ClockDivision = TIM_CLOCKDIVISION_DIV1;
    htim1.Init.RepetitionCounter = 0;
    if (HAL_TIM_Base_Init(&htim1) != HAL_OK) {
        Error_Handler();
    }
    sClockSourceConfig.ClockSource = TIM_CLOCKSOURCE_INTERNAL;
    if (HAL_TIM_ConfigClockSource(&htim1, &sClockSourceConfig) != HAL_OK) {
        Error_Handler();
    }
    if (HAL_TIM_PWM_Init(&htim1) != HAL_OK) {
        Error_Handler();
    }
    sMasterConfig.MasterOutputTrigger = TIM_TRGO_RESET;
    sMasterConfig.MasterSlaveMode = TIM_MASTERSLAVEMODE_DISABLE;
    if (HAL_TIMEx_MasterConfigSynchronization(&htim1, &sMasterConfig) != HAL_OK) {
        Error_Handler();
    }
    sConfigOC.OCMode = TIM_OCMODE_PWM1;
    sConfigOC.Pulse = 0;
    sConfigOC.OCPolarity = TIM_OCPOLARITY_HIGH;
    sConfigOC.OCNPolarity = TIM_OCNPOLARITY_HIGH;
    sConfigOC.OCFastMode = TIM_OCFAST_DISABLE;
    sConfigOC.OCIdleState = TIM_OCIDLESTATE_RESET;
    sConfigOC.OCNIdleState = TIM_OCNIDLESTATE_RESET;
    if (HAL_TIM_PWM_ConfigChannel(&htim1, &sConfigOC, TIM_CHANNEL_1) != HAL_OK) {
        Error_Handler();
    }
    if (HAL_TIM_PWM_ConfigChannel(&htim1, &sConfigOC, TIM_CHANNEL_2) != HAL_OK) {
        Error_Handler();
    }
    sBreakDeadTimeConfig.OffStateRunMode = TIM_OSSR_DISABLE;
    sBreakDeadTimeConfig.OffStateIDLEMode = TIM_OSSI_DISABLE;
    sBreakDeadTimeConfig.LockLevel = TIM_LOCKLEVEL_OFF;
    sBreakDeadTimeConfig.DeadTime = 0;
    sBreakDeadTimeConfig.BreakState = TIM_BREAK_DISABLE;
    sBreakDeadTimeConfig.BreakPolarity = TIM_BREAKPOLARITY_HIGH;
    sBreakDeadTimeConfig.AutomaticOutput = TIM_AUTOMATICOUTPUT_DISABLE;
    if (HAL_TIMEx_ConfigBreakDeadTime(&htim1, &sBreakDeadTimeConfig) != HAL_OK) {
        Error_Handler();
    }
    /* USER CODE BEGIN TIM1_Init 2 */
    //HAL_TIM_PWM_Start(&htim1,TIM_CHANNEL_1);
    //HAL_TIM_PWM_Start(&htim1,TIM_CHANNEL_2);
    /* USER CODE END TIM1_Init 2 */
}

/**
  * @brief TIM2 Initialization Function
  * @param None
  * @retval None
  */
static void MX_TIM2_Init(void) {

    /* USER CODE BEGIN TIM2_Init 0 */

    /* USER CODE END TIM2_Init 0 */

    TIM_ClockConfigTypeDef sClockSourceConfig = { 0 };
    TIM_MasterConfigTypeDef sMasterConfig = { 0 };
    TIM_OC_InitTypeDef sConfigOC = { 0 };

    /* USER CODE BEGIN TIM2_Init 1 */

    /* USER CODE END TIM2_Init 1 */
    htim2.Instance = TIM2;
    htim2.Init.Prescaler = 100;
    htim2.Init.CounterMode = TIM_COUNTERMODE_DOWN;
    htim2.Init.Period = 42000;
    htim2.Init.ClockDivision = TIM_CLOCKDIVISION_DIV1;
    if (HAL_TIM_Base_Init(&htim2) != HAL_OK) {
        Error_Handler();
    }
    sClockSourceConfig.ClockSource = TIM_CLOCKSOURCE_INTERNAL;
    if (HAL_TIM_ConfigClockSource(&htim2, &sClockSourceConfig) != HAL_OK) {
        Error_Handler();
    }
    if (HAL_TIM_PWM_Init(&htim2) != HAL_OK) {
        Error_Handler();
    }
    sMasterConfig.MasterOutputTrigger = TIM_TRGO_RESET;
    sMasterConfig.MasterSlaveMode = TIM_MASTERSLAVEMODE_DISABLE;
    if (HAL_TIMEx_MasterConfigSynchronization(&htim2, &sMasterConfig) != HAL_OK) {
        Error_Handler();
    }
    sConfigOC.OCMode = TIM_OCMODE_PWM1;
    sConfigOC.Pulse = 21000;
    sConfigOC.OCPolarity = TIM_OCPOLARITY_HIGH;
    sConfigOC.OCFastMode = TIM_OCFAST_DISABLE;
    if (HAL_TIM_PWM_ConfigChannel(&htim2, &sConfigOC, TIM_CHANNEL_1) != HAL_OK) {
        Error_Handler();
    }
    /* USER CODE BEGIN TIM2_Init 2 */

    /* USER CODE END TIM2_Init 2 */
    HAL_TIM_MspPostInit(&htim2);
}

/**
  * @brief TIM3 Initialization Function
  * @param None
  * @retval None
  */
static void MX_TIM3_Init(void) {

    /* USER CODE BEGIN TIM3_Init 0 */

    /* USER CODE END TIM3_Init 0 */

    TIM_ClockConfigTypeDef sClockSourceConfig = { 0 };
    TIM_MasterConfigTypeDef sMasterConfig = { 0 };
    TIM_OC_InitTypeDef sConfigOC = { 0 };

    /* USER CODE BEGIN TIM3_Init 1 */

    /* USER CODE END TIM3_Init 1 */
    htim3.Instance = TIM3;
    htim3.Init.Prescaler = TIM3_default_Prescaler; //0x3fff was 100
    htim3.Init.CounterMode = TIM_COUNTERMODE_DOWN;
    htim3.Init.Period = TIM3_default_Period; //0xff was 42000
    htim3.Init.ClockDivision = TIM_CLOCKDIVISION_DIV1;
    if (HAL_TIM_Base_Init(&htim3) != HAL_OK) {
        Error_Handler();
    }
    sClockSourceConfig.ClockSource = TIM_CLOCKSOURCE_INTERNAL;
    if (HAL_TIM_ConfigClockSource(&htim3, &sClockSourceConfig) != HAL_OK) {
        Error_Handler();
    }
    if (HAL_TIM_PWM_Init(&htim3) != HAL_OK) {
        Error_Handler();
    }
    sMasterConfig.MasterOutputTrigger = TIM_TRGO_RESET;
    sMasterConfig.MasterSlaveMode = TIM_MASTERSLAVEMODE_DISABLE;
    if (HAL_TIMEx_MasterConfigSynchronization(&htim3, &sMasterConfig) != HAL_OK) {
        Error_Handler();
    }
    sConfigOC.OCMode = TIM_OCMODE_PWM1;
    sConfigOC.Pulse = 21000;
    sConfigOC.OCPolarity = TIM_OCPOLARITY_HIGH;
    sConfigOC.OCFastMode = TIM_OCFAST_DISABLE;
    if (HAL_TIM_PWM_ConfigChannel(&htim3, &sConfigOC, TIM_CHANNEL_3) != HAL_OK) {
        Error_Handler();
    }
    if (HAL_TIM_PWM_ConfigChannel(&htim3, &sConfigOC, TIM_CHANNEL_4) != HAL_OK) {
        Error_Handler();
    }
    /* USER CODE BEGIN TIM3_Init 2 */
    //HAL_TIM_PWM_Start(&htim3,TIM_CHANNEL_3);
    //HAL_TIM_PWM_Start(&htim3,TIM_CHANNEL_4);
    /* USER CODE END TIM3_Init 2 */
    HAL_TIM_MspPostInit(&htim3);
}

/**
  * @brief TIM14 Initialization Function
  * @param None
  * @retval None
  */
static void MX_TIM14_Init(void) {

    /* USER CODE BEGIN TIM14_Init 0 */

    /* USER CODE END TIM14_Init 0 */

    /* USER CODE BEGIN TIM14_Init 1 */

    /* USER CODE END TIM14_Init 1 */
    htim14.Instance = TIM14;
    htim14.Init.Prescaler = 84;
    htim14.Init.CounterMode = TIM_COUNTERMODE_UP;
    htim14.Init.Period = 1000;
    htim14.Init.ClockDivision = TIM_CLOCKDIVISION_DIV1;
    if (HAL_TIM_Base_Init(&htim14) != HAL_OK) {
        Error_Handler();
    }
    /* USER CODE BEGIN TIM14_Init 2 */
    HAL_TIM_Base_Start_IT(&htim14);
    /* USER CODE END TIM14_Init 2 */
}

/**
  * @brief USART1 Initialization Function
  * @param None
  * @retval None
  */
static void MX_USART1_UART_Init(void) {

    /* USER CODE BEGIN USART1_Init 0 */

    /* USER CODE END USART1_Init 0 */

    /* USER CODE BEGIN USART1_Init 1 */

    /* USER CODE END USART1_Init 1 */
    huart1.Instance = USART1;
    huart1.Init.BaudRate = 115200;
    huart1.Init.WordLength = UART_WORDLENGTH_8B;
    huart1.Init.StopBits = UART_STOPBITS_1;
    huart1.Init.Parity = UART_PARITY_NONE;
    huart1.Init.Mode = UART_MODE_TX_RX;
    huart1.Init.HwFlowCtl = UART_HWCONTROL_NONE;
    huart1.Init.OverSampling = UART_OVERSAMPLING_16;
    if (HAL_UART_Init(&huart1) != HAL_OK) {
        Error_Handler();
    }
    /* USER CODE BEGIN USART1_Init 2 */

    /* USER CODE END USART1_Init 2 */
}

/**
  * @brief USART2 Initialization Function
  * @param None
  * @retval None
  */
static void MX_USART2_UART_Init(void) {

    /* USER CODE BEGIN USART2_Init 0 */

    /* USER CODE END USART2_Init 0 */

    /* USER CODE BEGIN USART2_Init 1 */

    /* USER CODE END USART2_Init 1 */
    huart2.Instance = USART2;
    huart2.Init.BaudRate = 115200;
    huart2.Init.WordLength = UART_WORDLENGTH_8B;
    huart2.Init.StopBits = UART_STOPBITS_1;
    huart2.Init.Parity = UART_PARITY_NONE;
    huart2.Init.Mode = UART_MODE_TX_RX;
    huart2.Init.HwFlowCtl = UART_HWCONTROL_NONE;
    huart2.Init.OverSampling = UART_OVERSAMPLING_16;
    if (HAL_HalfDuplex_Init(&huart2) != HAL_OK) {
        Error_Handler();
    }
}

/**
  * @brief USART6 Initialization Function
  * @param None
  * @retval None
  */
static void MX_USART6_UART_Init(void) {

    /* USER CODE BEGIN USART6_Init 0 */

    /* USER CODE END USART6_Init 0 */

    /* USER CODE BEGIN USART6_Init 1 */

    /* USER CODE END USART6_Init 1 */
    huart6.Instance = USART6;
    huart6.Init.BaudRate = 115200;
    huart6.Init.WordLength = UART_WORDLENGTH_8B;
    huart6.Init.StopBits = UART_STOPBITS_1;
    huart6.Init.Parity = UART_PARITY_NONE;
    huart6.Init.Mode = UART_MODE_TX_RX;
    huart6.Init.HwFlowCtl = UART_HWCONTROL_NONE;
    huart6.Init.OverSampling = UART_OVERSAMPLING_16;
    if (HAL_UART_Init(&huart6) != HAL_OK) {
        Error_Handler();
    }
    /* USER CODE BEGIN USART6_Init 2 */

    /* USER CODE END USART6_Init 2 */
}

/**
  * Enable DMA controller clock
  */
static void MX_DMA_Init(void) {
    /* DMA controller clock enable */
    __HAL_RCC_DMA1_CLK_ENABLE();
    __HAL_RCC_DMA2_CLK_ENABLE();

    /* DMA interrupt init */
    /* DMA1_Stream4_IRQn interrupt configuration */
    HAL_NVIC_SetPriority(DMA1_Stream4_IRQn, 5, 0);
    HAL_NVIC_EnableIRQ(DMA1_Stream4_IRQn);
    /* DMA1_Stream5_IRQn interrupt configuration */
    HAL_NVIC_SetPriority(DMA1_Stream5_IRQn, 5, 0);
    HAL_NVIC_EnableIRQ(DMA1_Stream5_IRQn);
    /* DMA2_Stream1_IRQn interrupt configuration */
    HAL_NVIC_SetPriority(DMA2_Stream1_IRQn, 5, 0);
    HAL_NVIC_EnableIRQ(DMA2_Stream1_IRQn);
    /* DMA2_Stream2_IRQn interrupt configuration */
    HAL_NVIC_SetPriority(DMA2_Stream2_IRQn, 5, 0);
    HAL_NVIC_EnableIRQ(DMA2_Stream2_IRQn);
}

/**
  * @brief GPIO Initialization Function
  * @param None
  * @retval None
  */
static void MX_GPIO_Init(void) {
    GPIO_InitTypeDef GPIO_InitStruct = { 0 };

    /* GPIO Ports Clock Enable */
    __HAL_RCC_GPIOE_CLK_ENABLE();
    __HAL_RCC_GPIOC_CLK_ENABLE();
    __HAL_RCC_GPIOH_CLK_ENABLE();
    __HAL_RCC_GPIOA_CLK_ENABLE();
    __HAL_RCC_GPIOB_CLK_ENABLE();
    __HAL_RCC_GPIOD_CLK_ENABLE();

    /*Configure GPIO pin Output Level */
    HAL_GPIO_WritePin(USB_EN_GPIO_Port, USB_EN_Pin, GPIO_PIN_RESET);

    /*Configure GPIO pin Output Level */
#ifndef USE_ESP01_WITH_UART6
    HAL_GPIO_WritePin(GPIOC, ESP_RST_Pin, GPIO_PIN_RESET);
#endif
    /*Configure GPIO pin Output Level */
    HAL_GPIO_WritePin(GPIOD, FLASH_CSN_Pin, GPIO_PIN_RESET);

    /*Configure GPIO pins : USB_OVERC_Pin ESP_GPIO0_Pin
                           BED_MON_Pin WP1_Pin */
    GPIO_InitStruct.Pin = USB_OVERC_Pin | ESP_GPIO0_Pin
        | BED_MON_Pin | WP1_Pin;
    GPIO_InitStruct.Mode = GPIO_MODE_INPUT;
    GPIO_InitStruct.Pull = GPIO_NOPULL;
    HAL_GPIO_Init(GPIOE, &GPIO_InitStruct);

    /*Configure GPIO pin : USB_EN_Pin */
    GPIO_InitStruct.Pin = USB_EN_Pin;
    GPIO_InitStruct.Mode = GPIO_MODE_OUTPUT_PP;
    GPIO_InitStruct.Pull = GPIO_NOPULL;
    GPIO_InitStruct.Speed = GPIO_SPEED_FREQ_LOW;
    HAL_GPIO_Init(USB_EN_GPIO_Port, &GPIO_InitStruct);
#ifndef USE_ESP01_WITH_UART6
    /*Configure GPIO pins : ESP_RST_Pin LCD_RST_Pin LCD_CS_Pin */
    GPIO_InitStruct.Pin = ESP_RST_Pin;
    GPIO_InitStruct.Mode = GPIO_MODE_OUTPUT_PP;
    GPIO_InitStruct.Pull = GPIO_NOPULL;
    GPIO_InitStruct.Speed = GPIO_SPEED_FREQ_LOW;
    HAL_GPIO_Init(GPIOC, &GPIO_InitStruct);
#endif
    /*Configure GPIO pins : FLASH_CSN_Pin */
    GPIO_InitStruct.Pin = FLASH_CSN_Pin;
    GPIO_InitStruct.Mode = GPIO_MODE_OUTPUT_PP;
    GPIO_InitStruct.Pull = GPIO_NOPULL;
    GPIO_InitStruct.Speed = GPIO_SPEED_FREQ_LOW;
    HAL_GPIO_Init(GPIOD, &GPIO_InitStruct);

    PIN_TABLE(CONFIGURE_PINS)

    /*Configure GPIO pins : FIL_SENSOR_Pin WP2_Pin */
    GPIO_InitStruct.Pin = WP2_Pin;
    GPIO_InitStruct.Mode = GPIO_MODE_INPUT;
    GPIO_InitStruct.Pull = GPIO_NOPULL;
    HAL_GPIO_Init(GPIOB, &GPIO_InitStruct);

    /* EXTI interrupt init*/
    HAL_NVIC_SetPriority(EXTI9_5_IRQn, 0, 0);
    HAL_NVIC_EnableIRQ(EXTI9_5_IRQn);

    HAL_NVIC_SetPriority(EXTI15_10_IRQn, 5, 0);
    HAL_NVIC_EnableIRQ(EXTI15_10_IRQn);
}

/* USER CODE BEGIN 4 */
extern void st7789v_spi_tx_complete(void);
void HAL_SPI_TxCpltCallback(SPI_HandleTypeDef *hspi) {
    st7789v_spi_tx_complete();
}

void HAL_UART_TxCpltCallback(UART_HandleTypeDef *haurt) {
    if (haurt == &huart2)
        buddy::hw::BufferedSerial::uart2.WriteFinishedISR();
}

void HAL_UART_RxHalfCpltCallback(UART_HandleTypeDef *huart) {
    if (huart == &huart2)
        buddy::hw::BufferedSerial::uart2.FirstHalfReachedISR();
#if 0
    else if (huart == &huart6)
        uartrxbuff_rxhalf_cb(&uart6rxbuff);
#endif
}

void HAL_UART_RxCpltCallback(UART_HandleTypeDef *huart) {
    if (huart == &huart1)
        uartrxbuff_rxcplt_cb(&uart1rxbuff);
    else if (huart == &huart2)
        buddy::hw::BufferedSerial::uart2.SecondHalfReachedISR();
#ifndef USE_ESP01_WITH_UART6
    else if (huart == &huart6)
        uartrxbuff_rxcplt_cb(&uart6rxbuff);
#endif
}

void HAL_GPIO_EXTI_Callback(uint16_t GPIO_Pin) {
    switch (GPIO_Pin) {
    case Z_MIN_Pin:
        ++minda_falling_edges;
        break;
    }
}

static lwespr_t conn_upload_callback_func(lwesp_evt_t *evt);
/* USER CODE END 4 */

<<<<<<< HEAD
void StartESPTask(void const *argument) {
    if (lwesp_init(NULL, 1) != lwespOK) {
        _dbg0("Cannot initialize LwESP!\r\n");
    } else {
        _dbg0("LwESP initialized!\r\n");
    }
    lwesp_mode_t mode = LWESP_MODE_STA_AP;

    lwesp_conn_upload_start(NULL, NULL, conn_upload_callback_func, 0);

    for (;;) {
        // lwesp_get_wifi_mode(&mode, NULL, NULL, 0);
        // if (mode == LWESP_MODE_STA) {
            // _dbg0("hkhk");
        // }
        osDelay(3000);
    }
}

static lwespr_t conn_upload_callback_func(lwesp_evt_t *evt) {
    lwesp_conn_p conn;
    lwespr_t res = lwespOK;
    uint8_t conn_num;

    conn = lwesp_conn_get_from_evt(evt);
    if (conn == NULL) {
        return lwespERR;
    }
    conn_num = lwesp_conn_getnum(conn); /* Get connection number for identification */
    switch (lwesp_evt_get_type(evt)) {
    case LWESP_EVT_CONN_SEND: { /* Data send event */
        lwespr_t res = lwesp_evt_conn_send_get_result(evt);
        if (res == lwespOK) {
            _dbg0("Data sent successfully");
        } else {
            _dbg0("Data sent ERROR");
        }
        break;
    }
    case LWESP_EVT_CONN_RECV: { /* Data received from remote side */
        lwesp_pbuf_p pbuf = lwesp_evt_conn_recv_get_buff(evt);
        lwesp_conn_recved(conn, pbuf); /* Notify stack about received pbuf */
        _dbg0("Received %d bytes..", (int)lwesp_pbuf_length(pbuf, 1));
        break;
    }
    default:
        break;
    }
    return res;
}

=======
>>>>>>> d9ddcd56
/* USER CODE BEGIN Header_StartDefaultTask */
/**
  * @brief  Function implementing the defaultTask thread.
  * @param  argument: Not used
  * @retval None
  */
/* USER CODE END Header_StartDefaultTask */
void StartDefaultTask(void const *argument) {
    /* init code for USB_DEVICE */
    MX_USB_DEVICE_Init();

    /* init code for USB_HOST */
    MX_USB_HOST_Init();

    /* init code for FATFS */
    MX_FATFS_Init();

    /* init code for LWIP */
    //MX_LWIP_Init();

    /* USER CODE BEGIN 5 */
    app_run();
    /* Infinite loop */
    for (;;) {
        osDelay(1);
    }
    /* USER CODE END 5 */
}

/* USER CODE BEGIN Header_StartDisplayTask */
/**
* @brief Function implementing the displayTask thread.
* @param argument: Not used
* @retval None
*/
/* USER CODE END Header_StartDisplayTask */
void StartDisplayTask(void const *argument) {
    /* USER CODE BEGIN StartDisplayTask */
    gui_run();
    /* Infinite loop */
    for (;;) {
        osDelay(1);
    }
    /* USER CODE END StartDisplayTask */
}

/**
  * @brief  Period elapsed callback in non blocking mode
  * @note   This function is called  when TIM6 interrupt took place, inside
  * HAL_TIM_IRQHandler(). It makes a direct call to HAL_IncTick() to increment
  * a global variable "uwTick" used as application time base.
  * @param  htim : TIM handle
  * @retval None
  */
void HAL_TIM_PeriodElapsedCallback(TIM_HandleTypeDef *htim) {
    /* USER CODE BEGIN Callback 0 */
    if (htim->Instance == TIM6) {
        wdt_tick_1ms();
        HAL_IncTick();
    } else if (htim->Instance == TIM14) {
        app_tim14_tick();
    }
    /* USER CODE END Callback 1 */
}

/**
  * @brief  This function is executed in case of error occurrence.
  * @retval None
  */
void Error_Handler(void) {
    /* USER CODE BEGIN Error_Handler_Debug */
    /* User can add his own implementation to report the HAL error return state */
    app_error();
    /* USER CODE END Error_Handler_Debug */
}

void iwdg_warning_cb(void) {
    DUMP_IWDGW_TO_CCRAM(0x10);
    wdt_iwdg_refresh();
    dump_to_xflash();
    while (1)
        ;
    //	sys_reset();
}

#ifdef USE_FULL_ASSERT
/**
  * @brief  Reports the name of the source file and the source line number
  *         where the assert_param error has occurred.
  * @param  file: pointer to the source file name
  * @param  line: assert_param error line source number
  * @retval None
  */
void assert_failed(uint8_t *file, uint32_t line) {
    /* USER CODE BEGIN 6 */
    /* User can add his own implementation to report the file name and line number,
     tex: printf("Wrong parameters value: file %s on line %d\r\n", file, line) */
    app_assert(file, line);
    /* USER CODE END 6 */
}
#endif /* USE_FULL_ASSERT */

/************************ (C) COPYRIGHT STMicroelectronics *****END OF FILE****/<|MERGE_RESOLUTION|>--- conflicted
+++ resolved
@@ -67,11 +67,9 @@
 #include "eeprom.h"
 #include "crc32.h"
 #include "w25x.h"
-<<<<<<< HEAD
+
 #include "lwesp/lwesp.h"
 #include "lwesp_conn_upload.h"
-=======
->>>>>>> d9ddcd56
 
 #define USB_OVERC_Pin       GPIO_PIN_4
 #define USB_OVERC_GPIO_Port GPIOE
@@ -1004,60 +1002,6 @@
 static lwespr_t conn_upload_callback_func(lwesp_evt_t *evt);
 /* USER CODE END 4 */
 
-<<<<<<< HEAD
-void StartESPTask(void const *argument) {
-    if (lwesp_init(NULL, 1) != lwespOK) {
-        _dbg0("Cannot initialize LwESP!\r\n");
-    } else {
-        _dbg0("LwESP initialized!\r\n");
-    }
-    lwesp_mode_t mode = LWESP_MODE_STA_AP;
-
-    lwesp_conn_upload_start(NULL, NULL, conn_upload_callback_func, 0);
-
-    for (;;) {
-        // lwesp_get_wifi_mode(&mode, NULL, NULL, 0);
-        // if (mode == LWESP_MODE_STA) {
-            // _dbg0("hkhk");
-        // }
-        osDelay(3000);
-    }
-}
-
-static lwespr_t conn_upload_callback_func(lwesp_evt_t *evt) {
-    lwesp_conn_p conn;
-    lwespr_t res = lwespOK;
-    uint8_t conn_num;
-
-    conn = lwesp_conn_get_from_evt(evt);
-    if (conn == NULL) {
-        return lwespERR;
-    }
-    conn_num = lwesp_conn_getnum(conn); /* Get connection number for identification */
-    switch (lwesp_evt_get_type(evt)) {
-    case LWESP_EVT_CONN_SEND: { /* Data send event */
-        lwespr_t res = lwesp_evt_conn_send_get_result(evt);
-        if (res == lwespOK) {
-            _dbg0("Data sent successfully");
-        } else {
-            _dbg0("Data sent ERROR");
-        }
-        break;
-    }
-    case LWESP_EVT_CONN_RECV: { /* Data received from remote side */
-        lwesp_pbuf_p pbuf = lwesp_evt_conn_recv_get_buff(evt);
-        lwesp_conn_recved(conn, pbuf); /* Notify stack about received pbuf */
-        _dbg0("Received %d bytes..", (int)lwesp_pbuf_length(pbuf, 1));
-        break;
-    }
-    default:
-        break;
-    }
-    return res;
-}
-
-=======
->>>>>>> d9ddcd56
 /* USER CODE BEGIN Header_StartDefaultTask */
 /**
   * @brief  Function implementing the defaultTask thread.
