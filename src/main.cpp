/* USER CODE BEGIN Header */
/**
  ******************************************************************************
  * @file           : main.c
  * @brief          : Main program body
  ******************************************************************************
  ** This notice applies to any and all portions of this file
  * that are not between comment pairs USER CODE BEGIN and
  * USER CODE END. Other portions of this file, whether
  * inserted by the user or by software development tools
  * are owned by their respective copyright owners.
  *
  * COPYRIGHT(c) 2019 STMicroelectronics
  *
  * Redistribution and use in source and binary forms, with or without modification,
  * are permitted provided that the following conditions are met:
  *   1. Redistributions of source code must retain the above copyright notice,
  *      this list of conditions and the following disclaimer.
  *   2. Redistributions in binary form must reproduce the above copyright notice,
  *      this list of conditions and the following disclaimer in the documentation
  *      and/or other materials provided with the distribution.
  *   3. Neither the name of STMicroelectronics nor the names of its contributors
  *      may be used to endorse or promote products derived from this software
  *      without specific prior written permission.
  *
  * THIS SOFTWARE IS PROVIDED BY THE COPYRIGHT HOLDERS AND CONTRIBUTORS "AS IS"
  * AND ANY EXPRESS OR IMPLIED WARRANTIES, INCLUDING, BUT NOT LIMITED TO, THE
  * IMPLIED WARRANTIES OF MERCHANTABILITY AND FITNESS FOR A PARTICULAR PURPOSE ARE
  * DISCLAIMED. IN NO EVENT SHALL THE COPYRIGHT HOLDER OR CONTRIBUTORS BE LIABLE
  * FOR ANY DIRECT, INDIRECT, INCIDENTAL, SPECIAL, EXEMPLARY, OR CONSEQUENTIAL
  * DAMAGES (INCLUDING, BUT NOT LIMITED TO, PROCUREMENT OF SUBSTITUTE GOODS OR
  * SERVICES; LOSS OF USE, DATA, OR PROFITS; OR BUSINESS INTERRUPTION) HOWEVER
  * CAUSED AND ON ANY THEORY OF LIABILITY, WHETHER IN CONTRACT, STRICT LIABILITY,
  * OR TORT (INCLUDING NEGLIGENCE OR OTHERWISE) ARISING IN ANY WAY OUT OF THE USE
  * OF THIS SOFTWARE, EVEN IF ADVISED OF THE POSSIBILITY OF SUCH DAMAGE.
  *
  ******************************************************************************
  */
/* USER CODE END Header */

/* Includes ------------------------------------------------------------------*/
#include "main.h"
#include "cmsis_os.h"
#include "fatfs.h"
#ifdef BUDDY_ENABLE_WUI
    #include "wui.h"
#endif
#include "usb_device.h"
#include "usb_host.h"
#include "buffered_serial.hpp"

/* Private includes ----------------------------------------------------------*/
/* USER CODE BEGIN Includes */
#include "sys.h"
#include "app.h"
#include "dbg.h"
#include "wdt.h"
#include "diag.h"
#include "dump.h"
#include "timer_defaults.h"
#include "thread_measurement.h"
#include "metric_handlers.h"
#include "Z_probe.h"
#include "hwio_pindef.h"
#include "gui.hpp"
#include "config_a3ides2209_02.h"
#include "eeprom.h"
#include "crc32.h"
#include "w25x.h"

#include "lwesp/lwesp.h"
#include "lwesp_conn_upload.h"

#define USB_OVERC_Pin       GPIO_PIN_4
#define USB_OVERC_GPIO_Port GPIOE
#define USB_EN_Pin          GPIO_PIN_5
#define USB_EN_GPIO_Port    GPIOE
// #define ESP_GPIO0_Pin       GPIO_PIN_6
// #define ESP_GPIO0_GPIO_Port GPIOE
// #define ESP_RST_Pin         GPIO_PIN_13
// #define ESP_RST_GPIO_Port   GPIOC
#define BED_MON_Pin         GPIO_PIN_7
#define BED_MON_GPIO_Port   GPIOE
#define FAN0_TACH_Pin       GPIO_PIN_10
#define FAN0_TACH_GPIO_Port GPIOE
#define FAN0_TACH_EXTI_IRQn EXTI15_10_IRQn
#define FAN1_TACH_Pin       GPIO_PIN_14
#define FAN1_TACH_GPIO_Port GPIOE
#define FAN1_TACH_EXTI_IRQn EXTI15_10_IRQn
#if (PRINTER_TYPE == PRINTER_PRUSA_MINI)
    #define Z_MIN_Pin       GPIO_PIN_8
    #define Z_MIN_EXTI_IRQn EXTI9_5_IRQn
#endif
#define SWDIO_Pin           GPIO_PIN_13
#define SWDIO_GPIO_Port     GPIOA
#define SWCLK_Pin           GPIO_PIN_14
#define SWCLK_GPIO_Port     GPIOA
#define FLASH_CSN_Pin       GPIO_PIN_7
#define FLASH_CSN_GPIO_Port GPIOD
#define WP2_Pin             GPIO_PIN_5
#define WP2_GPIO_Port       GPIOB
#define WP1_Pin             GPIO_PIN_0
#define WP1_GPIO_Port       GPIOE

/* USER CODE END Includes */

/* Private typedef -----------------------------------------------------------*/
/* USER CODE BEGIN PTD */

/* USER CODE END PTD */

/* Private define ------------------------------------------------------------*/
/* USER CODE BEGIN PD */

/* USER CODE END PD */

/* Private macro -------------------------------------------------------------*/
/* USER CODE BEGIN PM */
/* USER CODE END PM */

/* Private variables ---------------------------------------------------------*/
ADC_HandleTypeDef hadc1;

I2C_HandleTypeDef hi2c1;

RTC_HandleTypeDef hrtc;
SPI_HandleTypeDef hspi2;
SPI_HandleTypeDef hspi3;
DMA_HandleTypeDef hdma_spi2_tx;
DMA_HandleTypeDef hdma_spi2_rx;

TIM_HandleTypeDef htim1;
TIM_HandleTypeDef htim2;
TIM_HandleTypeDef htim3;
TIM_HandleTypeDef htim14;

static UART_HandleTypeDef huart1;
UART_HandleTypeDef huart2;
UART_HandleTypeDef huart6;
DMA_HandleTypeDef hdma_usart1_rx;
DMA_HandleTypeDef hdma_usart2_rx;
DMA_HandleTypeDef hdma_usart6_rx;

osThreadId defaultTaskHandle;
osThreadId displayTaskHandle;
osThreadId webServerTaskHandle;
/* USER CODE BEGIN PV */
int HAL_IWDG_Reset = 0;
int HAL_GPIO_Initialized = 0;
int HAL_ADC_Initialized = 0;
int HAL_PWM_Initialized = 0;
int HAL_SPI_Initialized = 0;
/* USER CODE END PV */

/* Private function prototypes -----------------------------------------------*/
void SystemClock_Config(void);
static void MX_GPIO_Init(void);
static void MX_DMA_Init(void);
static void MX_I2C1_Init(void);
static void MX_ADC1_Init(void);
static void MX_USART1_UART_Init(void);
static void MX_TIM1_Init(void);
static void MX_TIM3_Init(void);
static void MX_SPI2_Init(void);
static void MX_USART2_UART_Init(void);
static void MX_USART6_UART_Init(void);
static void MX_SPI3_Init(void);
static void MX_TIM2_Init(void);
static void MX_TIM14_Init(void);
static void MX_RTC_Init(void);
void StartDefaultTask(void const *argument);
void StartDisplayTask(void const *argument);
void StartESPTask(void const *argument);
void iwdg_warning_cb(void);

/* USER CODE BEGIN PFP */

/* USER CODE END PFP */

/* Private user code ---------------------------------------------------------*/
/* USER CODE BEGIN 0 */
#include "uartslave.h"
#include "putslave.h"

uartrxbuff_t uart1rxbuff;
static uint8_t uart1rx_data[200];
#ifndef USE_ESP01_WITH_UART6
uartrxbuff_t uart6rxbuff;
uint8_t uart6rx_data[128];
uartslave_t uart6slave;
char uart6slave_line[32];
#endif
static volatile uint32_t minda_falling_edges = 0;
uint32_t get_Z_probe_endstop_hits() { return minda_falling_edges; }

/* USER CODE END 0 */

/**
  * @brief  The application entry point.
  * @retval int
  */
int main(void) {
    /* USER CODE BEGIN 1 */

    /*
    #define RCC_FLAG_LSIRDY                  ((uint8_t)0x61)
    #define RCC_FLAG_BORRST                  ((uint8_t)0x79)
    #define RCC_FLAG_PINRST                  ((uint8_t)0x7A)
    #define RCC_FLAG_PORRST                  ((uint8_t)0x7B)
    #define RCC_FLAG_SFTRST                  ((uint8_t)0x7C)
    #define RCC_FLAG_IWDGRST                 ((uint8_t)0x7D)
    #define RCC_FLAG_WWDGRST                 ((uint8_t)0x7E)
    #define RCC_FLAG_LPWRRST                 ((uint8_t)0x7F)
    */

    //__HAL_RCC_GET_FLAG(RCC_FLAG_LPWRRST);
    //__HAL_RCC_GET_FLAG(RCC_FLAG_WWDGRST);
    if (__HAL_RCC_GET_FLAG(RCC_FLAG_IWDGRST))
        HAL_IWDG_Reset = 1;
    //__HAL_RCC_GET_FLAG(RCC_FLAG_SFTRST);
    //__HAL_RCC_GET_FLAG(RCC_FLAG_PORRST);
    //__HAL_RCC_GET_FLAG(RCC_FLAG_PINRST);
    //__HAL_RCC_GET_FLAG(RCC_FLAG_BORRST);
    __HAL_RCC_CLEAR_RESET_FLAGS();

    /* USER CODE END 1 */

    /* MCU Configuration--------------------------------------------------------*/

    /* Reset of all peripherals, Initializes the Flash interface and the Systick. */
    HAL_Init();

    /* USER CODE BEGIN Init */

    /* USER CODE END Init */

    /* Configure the system clock */
    SystemClock_Config();

    /* USER CODE BEGIN SysInit */

    diag_check_fastboot();

    /* USER CODE END SysInit */

    /* Initialize all configured peripherals */
    MX_GPIO_Init();
    MX_DMA_Init();
    MX_I2C1_Init();
    MX_ADC1_Init();
    MX_USART1_UART_Init();
    MX_TIM1_Init();
    MX_TIM3_Init();
    MX_SPI2_Init();
    MX_USART2_UART_Init();
    MX_USART6_UART_Init();
    MX_SPI3_Init();
    MX_TIM2_Init();
    MX_TIM14_Init();
    MX_RTC_Init();
    /* USER CODE BEGIN 2 */
    HAL_GPIO_Initialized = 1;
    HAL_ADC_Initialized = 1;
    HAL_PWM_Initialized = 1;
    HAL_SPI_Initialized = 1;

    buddy::hw::BufferedSerial::uart2.Open();

    uartrxbuff_init(&uart1rxbuff, &huart1, &hdma_usart1_rx, sizeof(uart1rx_data), uart1rx_data);
    HAL_UART_Receive_DMA(&huart1, uart1rxbuff.buffer, uart1rxbuff.buffer_size);
    uartrxbuff_reset(&uart1rxbuff);
#ifndef USE_ESP01_WITH_UART6
    uartrxbuff_init(&uart6rxbuff, &huart6, &hdma_usart6_rx, sizeof(uart6rx_data), uart6rx_data);
    HAL_UART_Receive_DMA(&huart6, uart6rxbuff.buffer, uart6rxbuff.buffer_size);
    uartrxbuff_reset(&uart6rxbuff);
    uartslave_init(&uart6slave, &uart6rxbuff, &huart6, sizeof(uart6slave_line), uart6slave_line);
    putslave_init(&uart6slave);
    wdt_iwdg_warning_cb = iwdg_warning_cb;
#endif
    crc32_init();
    w25x_init();

    int irq = __get_PRIMASK() & 1;
    __enable_irq();
    eeprom_init();
    uint8_t status = eeprom_get_init_status();
    if (status == EEPROM_INIT_Defaults || status == EEPROM_INIT_Upgraded) {
        // this means we are either starting from defaults or after a FW upgrade -> invalidate the XFLASH dump, since it is not relevant anymore
        dump_in_xflash_reset();
    }
    if (irq == 0)
        __disable_irq();

    /* USER CODE END 2 */

    static metric_handler_t *handlers[] = {
        &metric_handler_syslog,
        NULL
    };
    metric_system_init(handlers);
    /* USER CODE BEGIN RTOS_MUTEX */
    /* add mutexes, ... */
    /* USER CODE END RTOS_MUTEX */

    /* USER CODE BEGIN RTOS_SEMAPHORES */
    /* add semaphores, ... */
    /* USER CODE END RTOS_SEMAPHORES */

    /* USER CODE BEGIN RTOS_TIMERS */
    /* start timers, add new ones, ... */
    /* USER CODE END RTOS_TIMERS */

    /* Create the thread(s) */
    /* definition and creation of defaultTask */
    osThreadDef(defaultTask, StartDefaultTask, osPriorityNormal, 0, 1024);
    defaultTaskHandle = osThreadCreate(osThread(defaultTask), NULL);

    /* definition and creation of displayTask */
    osThreadDef(displayTask, StartDisplayTask, osPriorityNormal, 0, 2048);
    displayTaskHandle = osThreadCreate(osThread(displayTask), NULL);

#ifdef BUDDY_ENABLE_WUI
    /* definition and creation of webServerTask */
    osThreadDef(webServerTask, StartWebServerTask, osPriorityNormal, 0, BUDDY_WEB_STACK_SIZE);
    webServerTaskHandle = osThreadCreate(osThread(webServerTask), NULL);
#endif

    /* USER CODE BEGIN RTOS_THREADS */
    /* add threads, ... */
    /* definition and creation of measurementTask */
    osThreadDef(measurementTask, StartMeasurementTask, osPriorityNormal, 0, 512);
    osThreadCreate(osThread(measurementTask), NULL);

    /* USER CODE END RTOS_THREADS */

    /* USER CODE BEGIN RTOS_QUEUES */
    /* add queues, ... */
    /* USER CODE END RTOS_QUEUES */

    /* Start scheduler */
    osKernelStart();

    /* We should never get here as control is now taken by the scheduler */

    /* Infinite loop */
    /* USER CODE BEGIN WHILE */
    while (1) {
        /* USER CODE END WHILE */

        /* USER CODE BEGIN 3 */
    }
    /* USER CODE END 3 */
}

/**
  * @brief System Clock Configuration
  * @retval None
  */
void SystemClock_Config(void) {
    RCC_OscInitTypeDef RCC_OscInitStruct = { 0 };
    RCC_ClkInitTypeDef RCC_ClkInitStruct = { 0 };
    RCC_PeriphCLKInitTypeDef PeriphClkInitStruct = { 0 };

    /**Configure the main internal regulator output voltage
  */
    __HAL_RCC_PWR_CLK_ENABLE();
    __HAL_PWR_VOLTAGESCALING_CONFIG(PWR_REGULATOR_VOLTAGE_SCALE1);
    /**Initializes the CPU, AHB and APB busses clocks
  */
    RCC_OscInitStruct.OscillatorType = RCC_OSCILLATORTYPE_LSI | RCC_OSCILLATORTYPE_HSE;
    RCC_OscInitStruct.HSEState = RCC_HSE_ON;
    RCC_OscInitStruct.LSIState = RCC_LSI_ON;
    RCC_OscInitStruct.PLL.PLLState = RCC_PLL_ON;
    RCC_OscInitStruct.PLL.PLLSource = RCC_PLLSOURCE_HSE;
    RCC_OscInitStruct.PLL.PLLM = 6;
    RCC_OscInitStruct.PLL.PLLN = 168;
    RCC_OscInitStruct.PLL.PLLP = RCC_PLLP_DIV2;
    RCC_OscInitStruct.PLL.PLLQ = 7;
    if (HAL_RCC_OscConfig(&RCC_OscInitStruct) != HAL_OK) {
        Error_Handler();
    }
    /**Initializes the CPU, AHB and APB busses clocks
  */
    RCC_ClkInitStruct.ClockType = RCC_CLOCKTYPE_HCLK | RCC_CLOCKTYPE_SYSCLK
        | RCC_CLOCKTYPE_PCLK1 | RCC_CLOCKTYPE_PCLK2;
    RCC_ClkInitStruct.SYSCLKSource = RCC_SYSCLKSOURCE_PLLCLK;
    RCC_ClkInitStruct.AHBCLKDivider = RCC_SYSCLK_DIV1;
    RCC_ClkInitStruct.APB1CLKDivider = RCC_HCLK_DIV4;
    RCC_ClkInitStruct.APB2CLKDivider = RCC_HCLK_DIV2;

    if (HAL_RCC_ClockConfig(&RCC_ClkInitStruct, FLASH_LATENCY_5) != HAL_OK) {
        Error_Handler();
    }

    PeriphClkInitStruct.PeriphClockSelection = RCC_PERIPHCLK_RTC;
    PeriphClkInitStruct.RTCClockSelection = RCC_RTCCLKSOURCE_LSI;
    if (HAL_RCCEx_PeriphCLKConfig(&PeriphClkInitStruct) != HAL_OK) {
        Error_Handler();
    }
}

/**
  * @brief ADC1 Initialization Function
  * @param None
  * @retval None
  */
static void MX_ADC1_Init(void) {

    /* USER CODE BEGIN ADC1_Init 0 */

    /* USER CODE END ADC1_Init 0 */

    ADC_ChannelConfTypeDef sConfig = { 0 };

    /* USER CODE BEGIN ADC1_Init 1 */

    /* USER CODE END ADC1_Init 1 */
    /**Configure the global features of the ADC (Clock, Resolution, Data Alignment and number of conversion)
  */
    hadc1.Instance = ADC1;
    hadc1.Init.ClockPrescaler = ADC_CLOCK_SYNC_PCLK_DIV4;
    hadc1.Init.Resolution = ADC_RESOLUTION_12B;
    hadc1.Init.ScanConvMode = DISABLE;
    hadc1.Init.ContinuousConvMode = DISABLE;
    hadc1.Init.DiscontinuousConvMode = DISABLE;
    hadc1.Init.ExternalTrigConvEdge = ADC_EXTERNALTRIGCONVEDGE_NONE;
    hadc1.Init.ExternalTrigConv = ADC_SOFTWARE_START;
    hadc1.Init.DataAlign = ADC_DATAALIGN_RIGHT;
    hadc1.Init.NbrOfConversion = 1;
    hadc1.Init.DMAContinuousRequests = DISABLE;
    hadc1.Init.EOCSelection = ADC_EOC_SINGLE_CONV;
    if (HAL_ADC_Init(&hadc1) != HAL_OK) {
        Error_Handler();
    }
    /**Configure for the selected ADC regular channel its corresponding rank in the sequencer and its sample time.
  */
    sConfig.Channel = ADC_CHANNEL_4;
    sConfig.Rank = 1;
    sConfig.SamplingTime = ADC_SAMPLETIME_3CYCLES;
    if (HAL_ADC_ConfigChannel(&hadc1, &sConfig) != HAL_OK) {
        Error_Handler();
    }
    /* USER CODE BEGIN ADC1_Init 2 */

    /* USER CODE END ADC1_Init 2 */
}

/**
  * @brief I2C1 Initialization Function
  * @param None
  * @retval None
  */
static void MX_I2C1_Init(void) {

    /* USER CODE BEGIN I2C1_Init 0 */

    /* USER CODE END I2C1_Init 0 */

    /* USER CODE BEGIN I2C1_Init 1 */

    /* USER CODE END I2C1_Init 1 */
    hi2c1.Instance = I2C1;
    hi2c1.Init.ClockSpeed = 100000;
    hi2c1.Init.DutyCycle = I2C_DUTYCYCLE_2;
    hi2c1.Init.OwnAddress1 = 0;
    hi2c1.Init.AddressingMode = I2C_ADDRESSINGMODE_7BIT;
    hi2c1.Init.DualAddressMode = I2C_DUALADDRESS_DISABLE;
    hi2c1.Init.OwnAddress2 = 0;
    hi2c1.Init.GeneralCallMode = I2C_GENERALCALL_DISABLE;
    hi2c1.Init.NoStretchMode = I2C_NOSTRETCH_DISABLE;
    if (HAL_I2C_Init(&hi2c1) != HAL_OK) {
        Error_Handler();
    }
    /* USER CODE BEGIN I2C1_Init 2 */

    /* USER CODE END I2C1_Init 2 */
}

/**
  * @brief RTC Initialization Function
  * @param None
  * @retval None
  */
static void MX_RTC_Init(void) {

    /* USER CODE BEGIN RTC_Init 0 */

    /* USER CODE END RTC_Init 0 */

    /* USER CODE BEGIN RTC_Init 1 */

    /* USER CODE END RTC_Init 1 */
    /** Initialize RTC Only
  */
    hrtc.Instance = RTC;
    hrtc.Init.HourFormat = RTC_HOURFORMAT_24;
    hrtc.Init.AsynchPrediv = 127;
    hrtc.Init.SynchPrediv = 255;
    hrtc.Init.OutPut = RTC_OUTPUT_DISABLE;
    hrtc.Init.OutPutPolarity = RTC_OUTPUT_POLARITY_HIGH;
    hrtc.Init.OutPutType = RTC_OUTPUT_TYPE_OPENDRAIN;
    if (HAL_RTC_Init(&hrtc) != HAL_OK) {
        Error_Handler();
    }
    /* USER CODE BEGIN RTC_Init 2 */

    /* USER CODE END RTC_Init 2 */
}

/**
  * @brief SPI2 Initialization Function
  * @param None
  * @retval None
  */
static void MX_SPI2_Init(void) {

    /* USER CODE BEGIN SPI2_Init 0 */

    /* USER CODE END SPI2_Init 0 */

    /* USER CODE BEGIN SPI2_Init 1 */

    /* USER CODE END SPI2_Init 1 */
    /* SPI2 parameter configuration*/
    hspi2.Instance = SPI2;
    hspi2.Init.Mode = SPI_MODE_MASTER;
    hspi2.Init.Direction = SPI_DIRECTION_2LINES;
    hspi2.Init.DataSize = SPI_DATASIZE_8BIT;
    hspi2.Init.CLKPolarity = SPI_POLARITY_LOW;
    hspi2.Init.CLKPhase = SPI_PHASE_1EDGE;
    hspi2.Init.NSS = SPI_NSS_SOFT;
    hspi2.Init.BaudRatePrescaler = SPI_BAUDRATEPRESCALER_2;
    hspi2.Init.FirstBit = SPI_FIRSTBIT_MSB;
    hspi2.Init.TIMode = SPI_TIMODE_DISABLE;
    hspi2.Init.CRCCalculation = SPI_CRCCALCULATION_DISABLE;
    hspi2.Init.CRCPolynomial = 10;
    if (HAL_SPI_Init(&hspi2) != HAL_OK) {
        Error_Handler();
    }
    /* USER CODE BEGIN SPI2_Init 2 */

    /* USER CODE END SPI2_Init 2 */
}

/**
  * @brief SPI3 Initialization Function
  * @param None
  * @retval None
  */
static void MX_SPI3_Init(void) {

    /* USER CODE BEGIN SPI3_Init 0 */

    /* USER CODE END SPI3_Init 0 */

    /* USER CODE BEGIN SPI3_Init 1 */

    /* USER CODE END SPI3_Init 1 */
    /* SPI3 parameter configuration*/
    hspi3.Instance = SPI3;
    hspi3.Init.Mode = SPI_MODE_MASTER;
    hspi3.Init.Direction = SPI_DIRECTION_2LINES;
    hspi3.Init.DataSize = SPI_DATASIZE_8BIT;
    hspi3.Init.CLKPolarity = SPI_POLARITY_LOW;
    hspi3.Init.CLKPhase = SPI_PHASE_1EDGE;
    hspi3.Init.NSS = SPI_NSS_SOFT;
    hspi3.Init.BaudRatePrescaler = SPI_BAUDRATEPRESCALER_2;
    hspi3.Init.FirstBit = SPI_FIRSTBIT_MSB;
    hspi3.Init.TIMode = SPI_TIMODE_DISABLE;
    hspi3.Init.CRCCalculation = SPI_CRCCALCULATION_DISABLE;
    hspi3.Init.CRCPolynomial = 10;
    if (HAL_SPI_Init(&hspi3) != HAL_OK) {
        Error_Handler();
    }
    /* USER CODE BEGIN SPI3_Init 2 */

    /* USER CODE END SPI3_Init 2 */
}

/**
  * @brief TIM1 Initialization Function
  * @param None
  * @retval None
  */
static void MX_TIM1_Init(void) {

    /* USER CODE BEGIN TIM1_Init 0 */

    /* USER CODE END TIM1_Init 0 */

    TIM_ClockConfigTypeDef sClockSourceConfig = { 0 };
    TIM_MasterConfigTypeDef sMasterConfig = { 0 };
    TIM_OC_InitTypeDef sConfigOC = { 0 };
    TIM_BreakDeadTimeConfigTypeDef sBreakDeadTimeConfig = { 0 };

    /* USER CODE BEGIN TIM1_Init 1 */

    /* USER CODE END TIM1_Init 1 */
    htim1.Instance = TIM1;
    htim1.Init.Prescaler = TIM1_default_Prescaler; //0x3fff was 100;
    htim1.Init.CounterMode = TIM_COUNTERMODE_DOWN;
    htim1.Init.Period = TIM1_default_Period; //0xff was 42000;
    htim1.Init.ClockDivision = TIM_CLOCKDIVISION_DIV1;
    htim1.Init.RepetitionCounter = 0;
    if (HAL_TIM_Base_Init(&htim1) != HAL_OK) {
        Error_Handler();
    }
    sClockSourceConfig.ClockSource = TIM_CLOCKSOURCE_INTERNAL;
    if (HAL_TIM_ConfigClockSource(&htim1, &sClockSourceConfig) != HAL_OK) {
        Error_Handler();
    }
    if (HAL_TIM_PWM_Init(&htim1) != HAL_OK) {
        Error_Handler();
    }
    sMasterConfig.MasterOutputTrigger = TIM_TRGO_RESET;
    sMasterConfig.MasterSlaveMode = TIM_MASTERSLAVEMODE_DISABLE;
    if (HAL_TIMEx_MasterConfigSynchronization(&htim1, &sMasterConfig) != HAL_OK) {
        Error_Handler();
    }
    sConfigOC.OCMode = TIM_OCMODE_PWM1;
    sConfigOC.Pulse = 0;
    sConfigOC.OCPolarity = TIM_OCPOLARITY_HIGH;
    sConfigOC.OCNPolarity = TIM_OCNPOLARITY_HIGH;
    sConfigOC.OCFastMode = TIM_OCFAST_DISABLE;
    sConfigOC.OCIdleState = TIM_OCIDLESTATE_RESET;
    sConfigOC.OCNIdleState = TIM_OCNIDLESTATE_RESET;
    if (HAL_TIM_PWM_ConfigChannel(&htim1, &sConfigOC, TIM_CHANNEL_1) != HAL_OK) {
        Error_Handler();
    }
    if (HAL_TIM_PWM_ConfigChannel(&htim1, &sConfigOC, TIM_CHANNEL_2) != HAL_OK) {
        Error_Handler();
    }
    sBreakDeadTimeConfig.OffStateRunMode = TIM_OSSR_DISABLE;
    sBreakDeadTimeConfig.OffStateIDLEMode = TIM_OSSI_DISABLE;
    sBreakDeadTimeConfig.LockLevel = TIM_LOCKLEVEL_OFF;
    sBreakDeadTimeConfig.DeadTime = 0;
    sBreakDeadTimeConfig.BreakState = TIM_BREAK_DISABLE;
    sBreakDeadTimeConfig.BreakPolarity = TIM_BREAKPOLARITY_HIGH;
    sBreakDeadTimeConfig.AutomaticOutput = TIM_AUTOMATICOUTPUT_DISABLE;
    if (HAL_TIMEx_ConfigBreakDeadTime(&htim1, &sBreakDeadTimeConfig) != HAL_OK) {
        Error_Handler();
    }
    /* USER CODE BEGIN TIM1_Init 2 */
    //HAL_TIM_PWM_Start(&htim1,TIM_CHANNEL_1);
    //HAL_TIM_PWM_Start(&htim1,TIM_CHANNEL_2);
    /* USER CODE END TIM1_Init 2 */
}

/**
  * @brief TIM2 Initialization Function
  * @param None
  * @retval None
  */
static void MX_TIM2_Init(void) {

    /* USER CODE BEGIN TIM2_Init 0 */

    /* USER CODE END TIM2_Init 0 */

    TIM_ClockConfigTypeDef sClockSourceConfig = { 0 };
    TIM_MasterConfigTypeDef sMasterConfig = { 0 };
    TIM_OC_InitTypeDef sConfigOC = { 0 };

    /* USER CODE BEGIN TIM2_Init 1 */

    /* USER CODE END TIM2_Init 1 */
    htim2.Instance = TIM2;
    htim2.Init.Prescaler = 100;
    htim2.Init.CounterMode = TIM_COUNTERMODE_DOWN;
    htim2.Init.Period = 42000;
    htim2.Init.ClockDivision = TIM_CLOCKDIVISION_DIV1;
    if (HAL_TIM_Base_Init(&htim2) != HAL_OK) {
        Error_Handler();
    }
    sClockSourceConfig.ClockSource = TIM_CLOCKSOURCE_INTERNAL;
    if (HAL_TIM_ConfigClockSource(&htim2, &sClockSourceConfig) != HAL_OK) {
        Error_Handler();
    }
    if (HAL_TIM_PWM_Init(&htim2) != HAL_OK) {
        Error_Handler();
    }
    sMasterConfig.MasterOutputTrigger = TIM_TRGO_RESET;
    sMasterConfig.MasterSlaveMode = TIM_MASTERSLAVEMODE_DISABLE;
    if (HAL_TIMEx_MasterConfigSynchronization(&htim2, &sMasterConfig) != HAL_OK) {
        Error_Handler();
    }
    sConfigOC.OCMode = TIM_OCMODE_PWM1;
    sConfigOC.Pulse = 21000;
    sConfigOC.OCPolarity = TIM_OCPOLARITY_HIGH;
    sConfigOC.OCFastMode = TIM_OCFAST_DISABLE;
    if (HAL_TIM_PWM_ConfigChannel(&htim2, &sConfigOC, TIM_CHANNEL_1) != HAL_OK) {
        Error_Handler();
    }
    /* USER CODE BEGIN TIM2_Init 2 */

    /* USER CODE END TIM2_Init 2 */
    HAL_TIM_MspPostInit(&htim2);
}

/**
  * @brief TIM3 Initialization Function
  * @param None
  * @retval None
  */
static void MX_TIM3_Init(void) {

    /* USER CODE BEGIN TIM3_Init 0 */

    /* USER CODE END TIM3_Init 0 */

    TIM_ClockConfigTypeDef sClockSourceConfig = { 0 };
    TIM_MasterConfigTypeDef sMasterConfig = { 0 };
    TIM_OC_InitTypeDef sConfigOC = { 0 };

    /* USER CODE BEGIN TIM3_Init 1 */

    /* USER CODE END TIM3_Init 1 */
    htim3.Instance = TIM3;
    htim3.Init.Prescaler = TIM3_default_Prescaler; //0x3fff was 100
    htim3.Init.CounterMode = TIM_COUNTERMODE_DOWN;
    htim3.Init.Period = TIM3_default_Period; //0xff was 42000
    htim3.Init.ClockDivision = TIM_CLOCKDIVISION_DIV1;
    if (HAL_TIM_Base_Init(&htim3) != HAL_OK) {
        Error_Handler();
    }
    sClockSourceConfig.ClockSource = TIM_CLOCKSOURCE_INTERNAL;
    if (HAL_TIM_ConfigClockSource(&htim3, &sClockSourceConfig) != HAL_OK) {
        Error_Handler();
    }
    if (HAL_TIM_PWM_Init(&htim3) != HAL_OK) {
        Error_Handler();
    }
    sMasterConfig.MasterOutputTrigger = TIM_TRGO_RESET;
    sMasterConfig.MasterSlaveMode = TIM_MASTERSLAVEMODE_DISABLE;
    if (HAL_TIMEx_MasterConfigSynchronization(&htim3, &sMasterConfig) != HAL_OK) {
        Error_Handler();
    }
    sConfigOC.OCMode = TIM_OCMODE_PWM1;
    sConfigOC.Pulse = 21000;
    sConfigOC.OCPolarity = TIM_OCPOLARITY_HIGH;
    sConfigOC.OCFastMode = TIM_OCFAST_DISABLE;
    if (HAL_TIM_PWM_ConfigChannel(&htim3, &sConfigOC, TIM_CHANNEL_3) != HAL_OK) {
        Error_Handler();
    }
    if (HAL_TIM_PWM_ConfigChannel(&htim3, &sConfigOC, TIM_CHANNEL_4) != HAL_OK) {
        Error_Handler();
    }
    /* USER CODE BEGIN TIM3_Init 2 */
    //HAL_TIM_PWM_Start(&htim3,TIM_CHANNEL_3);
    //HAL_TIM_PWM_Start(&htim3,TIM_CHANNEL_4);
    /* USER CODE END TIM3_Init 2 */
    HAL_TIM_MspPostInit(&htim3);
}

/**
  * @brief TIM14 Initialization Function
  * @param None
  * @retval None
  */
static void MX_TIM14_Init(void) {

    /* USER CODE BEGIN TIM14_Init 0 */

    /* USER CODE END TIM14_Init 0 */

    /* USER CODE BEGIN TIM14_Init 1 */

    /* USER CODE END TIM14_Init 1 */
    htim14.Instance = TIM14;
    htim14.Init.Prescaler = 84;
    htim14.Init.CounterMode = TIM_COUNTERMODE_UP;
    htim14.Init.Period = 1000;
    htim14.Init.ClockDivision = TIM_CLOCKDIVISION_DIV1;
    if (HAL_TIM_Base_Init(&htim14) != HAL_OK) {
        Error_Handler();
    }
    /* USER CODE BEGIN TIM14_Init 2 */
    HAL_TIM_Base_Start_IT(&htim14);
    /* USER CODE END TIM14_Init 2 */
}

/**
  * @brief USART1 Initialization Function
  * @param None
  * @retval None
  */
static void MX_USART1_UART_Init(void) {

    /* USER CODE BEGIN USART1_Init 0 */

    /* USER CODE END USART1_Init 0 */

    /* USER CODE BEGIN USART1_Init 1 */

    /* USER CODE END USART1_Init 1 */
    huart1.Instance = USART1;
    huart1.Init.BaudRate = 115200;
    huart1.Init.WordLength = UART_WORDLENGTH_8B;
    huart1.Init.StopBits = UART_STOPBITS_1;
    huart1.Init.Parity = UART_PARITY_NONE;
    huart1.Init.Mode = UART_MODE_TX_RX;
    huart1.Init.HwFlowCtl = UART_HWCONTROL_NONE;
    huart1.Init.OverSampling = UART_OVERSAMPLING_16;
    if (HAL_UART_Init(&huart1) != HAL_OK) {
        Error_Handler();
    }
    /* USER CODE BEGIN USART1_Init 2 */

    /* USER CODE END USART1_Init 2 */
}

/**
  * @brief USART2 Initialization Function
  * @param None
  * @retval None
  */
static void MX_USART2_UART_Init(void) {

    /* USER CODE BEGIN USART2_Init 0 */

    /* USER CODE END USART2_Init 0 */

    /* USER CODE BEGIN USART2_Init 1 */

    /* USER CODE END USART2_Init 1 */
    huart2.Instance = USART2;
    huart2.Init.BaudRate = 115200;
    huart2.Init.WordLength = UART_WORDLENGTH_8B;
    huart2.Init.StopBits = UART_STOPBITS_1;
    huart2.Init.Parity = UART_PARITY_NONE;
    huart2.Init.Mode = UART_MODE_TX_RX;
    huart2.Init.HwFlowCtl = UART_HWCONTROL_NONE;
    huart2.Init.OverSampling = UART_OVERSAMPLING_16;
    if (HAL_HalfDuplex_Init(&huart2) != HAL_OK) {
        Error_Handler();
    }
}

/**
  * @brief USART6 Initialization Function
  * @param None
  * @retval None
  */
static void MX_USART6_UART_Init(void) {

    /* USER CODE BEGIN USART6_Init 0 */

    /* USER CODE END USART6_Init 0 */

    /* USER CODE BEGIN USART6_Init 1 */

    /* USER CODE END USART6_Init 1 */
    huart6.Instance = USART6;
    huart6.Init.BaudRate = 115200;
    huart6.Init.WordLength = UART_WORDLENGTH_8B;
    huart6.Init.StopBits = UART_STOPBITS_1;
    huart6.Init.Parity = UART_PARITY_NONE;
    huart6.Init.Mode = UART_MODE_TX_RX;
    huart6.Init.HwFlowCtl = UART_HWCONTROL_NONE;
    huart6.Init.OverSampling = UART_OVERSAMPLING_16;
    if (HAL_UART_Init(&huart6) != HAL_OK) {
        Error_Handler();
    }
    /* USER CODE BEGIN USART6_Init 2 */

    /* USER CODE END USART6_Init 2 */
}

/**
  * Enable DMA controller clock
  */
static void MX_DMA_Init(void) {
    /* DMA controller clock enable */
    __HAL_RCC_DMA1_CLK_ENABLE();
    __HAL_RCC_DMA2_CLK_ENABLE();

    /* DMA interrupt init */
    /* DMA1_Stream4_IRQn interrupt configuration */
    HAL_NVIC_SetPriority(DMA1_Stream4_IRQn, 5, 0);
    HAL_NVIC_EnableIRQ(DMA1_Stream4_IRQn);
    /* DMA1_Stream5_IRQn interrupt configuration */
    HAL_NVIC_SetPriority(DMA1_Stream5_IRQn, 5, 0);
    HAL_NVIC_EnableIRQ(DMA1_Stream5_IRQn);
    /* DMA2_Stream1_IRQn interrupt configuration */
    HAL_NVIC_SetPriority(DMA2_Stream1_IRQn, 5, 0);
    HAL_NVIC_EnableIRQ(DMA2_Stream1_IRQn);
    /* DMA2_Stream2_IRQn interrupt configuration */
    HAL_NVIC_SetPriority(DMA2_Stream2_IRQn, 5, 0);
    HAL_NVIC_EnableIRQ(DMA2_Stream2_IRQn);
}

/**
  * @brief GPIO Initialization Function
  * @param None
  * @retval None
  */
static void MX_GPIO_Init(void) {
    GPIO_InitTypeDef GPIO_InitStruct = { 0 };

    /* GPIO Ports Clock Enable */
    __HAL_RCC_GPIOE_CLK_ENABLE();
    __HAL_RCC_GPIOC_CLK_ENABLE();
    __HAL_RCC_GPIOH_CLK_ENABLE();
    __HAL_RCC_GPIOA_CLK_ENABLE();
    __HAL_RCC_GPIOB_CLK_ENABLE();
    __HAL_RCC_GPIOD_CLK_ENABLE();

    /*Configure GPIO pin Output Level */
    HAL_GPIO_WritePin(USB_EN_GPIO_Port, USB_EN_Pin, GPIO_PIN_RESET);

    /*Configure GPIO pin Output Level */
<<<<<<< HEAD
#ifndef USE_ESP01_WITH_UART6
    HAL_GPIO_WritePin(GPIOC, ESP_RST_Pin, GPIO_PIN_SET);
    HAL_GPIO_WritePin(GPIOE, ESP_GPIO0_Pin, GPIO_PIN_SET); // -- normal boot
    // HAL_GPIO_WritePin(GPIOE, ESP_GPIO0_Pin, GPIO_PIN_RESET); // -- UART flash
#endif
    /*Configure GPIO pin Output Level */
=======
>>>>>>> e55e1ae0
    HAL_GPIO_WritePin(GPIOD, FLASH_CSN_Pin, GPIO_PIN_RESET);

    /*Configure GPIO pins : USB_OVERC_Pin ESP_GPIO0_Pin
                           BED_MON_Pin WP1_Pin */
    // GPIO_InitStruct.Pin = USB_OVERC_Pin | ESP_GPIO0_Pin
    // | BED_MON_Pin | WP1_Pin;
    GPIO_InitStruct.Pin = USB_OVERC_Pin | BED_MON_Pin | WP1_Pin;
    GPIO_InitStruct.Mode = GPIO_MODE_INPUT;
    GPIO_InitStruct.Pull = GPIO_NOPULL;
    HAL_GPIO_Init(GPIOE, &GPIO_InitStruct);

    /*Configure GPIO pin : ESP_GPIO0_Pin */
    GPIO_InitStruct.Pin = ESP_GPIO0_Pin;
    GPIO_InitStruct.Mode = GPIO_MODE_OUTPUT_PP;
    GPIO_InitStruct.Pull = GPIO_PULLDOWN;
    HAL_GPIO_Init(GPIOE, &GPIO_InitStruct);

    /*Configure GPIO pin : USB_EN_Pin */
    GPIO_InitStruct.Pin = USB_EN_Pin;
    GPIO_InitStruct.Mode = GPIO_MODE_OUTPUT_PP;
    GPIO_InitStruct.Pull = GPIO_NOPULL;
    GPIO_InitStruct.Speed = GPIO_SPEED_FREQ_LOW;
    HAL_GPIO_Init(USB_EN_GPIO_Port, &GPIO_InitStruct);
#ifdef USE_ESP01_WITH_UART6
    /*Configure GPIO pins : ESP_RST_Pin */
    GPIO_InitStruct.Pin = ESP_RST_Pin;
    GPIO_InitStruct.Mode = GPIO_MODE_OUTPUT_PP;
    GPIO_InitStruct.Pull = GPIO_NOPULL;
    GPIO_InitStruct.Speed = GPIO_SPEED_FREQ_LOW;
    HAL_GPIO_Init(GPIOC, &GPIO_InitStruct);
    HAL_GPIO_WritePin(GPIOC, ESP_RST_Pin, GPIO_PIN_SET);
    /*Configure ESP GPIO0 (PROG, High for ESP module boot from Flash)*/
    GPIO_InitStruct.Pin = GPIO_PIN_6;
    GPIO_InitStruct.Mode = GPIO_MODE_OUTPUT_PP;
    GPIO_InitStruct.Pull = GPIO_PULLUP;
    GPIO_InitStruct.Speed = GPIO_SPEED_FREQ_LOW;
    HAL_GPIO_Init(GPIOE, &GPIO_InitStruct);
    HAL_GPIO_WritePin(GPIOE, GPIO_PIN_6, GPIO_PIN_SET);
#else
    /*Configure GPIO pins : ESP_RST_Pin */
    GPIO_InitStruct.Pin = ESP_RST_Pin;
    GPIO_InitStruct.Mode = GPIO_MODE_OUTPUT_PP;
    // GPIO_InitStruct.Pull = GPIO_NOPULL;
    // GPIO_InitStruct.Pull = GPIO_PULLDOWN;
    GPIO_InitStruct.Pull = GPIO_NOPULL;
    GPIO_InitStruct.Speed = GPIO_SPEED_FREQ_LOW;
    HAL_GPIO_Init(GPIOC, &GPIO_InitStruct);
    HAL_GPIO_WritePin(GPIOC, ESP_RST_Pin, GPIO_PIN_RESET);
#endif
    /*Configure GPIO pins : FLASH_CSN_Pin */
    GPIO_InitStruct.Pin = FLASH_CSN_Pin;
    GPIO_InitStruct.Mode = GPIO_MODE_OUTPUT_PP;
    GPIO_InitStruct.Pull = GPIO_NOPULL;
    GPIO_InitStruct.Speed = GPIO_SPEED_FREQ_LOW;
    HAL_GPIO_Init(GPIOD, &GPIO_InitStruct);

    PIN_TABLE(CONFIGURE_PINS)

    /*Configure GPIO pins : FIL_SENSOR_Pin WP2_Pin */
    GPIO_InitStruct.Pin = WP2_Pin;
    GPIO_InitStruct.Mode = GPIO_MODE_INPUT;
    GPIO_InitStruct.Pull = GPIO_NOPULL;
    HAL_GPIO_Init(GPIOB, &GPIO_InitStruct);

    /* EXTI interrupt init*/
    HAL_NVIC_SetPriority(EXTI9_5_IRQn, 0, 0);
    HAL_NVIC_EnableIRQ(EXTI9_5_IRQn);

    HAL_NVIC_SetPriority(EXTI15_10_IRQn, 5, 0);
    HAL_NVIC_EnableIRQ(EXTI15_10_IRQn);
}

/* USER CODE BEGIN 4 */
extern void st7789v_spi_tx_complete(void);
void HAL_SPI_TxCpltCallback(SPI_HandleTypeDef *hspi) {
    st7789v_spi_tx_complete();
}

void HAL_UART_TxCpltCallback(UART_HandleTypeDef *haurt) {
    if (haurt == &huart2)
        buddy::hw::BufferedSerial::uart2.WriteFinishedISR();
}

void HAL_UART_RxHalfCpltCallback(UART_HandleTypeDef *huart) {
    if (huart == &huart2)
        buddy::hw::BufferedSerial::uart2.FirstHalfReachedISR();
#if 0
    else if (huart == &huart6)
        uartrxbuff_rxhalf_cb(&uart6rxbuff);
#endif
}

void HAL_UART_RxCpltCallback(UART_HandleTypeDef *huart) {
    if (huart == &huart1)
        uartrxbuff_rxcplt_cb(&uart1rxbuff);
    else if (huart == &huart2)
        buddy::hw::BufferedSerial::uart2.SecondHalfReachedISR();
#ifndef USE_ESP01_WITH_UART6
    else if (huart == &huart6)
        uartrxbuff_rxcplt_cb(&uart6rxbuff);
#endif
}

void HAL_GPIO_EXTI_Callback(uint16_t GPIO_Pin) {
    switch (GPIO_Pin) {
    case Z_MIN_Pin:
        ++minda_falling_edges;
        break;
    }
}

/* USER CODE END 4 */

/* USER CODE BEGIN Header_StartDefaultTask */
/**
  * @brief  Function implementing the defaultTask thread.
  * @param  argument: Not used
  * @retval None
  */
/* USER CODE END Header_StartDefaultTask */
void StartDefaultTask(void const *argument) {
    /* init code for USB_DEVICE */
    MX_USB_DEVICE_Init();

    /* init code for USB_HOST */
    MX_USB_HOST_Init();

    /* init code for FATFS */
    MX_FATFS_Init();

    /* init code for LWIP */
    //MX_LWIP_Init();

    /* USER CODE BEGIN 5 */
    app_run();
    /* Infinite loop */
    for (;;) {
        osDelay(1);
    }
    /* USER CODE END 5 */
}

/* USER CODE BEGIN Header_StartDisplayTask */
/**
* @brief Function implementing the displayTask thread.
* @param argument: Not used
* @retval None
*/
/* USER CODE END Header_StartDisplayTask */
void StartDisplayTask(void const *argument) {
    /* USER CODE BEGIN StartDisplayTask */
    gui_run();
    /* Infinite loop */
    for (;;) {
        osDelay(1);
    }
    /* USER CODE END StartDisplayTask */
}

/**
  * @brief  Period elapsed callback in non blocking mode
  * @note   This function is called  when TIM6 interrupt took place, inside
  * HAL_TIM_IRQHandler(). It makes a direct call to HAL_IncTick() to increment
  * a global variable "uwTick" used as application time base.
  * @param  htim : TIM handle
  * @retval None
  */
void HAL_TIM_PeriodElapsedCallback(TIM_HandleTypeDef *htim) {
    /* USER CODE BEGIN Callback 0 */
    if (htim->Instance == TIM6) {
        wdt_tick_1ms();
        HAL_IncTick();
    } else if (htim->Instance == TIM14) {
        app_tim14_tick();
    }
    /* USER CODE END Callback 1 */
}

/**
  * @brief  This function is executed in case of error occurrence.
  * @retval None
  */
void Error_Handler(void) {
    /* USER CODE BEGIN Error_Handler_Debug */
    /* User can add his own implementation to report the HAL error return state */
    app_error();
    /* USER CODE END Error_Handler_Debug */
}

void iwdg_warning_cb(void) {
    DUMP_IWDGW_TO_CCRAM(0x10);
    wdt_iwdg_refresh();
    dump_to_xflash();
    while (1)
        ;
    //	sys_reset();
}

#ifdef USE_FULL_ASSERT
/**
  * @brief  Reports the name of the source file and the source line number
  *         where the assert_param error has occurred.
  * @param  file: pointer to the source file name
  * @param  line: assert_param error line source number
  * @retval None
  */
void assert_failed(uint8_t *file, uint32_t line) {
    /* USER CODE BEGIN 6 */
    /* User can add his own implementation to report the file name and line number,
     tex: printf("Wrong parameters value: file %s on line %d\r\n", file, line) */
    app_assert(file, line);
    /* USER CODE END 6 */
}
#endif /* USE_FULL_ASSERT */

/************************ (C) COPYRIGHT STMicroelectronics *****END OF FILE****/<|MERGE_RESOLUTION|>--- conflicted
+++ resolved
@@ -909,15 +909,14 @@
     HAL_GPIO_WritePin(USB_EN_GPIO_Port, USB_EN_Pin, GPIO_PIN_RESET);
 
     /*Configure GPIO pin Output Level */
-<<<<<<< HEAD
-#ifndef USE_ESP01_WITH_UART6
-    HAL_GPIO_WritePin(GPIOC, ESP_RST_Pin, GPIO_PIN_SET);
-    HAL_GPIO_WritePin(GPIOE, ESP_GPIO0_Pin, GPIO_PIN_SET); // -- normal boot
+// #ifndef USE_ESP01_WITH_UART6
+    // HAL_GPIO_WritePin(GPIOC, ESP_RST_Pin, GPIO_PIN_SET);
+    // HAL_GPIO_WritePin(GPIOE, ESP_GPIO0_Pin, GPIO_PIN_SET); // -- normal boot
     // HAL_GPIO_WritePin(GPIOE, ESP_GPIO0_Pin, GPIO_PIN_RESET); // -- UART flash
-#endif
+// #endif
+
+
     /*Configure GPIO pin Output Level */
-=======
->>>>>>> e55e1ae0
     HAL_GPIO_WritePin(GPIOD, FLASH_CSN_Pin, GPIO_PIN_RESET);
 
     /*Configure GPIO pins : USB_OVERC_Pin ESP_GPIO0_Pin
