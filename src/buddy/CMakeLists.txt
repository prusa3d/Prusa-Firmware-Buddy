target_sources(
  firmware
  PRIVATE fatfs.cpp
          filesystem.cpp
          filesystem_fatfs.cpp
          filesystem_littlefs.cpp
          filesystem_littlefs_bbf.cpp
          filesystem_littlefs_internal.cpp
          filesystem_root.cpp
          filesystem_semihosting.cpp
          libsysbase_syscalls.cpp
          littlefs_bbf.cpp
          littlefs_internal.cpp
          logging.cpp
          lwip.cpp
          main.cpp
          timing_sys.cpp
          usb_device.cpp
          usb_device_cdc.cpp
          usb_device_msc.cpp
          usb_host.cpp
          usbh_conf.cpp
          usbh_diskio.cpp
  )

if(HAS_ESP_FLASH_TASK)
  target_sources(firmware PRIVATE esp_flash_task.cpp)
else()
  target_sources(firmware PRIVATE esp_flash_task_trivial.cpp)
endif()

<<<<<<< HEAD
if(HAS_DOOR_SENSOR)
  target_sources(firmware PRIVATE door_sensor.cpp)
=======
if(HAS_MMU2)
  target_sources(firmware PRIVATE mmu_port.cpp)
>>>>>>> 7ea4deef
endif()

set_property(
  SOURCE src/main.cpp
  APPEND
  PROPERTY COMPILE_DEFINITIONS HAS_MMU2=$<BOOL:${HAS_MMU2}>
  )<|MERGE_RESOLUTION|>--- conflicted
+++ resolved
@@ -29,13 +29,12 @@
   target_sources(firmware PRIVATE esp_flash_task_trivial.cpp)
 endif()
 
-<<<<<<< HEAD
 if(HAS_DOOR_SENSOR)
   target_sources(firmware PRIVATE door_sensor.cpp)
-=======
+endif()
+
 if(HAS_MMU2)
   target_sources(firmware PRIVATE mmu_port.cpp)
->>>>>>> 7ea4deef
 endif()
 
 set_property(
