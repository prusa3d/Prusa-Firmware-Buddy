#include "../../lib/Marlin/Marlin/src/gcode/gcode.h"
#include "../../../lib/Marlin/Marlin/src/module/motion.h"
#include "../../../lib/Marlin/Marlin/src/module/planner.h"
#include <module/endstops.h>

#include "PrusaGcodeSuite.hpp"
#include <stdint.h>
#include "bsod.h"
#include "z_calibration_fsm.hpp"
#include "calibration_z.hpp"
#include "client_response.hpp"
#include "printers.h"

#include <option/has_loadcell.h>
#if HAS_LOADCELL()
    #include "loadcell.hpp"
#endif
#include <option/has_toolchanger.h>
#if HAS_TOOLCHANGER()
    #include <module/prusa/toolchanger.h>
#endif /* HAS_TOOLCHANGER() */

#include <option/has_toolchanger.h>
#if HAS_TOOLCHANGER()
    #include <module/prusa/toolchanger.h>
#endif /* HAS_TOOLCHANGER() */

static constexpr feedRate_t Z_CALIB_ALIGN_AXIS_FEEDRATE = 15.f; // mm/s
static constexpr float Z_CALIB_EXTRA_HIGHT = 5.f; // mm

<<<<<<< HEAD
#if PRINTER_IS_PRUSA_XL() || PRINTER_IS_PRUSA_CUBE()
=======
#if PRINTER_IS_PRUSA_XL()
>>>>>>> c143f7c0

void selftest::calib_Z([[maybe_unused]] bool move_down_after) {
    marlin_server::fsm_change(PhasesSelftest::CalibZ);

    // backup original acceleration/feedrates and reset defaults for calibration
    Temporary_Reset_Motion_Parameters mp;

    // Home XY first
    if (axis_unhomed_error(_BV(X_AXIS) | _BV(Y_AXIS))) {
        if (!GcodeSuite::G28_no_parser(false, 0, false, true, true, false)) {
            return; // This can happen only during print, homing recovery should follow
        }
    }

    // Move the nozzle up and away from the bed
    do_homing_move(Z_AXIS, Z_CALIB_EXTRA_HIGHT, MMM_TO_MMS(HOMING_FEEDRATE_INVERTED_Z), false, false);
    current_position.z = 0;
    sync_plan_position();
    current_position.x = X_MIN_POS + 2;
    current_position.y = Y_MIN_POS + 2;
    line_to_current_position();
    planner.synchronize();

    const bool z_probe =
    #if HAS_TOOLCHANGER()
        prusa_toolchanger.is_any_tool_active(); // Use loadcell probe as well as stall if there is a tool picked
    #else
        true;
    #endif

    // Home the axis
    endstops.enable(true); // Stall endstops need to be enabled manually as in G28
    if (!homeaxis(Z_AXIS, MMM_TO_MMS(HOMING_FEEDRATE_INVERTED_Z), false, nullptr, true, z_probe)) {
        fatal_error(ErrCode::ERR_ELECTRO_HOMING_ERROR_Z);
    }
    endstops.not_homing();

    // Check loadcell before ramming
    if (z_probe) {
        endstops.enable_z_probe(); // Enable z probe to get GetMinZEndstop()
        if (loadcell.GetMinZEndstop()) { // Sitting on the nozzle, cannot ram the Z axis
            fatal_error(ErrCode::ERR_ELECTRO_HOMING_ERROR_Z); // There was something wrong with the Z homing
        }
        endstops.enable_z_probe(false);
    }

    // Now ram the Z motors into the top position
    static constexpr float target_Z = Z_MIN_POS - Z_CALIB_EXTRA_HIGHT;
    do_blocking_move_to_z(target_Z, Z_CALIB_ALIGN_AXIS_FEEDRATE);

    // Clear some height for the nozzle again
    do_blocking_move_to_z(Z_MIN_POS, Z_CALIB_ALIGN_AXIS_FEEDRATE);

    // Finally mark the axis as unknown
    set_axis_is_not_at_home(Z_AXIS);
}
#else
static constexpr float AFTER_Z_CALIB_Z_POS = 50;

static void safe_move_down() {
    DEPLOY_PROBE();

    // Move to AFTER_Z_CALIB_Z_POS with Z endstop enabled
    float target_Z = AFTER_Z_CALIB_Z_POS - TERN0(HAS_HOTEND_OFFSET, hotend_currently_applied_offset.z);
    Z_Calib_FSM N(ClientFSM::Selftest, GetPhaseIndex(PhasesSelftest::CalibZ), current_position.z, target_Z, 0, 100);
    if (do_homing_move(AxisEnum::Z_AXIS, target_Z - current_position.z, MMM_TO_MMS(HOMING_FEEDRATE_INVERTED_Z))) {
        // endstop triggered, raise the nozzle
        current_position.z = Z_MIN_POS;
        sync_plan_position();
        move_z_after_probing();
    } else {
        current_position.z = target_Z;
        sync_plan_position();
    }

    STOW_PROBE();
}

void selftest::calib_Z(bool move_down_after) {
    // backup original acceleration/feedrates and reset defaults for calibration
    static constexpr float def_feedrate[] = DEFAULT_MAX_FEEDRATE;
    static constexpr float def_accel[] = DEFAULT_MAX_ACCELERATION;
    float orig_max_feedrate = planner.settings.max_feedrate_mm_s[Z_AXIS];
    float orig_max_accel = planner.settings.max_acceleration_mm_per_s2[Z_AXIS];
    planner.set_max_feedrate(Z_AXIS, def_feedrate[Z_AXIS]);
    planner.set_max_acceleration(Z_AXIS, def_accel[Z_AXIS]);

    // Z axis lift
    marlin_server::fsm_change(PhasesSelftest::CalibZ);
    endstops.enable(true); // Stall endstops need to be enabled manually as in G28
    if (!homeaxis(Z_AXIS, MMM_TO_MMS(HOMING_FEEDRATE_INVERTED_Z), true)) {
        fatal_error(ErrCode::ERR_ELECTRO_HOMING_ERROR_Z);
    }
    endstops.not_homing();

    // push both Z axis few mm over HW limit to align motors
    const float target_Z = Z_MAX_POS + Z_CALIB_EXTRA_HIGHT;
    current_position.z = Z_MAX_POS;
    sync_plan_position();
    do_blocking_move_to_z(target_Z, Z_CALIB_ALIGN_AXIS_FEEDRATE);
    current_position.z = Z_MAX_POS;
    sync_plan_position();

    if (move_down_after) {
        safe_move_down();
    }

    // always set axis as unhomed (Z_MAX_POS is unreliable, Z_MIN_POS is not probed with homeaxis()!)
    set_axis_is_not_at_home(Z_AXIS);

    // restore original values
    planner.set_max_feedrate(Z_AXIS, orig_max_feedrate);
    planner.set_max_acceleration(Z_AXIS, orig_max_accel);
}
#endif

/** \addtogroup G-Codes
 * @{
 */

/**
 *### G162: Z Calibration <a href="https://reprap.org/wiki/G-code#G162:_Home_axes_to_maximum">G162: Home axes to maximum</a>
 *
 *#### Usage
 *
 *    G162 [ Z ]
 *
 *#### Parameters
 *
 *  - `Z` - Calibrate Z axis
 */

void PrusaGcodeSuite::G162() {
    if (parser.seen('Z')) {
#if HAS_PHASE_STEPPING()
        phase_stepping::EnsureDisabled ps_disabler;
#endif
        marlin_server::FSM_Holder holder { PhasesSelftest::CalibZ };
        selftest::calib_Z(PRINTER_IS_PRUSA_iX() ? false : true);
    }
}

/** @}*/<|MERGE_RESOLUTION|>--- conflicted
+++ resolved
@@ -28,11 +28,7 @@
 static constexpr feedRate_t Z_CALIB_ALIGN_AXIS_FEEDRATE = 15.f; // mm/s
 static constexpr float Z_CALIB_EXTRA_HIGHT = 5.f; // mm
 
-<<<<<<< HEAD
 #if PRINTER_IS_PRUSA_XL() || PRINTER_IS_PRUSA_CUBE()
-=======
-#if PRINTER_IS_PRUSA_XL()
->>>>>>> c143f7c0
 
 void selftest::calib_Z([[maybe_unused]] bool move_down_after) {
     marlin_server::fsm_change(PhasesSelftest::CalibZ);
