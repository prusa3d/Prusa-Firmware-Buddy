--- conflicted
+++ resolved
@@ -328,18 +328,16 @@
                 config_store().xl_enclosure_fan_selftest_result.set(fan->test_result());
                 break;
 #endif
-<<<<<<< HEAD
 #if HAS_XBUDDY_EXTENSION()
-            } else if (fan->get_type() == FanType::xbe_chamber) {
-                assert(fan->get_desc_num() < buddy::puppies::XBoardExtension::FAN_CNT);
+            case FanType::xbe_chamber: {
+                assert(fan->get_desc_num() < buddy::puppies::XBuddyExtension::FAN_CNT);
                 auto res = config_store().xbe_fan_test_results.get();
                 res.fans[fan->get_desc_num()] = fan->test_result();
                 config_store().xbe_fan_test_results.set(res);
-#endif
-            } else {
-=======
+                break;
+            }
+#endif
             case FanType::_count:
->>>>>>> 38a2d2d1
                 assert(false);
             }
 
