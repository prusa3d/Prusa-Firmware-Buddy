--- conflicted
+++ resolved
@@ -1,14 +1,10 @@
 #pragma once
 
 namespace PrusaGcodeSuite {
-<<<<<<< HEAD
-void G26();   /// first layer calibration
-void G162();  /// handler-specific configuration
-void M1400(); /// preheat
-=======
 void G26();  /// first layer calibration
 void G162(); /// handler-specific configuration
 
 void M999(); /// M999 reset MCU. Prusa STM32 platform specific
->>>>>>> 3d6907b6
+
+void M1400(); /// Preheat. Prusa STM32 platform specific
 }