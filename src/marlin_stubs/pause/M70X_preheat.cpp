#include "config_features.h"
#include "filament_sensor_api.hpp"

// clang-format off
#if (!ENABLED(FILAMENT_LOAD_UNLOAD_GCODES)) || \
    HAS_LCD_MENU || \
    ENABLED(MIXING_EXTRUDER) || \
    ENABLED(NO_MOTION_BEFORE_HOMING)
    #error unsupported
#endif
// clang-format on

#include "../../../lib/Marlin/Marlin/src/Marlin.h"
#include "../../../lib/Marlin/Marlin/src/module/motion.h"
#include "../../../lib/Marlin/Marlin/src/module/planner.h"
#include "../../../lib/Marlin/Marlin/src/module/temperature.h"
#include "pause_stubbed.hpp"
#include "M70X.hpp"

static Response preheatTempKnown() {
    return Filaments::Current().response;
}

static Response preheatTempUnKnown(PreheatData preheat_data) {
    Response ret;
    FSM_Holder H(ClientFSM::Preheat, preheat_data.Data());
    while ((ret = ClientResponseHandler::GetResponseFromPhase(PhasesPreheat::UserTempSelection)) == Response::_none) {
        if (preheat_data.Mode() == PreheatMode::Autoload && FSensors_instance().HasNotFilament()) {
            return Response::Abort;
        }
        idle(true, true);
    }
    return ret;
}

static Response evaluate_preheat_conditions(PreheatData preheat_data) {
    Response response = Response::_none;
    bool canKnowTemp = preheat_data.Mode() == PreheatMode::Unload || preheat_data.Mode() == PreheatMode::Change_phase1 || preheat_data.Mode() == PreheatMode::Purge || preheat_data.Mode() == PreheatMode::Unload_askUnloaded;

    // Check if we are using operation which can get temp from printer and check if it can get the temp from available info (inserted filament or set temperature in temperature menu and no filament inserted)
    if (canKnowTemp && ((Filaments::CurrentIndex() != filament_t::NONE) || (Filaments::CurrentIndex() == filament_t::NONE && !thermalManager.targetTooColdToExtrude(0)))) {
        // We can get temperature without user telling us
        response = preheatTempKnown();
    } else {
        // we need to ask the user for temperature
        response = preheatTempUnKnown(preheat_data);
    }

    return response;
}

std::pair<std::optional<PreheatStatus::Result>, filament_t> filament_gcodes::preheat(PreheatData preheat_data) {

    Response response = evaluate_preheat_conditions(preheat_data);

    filament_t filament = Filaments::Find(response);

    // No filament selected or selected cooldown when it is possible
    if (filament == filament_t::NONE) {
        switch (response) {
        case Response::Abort:
            return { PreheatStatus::Result::Aborted, filament_t::NONE };
        case Response::Cooldown:
            return { PreheatStatus::Result::CooledDown, filament_t::NONE };
        default: // should not happen
            return { PreheatStatus::Result::Error, filament_t::NONE };
        }
    }

    preheat_to(filament);
    return { std::nullopt, filament };
}

void filament_gcodes::preheat_to(filament_t filament) {

    const Filament &fil_cnf = Filaments::Get(filament);

    // change temp only if it is lower than currently loaded filament
    if (thermalManager.degTargetHotend(0) < fil_cnf.nozzle) {
        thermalManager.setTargetHotend(fil_cnf.nozzle, 0);
        marlin_server_set_temp_to_display(fil_cnf.nozzle);
        thermalManager.setTargetBed(fil_cnf.heatbed);
    }
}

std::pair<std::optional<PreheatStatus::Result>, filament_t> filament_gcodes::preheat_for_change_load(PreheatData data) {

    Response response = preheatTempUnKnown(data);

    filament_t filament = Filaments::Find(response);

    // No filament selected or selected cooldown when it is possible
    if (filament == filament_t::NONE) {
        switch (response) {
        case Response::Abort:
            return { PreheatStatus::Result::Aborted, filament_t::NONE };
        case Response::Cooldown:
            return { PreheatStatus::Result::CooledDown, filament_t::NONE };
        default: // should not happen
            return { PreheatStatus::Result::Error, filament_t::NONE };
        }
    }

    const Filament &fil_cnf = Filaments::Get(filament);

    // change temp every time (unlike normal preheat)
    thermalManager.setTargetHotend(fil_cnf.nozzle, 0);
    marlin_server_set_temp_to_display(fil_cnf.nozzle);
    thermalManager.setTargetBed(fil_cnf.heatbed);

    return { std::nullopt, filament };
}

/**
 * @brief stand alone preheat
 *
 * @param preheat_tp preheat options
 * @param target_extruder
 */
<<<<<<< HEAD
void filament_gcodes::M1700_no_parser(RetAndCool_t preheat_tp, uint8_t target_extruder, bool save) {
    InProgress progress;
=======
void filament_gcodes::M1700_no_parser(RetAndCool_t preheat_tp, uint8_t target_extruder, bool save, bool enforce_target_temp) {
>>>>>>> f97b171e
    PreheatData data(PreheatMode::None, preheat_tp);
    Response response = preheatTempUnKnown(data);

    filament_t filament = Filaments::Find(response);

    if (response != Response::Abort) {
        const Filament &fil_cnf = Filaments::Get(filament);

<<<<<<< HEAD
        thermalManager.setTargetHotend(fil_cnf.nozzle_preheat, 0);
=======
        thermalManager.setTargetHotend(enforce_target_temp ? fil_cnf.nozzle : fil_cnf.nozzle_preheat, 0);
>>>>>>> f97b171e
        marlin_server_set_temp_to_display(fil_cnf.nozzle);
        thermalManager.setTargetBed(fil_cnf.heatbed);
        // cooldown pressed
        if (filament == filament_t::NONE) {
            thermalManager.set_fan_speed(0, 0);
        } else if ((axis_homed & _BV(Z_AXIS)) != _BV(Z_AXIS)) {
            auto current_pos = current_position;
            current_pos.z += 10;
            plan_park_move_to_xyz(current_pos, NOZZLE_PARK_XY_FEEDRATE, NOZZLE_PARK_Z_FEEDRATE);
        }
    }

    if (save)
        Filaments::Set(filament);

    // store result, so other threads can see it
    PreheatStatus::SetResult(PreheatStatus::Result::DoneNoFilament);

    // we might want to set filament type even with preheat, if so do:
    // Filaments::SetToBeLoaded(filament);
}<|MERGE_RESOLUTION|>--- conflicted
+++ resolved
@@ -117,12 +117,8 @@
  * @param preheat_tp preheat options
  * @param target_extruder
  */
-<<<<<<< HEAD
-void filament_gcodes::M1700_no_parser(RetAndCool_t preheat_tp, uint8_t target_extruder, bool save) {
+void filament_gcodes::M1700_no_parser(RetAndCool_t preheat_tp, uint8_t target_extruder, bool save, bool enforce_target_temp) {
     InProgress progress;
-=======
-void filament_gcodes::M1700_no_parser(RetAndCool_t preheat_tp, uint8_t target_extruder, bool save, bool enforce_target_temp) {
->>>>>>> f97b171e
     PreheatData data(PreheatMode::None, preheat_tp);
     Response response = preheatTempUnKnown(data);
 
@@ -131,11 +127,7 @@
     if (response != Response::Abort) {
         const Filament &fil_cnf = Filaments::Get(filament);
 
-<<<<<<< HEAD
-        thermalManager.setTargetHotend(fil_cnf.nozzle_preheat, 0);
-=======
         thermalManager.setTargetHotend(enforce_target_temp ? fil_cnf.nozzle : fil_cnf.nozzle_preheat, 0);
->>>>>>> f97b171e
         marlin_server_set_temp_to_display(fil_cnf.nozzle);
         thermalManager.setTargetBed(fil_cnf.heatbed);
         // cooldown pressed
