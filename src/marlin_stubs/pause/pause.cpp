--- conflicted
+++ resolved
@@ -72,13 +72,11 @@
 #endif
 // clang-format on
 
-<<<<<<< HEAD
 PauseMenuResponse pause_menu_response;
 
-=======
 static const uint minimal_purge = 1;
 static const float heating_phase_min_hotend_diff = 5.0F;
->>>>>>> 569d0da0
+
 //cannot be class member (externed in marlin)
 uint8_t did_pause_print = 0;
 fil_change_settings_t fc_settings[EXTRUDERS];
