/**
 * Marlin 3D Printer Firmware
 * Copyright (c) 2019 MarlinFirmware [https://github.com/MarlinFirmware/Marlin]
 *
 * Based on Sprinter and grbl.
 * Copyright (c) 2011 Camiel Gubbels / Erik van der Zalm
 *
 * This program is free software: you can redistribute it and/or modify
 * it under the terms of the GNU General Public License as published by
 * the Free Software Foundation, either version 3 of the License, or
 * (at your option) any later version.
 *
 * This program is distributed in the hope that it will be useful,
 * but WITHOUT ANY WARRANTY; without even the implied warranty of
 * MERCHANTABILITY or FITNESS FOR A PARTICULAR PURPOSE.  See the
 * GNU General Public License for more details.
 *
 * You should have received a copy of the GNU General Public License
 * along with this program.  If not, see <http://www.gnu.org/licenses/>.
 *
 */

#include "../../../lib/Marlin/Marlin/src/inc/MarlinConfigPre.h"

// clang-format off
#if (!ENABLED(FILAMENT_LOAD_UNLOAD_GCODES)) || \
    EXTRUDERS > 1 || \
    HAS_LCD_MENU || \
    ENABLED(PRUSA_MMU2) || \
    ENABLED(MIXING_EXTRUDER) || \
    ENABLED(NO_MOTION_BEFORE_HOMING)
    #error unsupported
#endif
// clang-format on

#include "../../../lib/Marlin/Marlin/src/gcode/gcode.h"
#include "../../../lib/Marlin/Marlin/src/Marlin.h"
#include "../../../lib/Marlin/Marlin/src/module/motion.h"
#include "../../../lib/Marlin/Marlin/src/module/temperature.h"
#include "../PrusaGcodeSuite.hpp"
#include "marlin_server.hpp"
#include "pause_stubbed.hpp"
#include "filament.hpp"
#include <functional> // std::invoke
#include <algorithm>
#include <cmath>

#define DO_NOT_RESTORE_Z_AXIS
static const constexpr uint8_t Z_AXIS_LOAD_POS = 40;
static const constexpr uint8_t Z_AXIS_UNLOAD_POS = 20;

using Func = bool (Pause::*)(); //member fnc pointer

/**
 * Shared code for load/unload filament
 */
static void load_unload(LoadUnloadMode type, Func f_load_unload, uint32_t min_Z_pos) {
    const int8_t target_extruder = GcodeSuite::get_target_extruder_from_command();
    if (target_extruder < 0)
        return;

    float disp_temp = marlin_server_get_temp_to_display();
    float targ_temp = Temperature::degTargetHotend(target_extruder);

    if (disp_temp > targ_temp) {
        thermalManager.setTargetHotend(disp_temp, target_extruder);
    }
    // Z axis lift
    if (parser.seenval('Z'))
        min_Z_pos = parser.linearval('Z');

    xyz_pos_t park_position = current_position;
    if (min_Z_pos > 0) {
        static constexpr float Z_max = Z_MAX_POS;
        park_position.z = std::min(std::max(current_position.z, float(min_Z_pos)), Z_max);
    }
#ifdef DO_NOT_RESTORE_Z_AXIS
    xyze_pos_t resume_position = park_position;
#else
    xyze_pos_t resume_position = current_position;
#endif
    Pause &pause = Pause::Instance();
    pause.SetParkPoint(park_position);
    pause.SetResumePoint(resume_position);

    // Load/Unload filament
    std::invoke(f_load_unload, pause);

    if (disp_temp > targ_temp) {
        thermalManager.setTargetHotend(targ_temp, target_extruder);
    }
}

/**
 * M701: Load filament
 *
 *  T<extruder> - Extruder number. Required for mixing extruder.
 *                For non-mixing, current extruder if omitted.
 *  Z<distance> - Move the Z axis by this distance
 *  L<distance> - Extrude distance for insertion (positive value) (manual reload)
 *  S"Filament" - save filament by name, for example S"PLA". RepRap compatible.
 *  Default values are used for omitted arguments.
 */
void GcodeSuite::M701() {
    Filaments::SetToBeLoaded(Filaments::Default);
    const char *text_begin = 0;
    if (parser.seen('S')) {
        text_begin = strchr(parser.string_arg, '"');
        if (text_begin) {
            ++text_begin; //move pointer from '"' to first letter
            const char *text_end = strchr(text_begin, '"');
            if (text_end) {
<<<<<<< HEAD
                filament_t filament = get_filament_from_string(text_begin, text_end - text_begin);
                if (filament != filament_t::NONE) {
                    filament_to_load = filament;
=======
                filament_t filament = Filaments::FindByName(text_begin, text_end - text_begin);
                if (filament != filament_t::NONE) {
                    Filaments::SetToBeLoaded(filament);
>>>>>>> 3ffc6915
                }
            }
        }
    }
    Pause &pause = Pause::Instance();
    const bool isL = (parser.seen('L') && (!text_begin || strchr(parser.string_arg, 'L') < text_begin));
    const float fast_load_length = std::abs(isL ? parser.value_axis_units(E_AXIS) : pause.GetDefaultFastLoadLength());
    pause.SetPurgeLength(ADVANCED_PAUSE_PURGE_LENGTH);
    pause.SetSlowLoadLength(fast_load_length > 0.f ? FILAMENT_CHANGE_SLOW_LOAD_LENGTH : 0.f);
    pause.SetFastLoadLength(fast_load_length);
    pause.SetRetractLength(0.f);

    load_unload(fast_load_length != 0.f ? LoadUnloadMode::Load : LoadUnloadMode::Purge, &Pause::FilamentLoad, Z_AXIS_LOAD_POS);
}

/**
 * M702: Unload filament
 *
 *  T<extruder> - Extruder number. Required for mixing extruder.
 *                For non-mixing, if omitted, current extruder
 *                (or ALL extruders with FILAMENT_UNLOAD_ALL_EXTRUDERS).
 *  Z<distance> - Move the Z axis by this distance
 *  U<distance> - Retract distance for removal (manual reload)
 *
 *  Default values are used for omitted arguments.
 */
void GcodeSuite::M702() {
    Pause::Instance().SetUnloadLength(parser.seen('U') ? parser.value_axis_units(E_AXIS) : NAN);
    load_unload(
        LoadUnloadMode::Unload, &Pause::FilamentUnload, Z_AXIS_UNLOAD_POS);
}

/**
 * M1400: Preheat
 * not meant to be used during print
 *
 *  S<bit fields value> - [0 - 1] type - 0 NONE
 *                                     - 1 LOAD
 *                                     - 2 UNLOAD
 *                                     - 3 change
 *                      - [2 - 5] reserved
 *                      - [6] has return option
 *                      - [7] has cooldown option
 *                      - [8 - 31] reserved
 *
 *  Default value S0
 */
void PrusaGcodeSuite::M1400() {
    const uint32_t val = parser.ulongval('S', 0);
    const PreheatMode mode = PreheatMode(val & 0x03);

    Response ret;
    // preheat part
    {
        FSM_Holder H(ClientFSM::Preheat, uint8_t(mode));
        while ((ret = ClientResponseHandler::GetResponseFromPhase(PhasesPreheat::UserTempSelection)) == Response::_none) {
            idle(true);
        }
    }

    filament_t filament = Filaments::Find(ret);

    /*

    case Response::ABS:
    case Response::ASA:
    case Response::FLEX:
    case Response::HIPS:
    case Response::PC:
    case Response::PETG:
    case Response::PLA:
    case Response::PP:
*/

    if (filament == filament_t::NONE) {
        switch (ret) {
        case Response::Abort:
            return;
        case Response::Cooldown:
            //set temperatures to zero
            thermalManager.setTargetHotend(0, 0);
            thermalManager.setTargetBed(0);
            marlin_server_set_temp_to_display(0);
            return;
        default: //should not happen
            return;
        }
    }

    const Filament &fil_cnf = Filaments::Get(filament);
    thermalManager.setTargetHotend(fil_cnf.nozzle, 0);
    thermalManager.setTargetBed(fil_cnf.heatbed);
    marlin_server_set_temp_to_display(fil_cnf.nozzle);

    switch (mode) {
    case PreheatMode::None:
        break;
    case PreheatMode::Load:
        break;
    case PreheatMode::Unload:
        break;
    case PreheatMode::Change:
        break;
    }
}<|MERGE_RESOLUTION|>--- conflicted
+++ resolved
@@ -110,15 +110,9 @@
             ++text_begin; //move pointer from '"' to first letter
             const char *text_end = strchr(text_begin, '"');
             if (text_end) {
-<<<<<<< HEAD
-                filament_t filament = get_filament_from_string(text_begin, text_end - text_begin);
-                if (filament != filament_t::NONE) {
-                    filament_to_load = filament;
-=======
                 filament_t filament = Filaments::FindByName(text_begin, text_end - text_begin);
                 if (filament != filament_t::NONE) {
                     Filaments::SetToBeLoaded(filament);
->>>>>>> 3ffc6915
                 }
             }
         }
