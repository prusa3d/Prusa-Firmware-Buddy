#include "config_features.h"

// clang-format off
#if (!ENABLED(FILAMENT_LOAD_UNLOAD_GCODES)) || \
    HAS_LCD_MENU || \
    ENABLED(MIXING_EXTRUDER) || \
    ENABLED(NO_MOTION_BEFORE_HOMING)
    #error unsupported
#endif
// clang-format on

#include "../../../lib/Marlin/Marlin/src/gcode/gcode.h"
#include "../../../lib/Marlin/Marlin/src/Marlin.h"
#include "../../../lib/Marlin/Marlin/src/module/motion.h"
#include "../../../lib/Marlin/Marlin/src/module/planner.h"
#include "../../../lib/Marlin/Marlin/src/module/temperature.h"

#include "marlin_server.hpp"
#include "pause_stubbed.hpp"
#include <functional> // std::invoke
#include <cmath>
#include "cmsis_os.h"
#include "filament_sensor_api.hpp"
#include "eeprom_function_api.h"
#include "RAII.hpp"
#include "M70X.hpp"
#include "fs_event_autolock.hpp"

uint filament_gcodes::InProgress::lock = 0;

using namespace filament_gcodes;

/**
 * Shared code for load/unload filament
 */
bool filament_gcodes::load_unload(LoadUnloadMode type, filament_gcodes::Func f_load_unload, pause::Settings &rSettings) {
    float disp_temp = marlin_server_get_temp_to_display();
    float targ_temp = Temperature::degTargetHotend(rSettings.GetExtruder());

    if (disp_temp > targ_temp) {
        thermalManager.setTargetHotend(disp_temp, rSettings.GetExtruder());
    }

    // Load/Unload filament
    bool res = std::invoke(f_load_unload, Pause::Instance(), rSettings);

    if (disp_temp > targ_temp) {
        thermalManager.setTargetHotend(targ_temp, rSettings.GetExtruder());
    }
    return res;
}

void filament_gcodes::M701_no_parser(filament_t filament_to_be_loaded, const std::optional<float> &fast_load_length, float z_min_pos, std::optional<RetAndCool_t> op_preheat, uint8_t target_extruder, int8_t mmu_slot) {
<<<<<<< HEAD
    InProgress progress;
=======
>>>>>>> c1300ba4
    Filaments::SetToBeLoaded(filament_to_be_loaded);
    if (op_preheat) {
        PreheatData data(!fast_load_length.has_value() || fast_load_length > 0.F ? PreheatMode::Load : PreheatMode::Purge, *op_preheat);
        auto preheat_ret = data.Mode() == PreheatMode::Load ? preheat_for_change_load(data) : preheat(data);
        if (preheat_ret.first) {
            // canceled
            M70X_process_user_response(*preheat_ret.first);
            return;
        }

        filament_t filament = preheat_ret.second;
        Filaments::SetToBeLoaded(filament);
    }

    pause::Settings settings;
    settings.SetExtruder(target_extruder);
    settings.SetFastLoadLength(fast_load_length);
    settings.SetRetractLength(0.f);
    settings.SetMmuFilamentToLoad(mmu_slot);
    xyz_pos_t park_position = { X_AXIS_LOAD_POS, NAN, z_min_pos > 0 ? std::max(current_position.z, z_min_pos) : NAN };
#ifndef DO_NOT_RESTORE_Z_AXIS
    settings.SetResumePoint(current_position);
#endif
    settings.SetParkPoint(park_position);

    if (load_unload(LoadUnloadMode::Load, &Pause::FilamentLoad, settings)) {
        M70X_process_user_response(PreheatStatus::Result::DoneHasFilament);
    } else {
        M70X_process_user_response(PreheatStatus::Result::DidNotFinish);
    }
}

void filament_gcodes::M702_no_parser(std::optional<float> unload_length, float z_min_pos, std::optional<RetAndCool_t> op_preheat, uint8_t target_extruder, bool ask_unloaded) {
<<<<<<< HEAD
    InProgress progress;
=======
>>>>>>> c1300ba4
    if (op_preheat) {
        PreheatData data(PreheatMode::Unload, *op_preheat); // TODO do I need PreheatMode::Unload_askUnloaded
        auto preheat_ret = preheat(data);
        if (preheat_ret.first) {
            // canceled
            M70X_process_user_response(*preheat_ret.first);
            return;
        }
    }

    pause::Settings settings;
    settings.SetUnloadLength(unload_length);
    xyz_pos_t park_position = { X_AXIS_UNLOAD_POS, NAN, z_min_pos > 0 ? std::max(current_position.z, z_min_pos) : NAN };
#ifndef DO_NOT_RESTORE_Z_AXIS
    settings.SetResumePoint(current_position);
#endif
    settings.SetParkPoint(park_position);

    if (load_unload(LoadUnloadMode::Unload, ask_unloaded ? &Pause::FilamentUnload_AskUnloaded : &Pause::FilamentUnload, settings)) {
        M70X_process_user_response(PreheatStatus::Result::DoneNoFilament);
    } else {
        M70X_process_user_response(PreheatStatus::Result::DidNotFinish);
    }
}

namespace PreheatStatus {

volatile static Result preheatResult = Result::DidNotFinish;

Result ConsumeResult() {
    taskENTER_CRITICAL();
    Result ret = preheatResult;
    preheatResult = Result::DidNotFinish;
    taskEXIT_CRITICAL();
    return ret;
}

void SetResult(Result res) {
    preheatResult = res;
}

}

void filament_gcodes::M70X_process_user_response(PreheatStatus::Result res) {
    // modify temperatures
    switch (res) {
    case PreheatStatus::Result::DoneHasFilament:
        thermalManager.setTargetHotend(Filaments::Current().nozzle_preheat, 0);
        break;
    case PreheatStatus::Result::CooledDown:
        // set temperatures to zero
        thermalManager.setTargetHotend(0, 0);
        thermalManager.setTargetBed(0);
        marlin_server_set_temp_to_display(0);
        thermalManager.set_fan_speed(0, 0);
        break;
    case PreheatStatus::Result::DoneNoFilament:
    case PreheatStatus::Result::Aborted:
    case PreheatStatus::Result::Error:
    case PreheatStatus::Result::DidNotFinish: // cannot happen
    default:
        break; // do not alter temp
    }

    // store result, so other threads can see it
    PreheatStatus::SetResult(res);
}

void filament_gcodes::M1701_no_parser(const std::optional<float> &fast_load_length, float z_min_pos, uint8_t target_extruder) {
<<<<<<< HEAD
    InProgress progress;
=======
>>>>>>> c1300ba4
    if constexpr (HAS_BOWDEN) {
        Filaments::Set(filament_t::NONE);
        M701_no_parser(filament_t::NONE, fast_load_length, z_min_pos, RetAndCool_t::Return, target_extruder, 0);
    } else {

        pause::Settings settings;
        settings.SetExtruder(target_extruder);
        settings.SetFastLoadLength(fast_load_length);
        settings.SetRetractLength(0.f);

        // catch filament in gear and then ask for temp
<<<<<<< HEAD
        if (!Pause::Instance().LoadToGear(settings) || FSensors_instance().HasNotFilament()) {
            // do not ask for filament type after stop was pressed or filament was removed from FS
=======
        if (!Pause::Instance().LoadToGear(settings)) {
            // do not ask for filament type after stop was pressed
>>>>>>> c1300ba4
            Pause::Instance().UnloadFromGear();
            M70X_process_user_response(PreheatStatus::Result::DoneNoFilament);
            FSensors_instance().ClrAutoloadSent();
            return;
        }

        PreheatData data(PreheatMode::Autoload, RetAndCool_t::Return);
        auto preheat_ret = preheat_for_change_load(data);

        if (preheat_ret.first) {
            // canceled
            Pause::Instance().UnloadFromGear();
            M70X_process_user_response(PreheatStatus::Result::DoneNoFilament);
            FSensors_instance().ClrAutoloadSent();
            return;
        }

        filament_t filament = preheat_ret.second;
        Filaments::SetToBeLoaded(filament);

        if (z_min_pos > 0 && z_min_pos > current_position.z + 0.1F) {
            xyz_pos_t park_position = { NAN, NAN, z_min_pos };
            // Returning to previous position is unwanted outside of printing (M1701 should be used only outside of printing)
            settings.SetParkPoint(park_position);
        }

        if (load_unload(LoadUnloadMode::Load, &Pause::FilamentAutoload, settings)) {
            M70X_process_user_response(PreheatStatus::Result::DoneHasFilament);
        } else {
            M70X_process_user_response(PreheatStatus::Result::DidNotFinish);
        }
    }

    FSensors_instance().ClrAutoloadSent();
}

void filament_gcodes::M1600_no_parser(uint8_t target_extruder) {
    FS_EventAutolock autoload_lock;
    InProgress progress;
    filament_t filament = Filaments::CurrentIndex();
    if (filament == filament_t::NONE) {
        PreheatStatus::SetResult(PreheatStatus::Result::DoneNoFilament);
        return;
    } else {
        PreheatStatus::SetResult(PreheatStatus::Result::DoneHasFilament);
    }
    preheat_to(filament);
    xyze_pos_t current_position_tmp = current_position;

    pause::Settings settings;
    xyz_pos_t park_position = { X_AXIS_UNLOAD_POS, NAN, std::max(current_position.z, (float)Z_AXIS_LOAD_POS) };
    settings.SetParkPoint(park_position);
    settings.SetExtruder(target_extruder);
    settings.SetRetractLength(0.f);

    if (load_unload(LoadUnloadMode::Unload, &Pause::FilamentUnload_AskUnloaded, settings)) {
        M70X_process_user_response(PreheatStatus::Result::DoneNoFilament);
    } else {
        M70X_process_user_response(PreheatStatus::Result::DidNotFinish);
        return;
    }

    // LOAD
    // cannot do normal preheat, since printer is already preheated from unload
    PreheatData data(PreheatMode::Change_phase2, RetAndCool_t::Return);
    auto preheat_ret = preheat_for_change_load(data);
    if (preheat_ret.first) {
        // canceled
        M70X_process_user_response(*preheat_ret.first);
        return;
    }

    filament = preheat_ret.second;
    Filaments::SetToBeLoaded(filament);

#ifndef DO_NOT_RESTORE_Z_AXIS
    settings.SetResumePoint(current_position_tmp);
#endif

    if (load_unload(LoadUnloadMode::Load, &Pause::FilamentLoad, settings)) {
        M70X_process_user_response(PreheatStatus::Result::DoneHasFilament);
    } else {
        M70X_process_user_response(PreheatStatus::Result::DidNotFinish);
    }
}<|MERGE_RESOLUTION|>--- conflicted
+++ resolved
@@ -51,10 +51,7 @@
 }
 
 void filament_gcodes::M701_no_parser(filament_t filament_to_be_loaded, const std::optional<float> &fast_load_length, float z_min_pos, std::optional<RetAndCool_t> op_preheat, uint8_t target_extruder, int8_t mmu_slot) {
-<<<<<<< HEAD
-    InProgress progress;
-=======
->>>>>>> c1300ba4
+    InProgress progress;
     Filaments::SetToBeLoaded(filament_to_be_loaded);
     if (op_preheat) {
         PreheatData data(!fast_load_length.has_value() || fast_load_length > 0.F ? PreheatMode::Load : PreheatMode::Purge, *op_preheat);
@@ -88,10 +85,7 @@
 }
 
 void filament_gcodes::M702_no_parser(std::optional<float> unload_length, float z_min_pos, std::optional<RetAndCool_t> op_preheat, uint8_t target_extruder, bool ask_unloaded) {
-<<<<<<< HEAD
-    InProgress progress;
-=======
->>>>>>> c1300ba4
+    InProgress progress;
     if (op_preheat) {
         PreheatData data(PreheatMode::Unload, *op_preheat); // TODO do I need PreheatMode::Unload_askUnloaded
         auto preheat_ret = preheat(data);
@@ -161,10 +155,7 @@
 }
 
 void filament_gcodes::M1701_no_parser(const std::optional<float> &fast_load_length, float z_min_pos, uint8_t target_extruder) {
-<<<<<<< HEAD
-    InProgress progress;
-=======
->>>>>>> c1300ba4
+    InProgress progress;
     if constexpr (HAS_BOWDEN) {
         Filaments::Set(filament_t::NONE);
         M701_no_parser(filament_t::NONE, fast_load_length, z_min_pos, RetAndCool_t::Return, target_extruder, 0);
@@ -176,13 +167,8 @@
         settings.SetRetractLength(0.f);
 
         // catch filament in gear and then ask for temp
-<<<<<<< HEAD
         if (!Pause::Instance().LoadToGear(settings) || FSensors_instance().HasNotFilament()) {
             // do not ask for filament type after stop was pressed or filament was removed from FS
-=======
-        if (!Pause::Instance().LoadToGear(settings)) {
-            // do not ask for filament type after stop was pressed
->>>>>>> c1300ba4
             Pause::Instance().UnloadFromGear();
             M70X_process_user_response(PreheatStatus::Result::DoneNoFilament);
             FSensors_instance().ClrAutoloadSent();
