// marlin_server.h
#pragma once

#include "marlin_events.h"
#include "marlin_vars.h"
#include "marlin_errors.h"
#include "client_fsm_types.h"

// server flags
// FIXME define the same type for these and marlin_server.flags
static const uint16_t MARLIN_SFLG_STARTED = 0x0001; // server started (set in marlin_server_init)
static const uint16_t MARLIN_SFLG_PROCESS = 0x0002; // loop processing in main thread is enabled
static const uint16_t MARLIN_SFLG_BUSY = 0x0004;    // loop is busy
static const uint16_t MARLIN_SFLG_PENDREQ = 0x0008; // pending request
static const uint16_t MARLIN_SFLG_EXCMODE = 0x0010; // exclusive mode enabled (currently used for selftest/wizard)

// server variable update interval [ms]
<<<<<<< HEAD
#define MARLIN_UPDATE_PERIOD 100
=======
static const uint8_t MARLIN_UPDATE_PERIOD = 100;
enum {
    MSG_STACK_SIZE = 8,  //status message stack size
    MSG_MAX_LENGTH = 21, //status message max length
};
>>>>>>> 12a04f5f

typedef void(marlin_server_idle_t)(void);

#ifdef __cplusplus
extern "C" {
#endif //__cplusplus

// callback for idle operation inside marlin (called from ExtUI handler onIdle)
extern marlin_server_idle_t *marlin_server_idle_cb;

//-----------------------------------------------------------------------------
// server side functions (can be called from server thread only)

// initialize server side - must be called at beginning in server thread
extern void marlin_server_init(void);

// server loop - must be called periodically in server thread
extern int marlin_server_loop(void);

// returns enabled status of loop processing
extern int marlin_server_processing(void);

// direct start loop processing
extern void marlin_server_start_processing(void);

// direct stop loop processing + disable heaters and safe state
extern void marlin_server_stop_processing(void);

// direct call of babystep.add_steps(Z_AXIS, ...)
extern void marlin_server_do_babystep_Z(float offs);

// direct call of 'enqueue_and_echo_command', returns 1 if command enqueued, otherwise 0
extern int marlin_server_enqueue_gcode(const char *gcode);

// direct call of 'inject_P', returns 1 if command enqueued, otherwise 0
extern int marlin_server_inject_gcode(const char *gcode);

// direct call of settings.save()
extern void marlin_server_settings_save(void);

// direct call of settings.load()
extern void marlin_server_settings_load(void);

// direct call of settings.reset()
extern void marlin_server_settings_reset(void);

// direct call of thermalManager.manage_heater()
extern void marlin_server_manage_heater(void);

// direct call of planner.quick_stop()
extern void marlin_server_quick_stop(void);

//
extern void marlin_server_print_abort(void);

//
extern void marlin_server_print_pause(void);

//
extern void marlin_server_print_resume(void);

//
extern void marlin_server_print_reheat_start(void);

//
extern int marlin_server_print_reheat_ready(void);

//
extern void marlin_server_park_head(void);

//
extern void marlin_server_unpark_head(void);

//
extern int marlin_all_axes_homed(void);

//
extern int marlin_all_axes_known(void);

// returns state of exclusive mode (1/0)
extern int marlin_server_get_exclusive_mode(void);

// display different value than target, used in preheat
extern void marlin_server_set_temp_to_display(float value);

//
extern float marlin_server_get_temp_to_display(void);

#ifdef __cplusplus
}
#endif //__cplusplus<|MERGE_RESOLUTION|>--- conflicted
+++ resolved
@@ -15,15 +15,7 @@
 static const uint16_t MARLIN_SFLG_EXCMODE = 0x0010; // exclusive mode enabled (currently used for selftest/wizard)
 
 // server variable update interval [ms]
-<<<<<<< HEAD
-#define MARLIN_UPDATE_PERIOD 100
-=======
 static const uint8_t MARLIN_UPDATE_PERIOD = 100;
-enum {
-    MSG_STACK_SIZE = 8,  //status message stack size
-    MSG_MAX_LENGTH = 21, //status message max length
-};
->>>>>>> 12a04f5f
 
 typedef void(marlin_server_idle_t)(void);
 
