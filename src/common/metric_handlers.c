--- conflicted
+++ resolved
@@ -3,12 +3,8 @@
 #include <string.h>
 #include "metric_handlers.h"
 #include "stm32f4xx_hal.h"
-<<<<<<< HEAD
-#include "buddy_socket.h"
-=======
 #include "sockets.h"
 #include "timing.h"
->>>>>>> 6d049c15
 
 #define MAC_ADDR_START            0x1FFF781A //MM:MM:MM:SS:SS:SS
 #define MAC_ADDR_SIZE             6
