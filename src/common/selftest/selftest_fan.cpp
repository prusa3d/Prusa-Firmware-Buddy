// selftest_fan.cpp

#include "selftest_fan.h"
#include "wizard_config.hpp"
#include "fanctl.h"

#define FANTEST_STOP_DELAY    2000
#define FANTEST_WAIT_DELAY    2500
#define FANTEST_MEASURE_DELAY 2500

CSelftestPart_Fan::CSelftestPart_Fan(const selftest_fan_config_t *pconfig)
    : m_pConfig(pconfig) {
    m_State = spsStart;
}

bool CSelftestPart_Fan::IsInProgress() const {
    return ((m_State != spsIdle) && (m_State < spsFinished));
}

bool CSelftestPart_Fan::Start() {
    if (IsInProgress())
        return false;
    m_State = spsStart;
    return true;
}

bool CSelftestPart_Fan::Loop() {
    switch ((TestState)m_State) {
    case spsIdle:
        return false;
    case spsStart:
        Selftest.log_printf("%s Started\n", m_pConfig->partname);
        m_Time = Selftest.m_Time;
        m_StartTime = m_Time;
        m_EndTime = m_StartTime + estimate(m_pConfig);
        if ((m_pConfig->pfanctl->getPWM() == 0) && (m_pConfig->pfanctl->getActualRPM() == 0)) {
            m_Time += FANTEST_STOP_DELAY;
            m_EndTime -= FANTEST_STOP_DELAY;
        }
        m_pConfig->pfanctl->setPWM(0);
        break;
    case spsWait_stopped:
        if ((Selftest.m_Time - m_Time) <= FANTEST_STOP_DELAY)
            return true;
        m_pConfig->pfanctl->setPWM(m_pConfig->pwm_start);
        m_Step = 0;
        m_Time = Selftest.m_Time;
        break;
    case spsWait_rpm:
        if ((Selftest.m_Time - m_Time) <= FANTEST_WAIT_DELAY)
            return true;
        m_Time = Selftest.m_Time;
        m_SampleCount = 0;
        m_SampleSum = 0;
        break;
    case spsMeasure_rpm: {
        if ((Selftest.m_Time - m_Time) <= FANTEST_MEASURE_DELAY) {
            m_SampleCount++;
            m_SampleSum += m_pConfig->pfanctl->getActualRPM();
            return true;
        }
        uint16_t rpm = m_SampleSum / m_SampleCount;
<<<<<<< HEAD
        Selftest.log_printf("%s at %u%% PWM = %u RPM\n", m_pConfig->partname, 2*(m_pConfig->pfanctl->getPWM()), rpm); 
=======
        Selftest.log_printf("%s at %u%% PWM = %u RPM\n", m_pConfig->partname, 2 * (m_pConfig->pfanctl->getPWM()), rpm);
>>>>>>> f3d7cfdf
        if ((m_pConfig->rpm_min_table != nullptr) && (m_pConfig->rpm_max_table != nullptr))
            if ((rpm < m_pConfig->rpm_min_table[m_Step]) || (rpm > m_pConfig->rpm_max_table[m_Step])) {
                Selftest.log_printf("%s %u RPM out of range (%u - %u)\n", m_pConfig->partname, rpm, m_pConfig->rpm_min_table[m_Step], m_pConfig->rpm_max_table[m_Step]);
                m_Result = sprFailed;
                m_State = spsFinish;
                return true;
            }
        if (++m_Step < m_pConfig->steps) {
            m_pConfig->pfanctl->setPWM(m_pConfig->pfanctl->getPWM() + m_pConfig->pwm_step);
            m_Time = Selftest.m_Time;
            m_State = spsWait_rpm;
            return true;
        }
        break;
    }
    case spsFinish:
        m_pConfig->pfanctl->setPWM(0);
        if (m_Result == sprFailed)
            m_State = spsFailed;
        else
            m_Result = sprPassed;
        Selftest.log_printf("%s %s\n", m_pConfig->partname, (m_Result == sprPassed) ? "Passed" : "Failed");
        break;
    case spsFinished:
    case spsAborted:
    case spsFailed:
        return false;
    }
    return next();
}

bool CSelftestPart_Fan::Abort() {
    if (!IsInProgress())
        return false;
    if (m_pConfig->pfanctl)
        m_pConfig->pfanctl->setPWM(0);
    m_State = spsAborted;
    return true;
}

uint8_t CSelftestPart_Fan::getFSMState() {
    if (m_State <= spsStart)
        return (uint8_t)(SelftestSubtestState_t::undef);
    else if (m_State < spsFinished)
        return (uint8_t)(SelftestSubtestState_t::running);
    return (uint8_t)((m_Result == sprPassed) ? (SelftestSubtestState_t::ok) : (SelftestSubtestState_t::not_good));
}

uint32_t CSelftestPart_Fan::estimate(const selftest_fan_config_t *pconfig) {
    uint32_t total_time = FANTEST_STOP_DELAY + pconfig->steps * (FANTEST_WAIT_DELAY + FANTEST_MEASURE_DELAY);
    return total_time;
}<|MERGE_RESOLUTION|>--- conflicted
+++ resolved
@@ -60,11 +60,7 @@
             return true;
         }
         uint16_t rpm = m_SampleSum / m_SampleCount;
-<<<<<<< HEAD
-        Selftest.log_printf("%s at %u%% PWM = %u RPM\n", m_pConfig->partname, 2*(m_pConfig->pfanctl->getPWM()), rpm); 
-=======
         Selftest.log_printf("%s at %u%% PWM = %u RPM\n", m_pConfig->partname, 2 * (m_pConfig->pfanctl->getPWM()), rpm);
->>>>>>> f3d7cfdf
         if ((m_pConfig->rpm_min_table != nullptr) && (m_pConfig->rpm_max_table != nullptr))
             if ((rpm < m_pConfig->rpm_min_table[m_Step]) || (rpm > m_pConfig->rpm_max_table[m_Step])) {
                 Selftest.log_printf("%s %u RPM out of range (%u - %u)\n", m_pConfig->partname, rpm, m_pConfig->rpm_min_table[m_Step], m_pConfig->rpm_max_table[m_Step]);
