/*
 * bsod.h
 *
 *  Created on: 2019-10-01
 *      Author: Radek Vana
 */

#ifndef _BSOD_H
#define _BSOD_H

#include <stdint.h>

#ifdef __cplusplus
extern "C" {
#endif //__cplusplus

//following does not work with macro parameters
//#define QUOTE_X(t)#t
//#define QUOTE(t)QUOTE_X(t)
//#define bsod(format, ...) _bsod(QUOTE(FILE:\n %s\nLINE: %d\n) format, __FILE__ , __LINE__ , ##__VA_ARGS__)

#define bsod(fmt, ...) _bsod(fmt, __FILE__, __LINE__, ##__VA_ARGS__)

//no file name
#define bsod_nofn(fmt, ...) _bsod(fmt, 0, __LINE__, ##__VA_ARGS__)
//no line number
#define bsod_noln(fmt, ...) _bsod(fmt, __FILE__, -1, ##__VA_ARGS__)
//no file name, no line number
#define bsod_nofn_noln(fmt, ...) _bsod(fmt, 0, -1, ##__VA_ARGS__)

void _bsod(const char *fmt, const char *fine_name, int line_number, ...); //with file name and line number

void general_error(const char *error, const char *module);

void temp_error(const char *error, const char *module, float t_noz, float tt_noz, float t_bed, float tt_bed);

<<<<<<< HEAD
=======
void ScreenHardFault();

>>>>>>> bdbaf356
#ifdef __cplusplus
}
#endif //__cplusplus

#endif //_BSOD_H<|MERGE_RESOLUTION|>--- conflicted
+++ resolved
@@ -34,11 +34,7 @@
 
 void temp_error(const char *error, const char *module, float t_noz, float tt_noz, float t_bed, float tt_bed);
 
-<<<<<<< HEAD
-=======
 void ScreenHardFault();
-
->>>>>>> bdbaf356
 #ifdef __cplusplus
 }
 #endif //__cplusplus
