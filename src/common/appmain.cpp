--- conflicted
+++ resolved
@@ -41,16 +41,11 @@
     buddy::hw::fan0pwm,
     buddy::hw::fan0tach,
     FANCTL0_PWM_MIN, FANCTL0_PWM_MAX,
-<<<<<<< HEAD
-    FANCTL0_RPM_MIN, FANCTL0_RPM_MAX);
+    FANCTL0_RPM_MIN, FANCTL0_RPM_MAX,
+    FANCTL0_PWM_THR);
 CFanCtl fanctl1 = CFanCtl(
     buddy::hw::fan1pwm,
     buddy::hw::fan1tach,
-=======
-    FANCTL0_RPM_MIN, FANCTL0_RPM_MAX,
-    FANCTL0_PWM_THR);
-CFanCtl fanctl1 = CFanCtl(FANCTL1_PIN_OUTP, FANCTL1_PIN_TACH,
->>>>>>> 4d2f2e4d
     FANCTL1_PWM_MIN, FANCTL1_PWM_MAX,
     FANCTL1_RPM_MIN, FANCTL1_RPM_MAX,
     FANCTL1_PWM_THR);
