--- conflicted
+++ resolved
@@ -133,22 +133,6 @@
         settings.reset();
     }
 
-<<<<<<< HEAD
-    // ESP TEST
-    // const char *line;
-    // line = "AT+GMR\r\n";
-    // line = "AT+CIUPDATE=1,\"v2.1.0.0\"\r\n";
-    // HAL_UART_Transmit(&huart6, (uint8_t *)line, strlen(line), 10);
-    // line = "AT+CWSAP=\"PRUSA_MINI\",\"\",5,0\r\n";
-    // HAL_UART_Transmit(&huart6, (uint8_t *)line, strlen(line), 10);
-
-    // Uart_flush(&huart6);
-    // Uart_sendstring("AT\r\n", &huart6);
-    // while(!(Wait_for("OK\r\n", &huart6)));
-    // _dbg0("AT-->OK\n");
-
-=======
->>>>>>> d9ddcd56
     while (1) {
         if (marlin_server_processing()) {
             loop();
