/**
 * @file
 */

//there is 10kOhm PU to 5V in filament sensor
//MCU PU/PD is in range 30 - 50 kOhm

//when PD is selected and sensor is connected Vmcu = min 3.75V .. (5V * 30kOhm) / (30 + 10 kOhm)
//pin is 5V tolerant

//MCU has 5pF, transistor D-S max 15pF
//max R is 50kOhm
//Max Tau ~= 20*10^-12 * 50*10^3 = 1*10^-6 s ... about 1us

<<<<<<< HEAD
#include "filament_sensor.h"
#include "hwio_pindef.h"
=======
#include "filament_sensor.hpp"
#include "hwio_pindef.h" //PIN_FSENSOR
>>>>>>> 4d2f2e4d
#include "stm32f4xx_hal.h"
#include "gpio.h"
#include "eeprom.h"
#include "FreeRTOS.h"      //must apper before include task.h
#include "task.h"          //critical sections
#include "cmsis_os.h"      //osDelay
#include "marlin_client.h" //enable/disable fs in marlin

<<<<<<< HEAD
using buddy::hw::fSensor;
using buddy::hw::Pin;

static volatile fsensor_t state = fsensor_t::FS_NOT_INITIALIZED;
static volatile fsensor_t last_state = fsensor_t::FS_NOT_INITIALIZED;
=======
static volatile fsensor_t state = fsensor_t::NotInitialized;
static volatile fsensor_t last_state = fsensor_t::NotInitialized;
>>>>>>> 4d2f2e4d

typedef enum {
    M600_on_edge = 0,
    M600_on_level = 1,
    M600_never = 2
} send_M600_on_t;

typedef struct {
    uint8_t M600_sent;
    uint8_t send_M600_on;
    uint8_t meas_cycle;
} status_t;
static status_t status = { 0, M600_on_edge, 0 };

/*---------------------------------------------------------------------------*/
//debug functions

//extern "C" {

int fs_was_M600_send() {
    return status.M600_sent != 0;
}
char fs_get_send_M600_on() {
    switch (status.send_M600_on) {
    case M600_on_edge:
        return 'e';
    case M600_on_level:
        return 'l';
    case M600_never:
        return 'n';
    default:
        return 'x';
    }
}

/*---------------------------------------------------------------------------*/
//local functions
static void _init();

static int block_M600_injection = 0;
//called when Serial print screen is opened
//printer is not in sd printing mode, so filament sensor does not trigger M600

//todo should I block ClientFSM::Serial_printing?
//this code did not work in last builds and no one reported problem with octoscreen
//I fear enabling it could break something
static void fsm_create_cb(ClientFSM fsm, uint8_t data) {
    if (/*fsm == ClientFSM::Serial_printing ||*/ fsm == ClientFSM::Load_unload)
        block_M600_injection = 1;
}
static void fsm_destroy_cb(ClientFSM fsm) {
    if (/*fsm == ClientFSM::Serial_printing ||*/ fsm == ClientFSM::Load_unload)
        block_M600_injection = 0;
}

//simple filter
//without filter fs_meas_cycle1 could set FS_NO_SENSOR (in case filament just runout)
static void _set_state(fsensor_t st) {
    taskENTER_CRITICAL();
    if (last_state == st)
        state = st;
    last_state = st;
    taskEXIT_CRITICAL();
}

static void _enable() {
<<<<<<< HEAD
    fSensor.pullUp();
    state = fsensor_t::FS_NOT_INITIALIZED;
    last_state = fsensor_t::FS_NOT_INITIALIZED;
=======
    gpio_init(PIN_FSENSOR, GPIO_MODE_INPUT, GPIO_PULLUP, GPIO_SPEED_FREQ_VERY_HIGH); // pullup
    state = fsensor_t::NotInitialized;
    last_state = fsensor_t::NotInitialized;
>>>>>>> 4d2f2e4d
    status.meas_cycle = 0;
}

static void _disable() {
    state = fsensor_t::Disabled;
    last_state = fsensor_t::Disabled;
    status.meas_cycle = 0;
}

/*---------------------------------------------------------------------------*/
//global thread safe functions
fsensor_t fs_get_state() {
    return state;
}

//value can change during read, but it is not a problem
int fs_did_filament_runout() {
    return state == fsensor_t::NoFilament;
}

void fs_send_M600_on_edge() {
    taskENTER_CRITICAL();
    status.send_M600_on = M600_on_edge;
    taskEXIT_CRITICAL();
}

void fs_send_M600_on_level() {
    taskENTER_CRITICAL();
    status.send_M600_on = M600_on_level;
    taskEXIT_CRITICAL();
}

void fs_send_M600_never() {
    taskENTER_CRITICAL();
    status.send_M600_on = M600_never;
    taskEXIT_CRITICAL();
}
/*---------------------------------------------------------------------------*/
//global thread safe functions
//but cannot be called from interrupt
void fs_enable() {
    taskENTER_CRITICAL();
    _enable();
    eeprom_set_var(EEVAR_FSENSOR_ENABLED, variant8_ui8(1));
    taskEXIT_CRITICAL();
}

void fs_disable() {
    taskENTER_CRITICAL();
    _disable();
    eeprom_set_var(EEVAR_FSENSOR_ENABLED, variant8_ui8(0));
    taskEXIT_CRITICAL();
}

uint8_t fs_get__send_M600_on__and_disable() {
    taskENTER_CRITICAL();
    uint8_t ret = status.send_M600_on;
    status.send_M600_on = M600_never;
    taskEXIT_CRITICAL();
    return ret;
}
void fs_restore__send_M600_on(uint8_t send_M600_on) {
    taskENTER_CRITICAL();
    //cannot call _init(); - it could cause stacking in uninitialized state
    status.send_M600_on = send_M600_on;
    taskEXIT_CRITICAL();
}

fsensor_t fs_wait_initialized() {
    fsensor_t ret = fs_get_state();
    while (ret == fsensor_t::NotInitialized) {
        osDelay(0); // switch to other threads
        ret = fs_get_state();
    }
    return ret;
}

void fs_clr_sent() {
    taskENTER_CRITICAL();
    status.M600_sent = 0;
    taskEXIT_CRITICAL();
}

/*---------------------------------------------------------------------------*/
//global not thread safe functions
static void _init() {
    int enabled = variant_get_ui8(eeprom_get_var(EEVAR_FSENSOR_ENABLED)) ? 1 : 0;
    marlin_client_set_fsm_create_cb(fsm_create_cb);
    marlin_client_set_fsm_destroy_cb(fsm_destroy_cb);
    if (enabled)
        _enable();
    else
        _disable();
}

void fs_init_on_edge() {
    _init();
    fs_send_M600_on_edge();
}
void fs_init_on_level() {
    _init();
    fs_send_M600_on_level();
}
void fs_init_never() {
    _init();
    fs_send_M600_never();
}

/*---------------------------------------------------------------------------*/
//methods called only in fs_cycle
static void _injectM600() {
    marlin_vars_t *vars = marlin_update_vars(MARLIN_VAR_MSK(MARLIN_VAR_SD_PRINT));
    if (status.M600_sent == 0 && (vars->sd_printing && !block_M600_injection)) {
        marlin_gcode_push_front("M600"); //change filament
        status.M600_sent = 1;
    }
}

static void _cycle0() {
    if (fSensor.read() == Pin::State::high) {
        fSensor.pullDown();
        status.meas_cycle = 1; //next cycle shall be 1
    } else {
        int had_filament = state == fsensor_t::HasFilament ? 1 : 0;
        _set_state(fsensor_t::NoFilament); //it is filtered, 2 requests are needed to change state
        //M600_on_edge == inject after state was changed from HasFilament to NoFilament
        //M600_on_level == inject on NoFilament
        //M600_never == do not inject
        if (state == fsensor_t::NoFilament) {
            switch (status.send_M600_on) {
            case M600_on_edge:
                if (!had_filament)
                    break;
                // no break if had_filament == 1
            case M600_on_level:
                _injectM600();
                break;
            case M600_never:
            default:
                break;
            }
        }

        status.meas_cycle = 0; //remain in cycle 0
    }
}

//called only in fs_cycle
static void _cycle1() {
    //pulldown was set in cycle 0
<<<<<<< HEAD
    _set_state(fSensor.read() == Pin::State::high ? fsensor_t::FS_HAS_FILAMENT : fsensor_t::FS_NOT_CONNECTED);
    fSensor.pullUp();
    status.meas_cycle = 0; //next cycle shall be 0
=======
    _set_state(gpio_get(PIN_FSENSOR) == 1 ? fsensor_t::HasFilament : fsensor_t::NotConnected);
    gpio_init(PIN_FSENSOR, GPIO_MODE_INPUT, GPIO_PULLUP, GPIO_SPEED_FREQ_VERY_HIGH); // pullup
    status.meas_cycle = 0;                                                           //next cycle shall be 0
>>>>>>> 4d2f2e4d
}

//delay between calls must be 1us or longer
void fs_cycle() {
    //sensor is disabled (only init can enable it)
    if (state == fsensor_t::Disabled)
        return;

    //sensor is enabled
    if (status.meas_cycle == 0) {
        _cycle0();
    } else {
        _cycle1();
    }
}

//} //extern "C"<|MERGE_RESOLUTION|>--- conflicted
+++ resolved
@@ -12,13 +12,8 @@
 //max R is 50kOhm
 //Max Tau ~= 20*10^-12 * 50*10^3 = 1*10^-6 s ... about 1us
 
-<<<<<<< HEAD
-#include "filament_sensor.h"
+#include "filament_sensor.hpp"
 #include "hwio_pindef.h"
-=======
-#include "filament_sensor.hpp"
-#include "hwio_pindef.h" //PIN_FSENSOR
->>>>>>> 4d2f2e4d
 #include "stm32f4xx_hal.h"
 #include "gpio.h"
 #include "eeprom.h"
@@ -27,16 +22,10 @@
 #include "cmsis_os.h"      //osDelay
 #include "marlin_client.h" //enable/disable fs in marlin
 
-<<<<<<< HEAD
 using buddy::hw::fSensor;
 using buddy::hw::Pin;
-
-static volatile fsensor_t state = fsensor_t::FS_NOT_INITIALIZED;
-static volatile fsensor_t last_state = fsensor_t::FS_NOT_INITIALIZED;
-=======
 static volatile fsensor_t state = fsensor_t::NotInitialized;
 static volatile fsensor_t last_state = fsensor_t::NotInitialized;
->>>>>>> 4d2f2e4d
 
 typedef enum {
     M600_on_edge = 0,
@@ -103,15 +92,9 @@
 }
 
 static void _enable() {
-<<<<<<< HEAD
     fSensor.pullUp();
-    state = fsensor_t::FS_NOT_INITIALIZED;
-    last_state = fsensor_t::FS_NOT_INITIALIZED;
-=======
-    gpio_init(PIN_FSENSOR, GPIO_MODE_INPUT, GPIO_PULLUP, GPIO_SPEED_FREQ_VERY_HIGH); // pullup
     state = fsensor_t::NotInitialized;
     last_state = fsensor_t::NotInitialized;
->>>>>>> 4d2f2e4d
     status.meas_cycle = 0;
 }
 
@@ -262,15 +245,9 @@
 //called only in fs_cycle
 static void _cycle1() {
     //pulldown was set in cycle 0
-<<<<<<< HEAD
-    _set_state(fSensor.read() == Pin::State::high ? fsensor_t::FS_HAS_FILAMENT : fsensor_t::FS_NOT_CONNECTED);
+    _set_state(fSensor.read() == Pin::State::high ? fsensor_t::HasFilament : fsensor_t::NotConnected);
     fSensor.pullUp();
     status.meas_cycle = 0; //next cycle shall be 0
-=======
-    _set_state(gpio_get(PIN_FSENSOR) == 1 ? fsensor_t::HasFilament : fsensor_t::NotConnected);
-    gpio_init(PIN_FSENSOR, GPIO_MODE_INPUT, GPIO_PULLUP, GPIO_SPEED_FREQ_VERY_HIGH); // pullup
-    status.meas_cycle = 0;                                                           //next cycle shall be 0
->>>>>>> 4d2f2e4d
 }
 
 //delay between calls must be 1us or longer
