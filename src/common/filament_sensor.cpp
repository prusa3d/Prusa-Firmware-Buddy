/**
 * @file
 */

//there is 10kOhm PU to 5V in filament sensor
//MCU PU/PD is in range 30 - 50 kOhm

//when PD is selected and sensor is connected Vmcu = min 3.75V .. (5V * 30kOhm) / (30 + 10 kOhm)
//pin is 5V tolerant

//MCU has 5pF, transistor D-S max 15pF
//max R is 50kOhm
//Max Tau ~= 20*10^-12 * 50*10^3 = 1*10^-6 s ... about 1us

#include "filament_sensor.h"
#include "Pin.hpp"
#include "stm32f4xx_hal.h"
#include "gpio.h"
#include "eeprom.h"
#include "FreeRTOS.h"      //must apper before include task.h
#include "task.h"          //critical sections
#include "cmsis_os.h"      //osDelay
#include "marlin_client.h" //enable/disable fs in marlin

static volatile fsensor_t state = FS_NOT_INITIALIZED;
static volatile fsensor_t last_state = FS_NOT_INITIALIZED;

static InputPin fSensor(IoPort::B, IoPin::p4, IMode::input, Pull::up);

typedef enum {
    M600_on_edge = 0,
    M600_on_level = 1,
    M600_never = 2
} send_M600_on_t;

typedef struct {
    uint8_t M600_sent;
    uint8_t send_M600_on;
    uint8_t meas_cycle;
} status_t;
static status_t status = { 0, M600_on_edge, 0 };

/*---------------------------------------------------------------------------*/
//debug functions

extern "C" {

int fs_was_M600_send() {
    return status.M600_sent != 0;
}
char fs_get_send_M600_on() {
    switch (status.send_M600_on) {
    case M600_on_edge:
        return 'e';
    case M600_on_level:
        return 'l';
    case M600_never:
        return 'n';
    default:
        return 'x';
    }
}

/*---------------------------------------------------------------------------*/
//local functions
static void _init();

static int block_M600_injection = 0;
//called when Serial print screen is opened
//printer is not in sd printing mode, so filament sensor does not trigger M600

//todo should I block ClientFSM::Serial_printing?
//this code did not work in last builds and no one reported problem with octoscreen
//I fear enabling it could break something
static void fsm_create_cb(ClientFSM fsm, uint8_t data) {
    if (/*fsm == ClientFSM::Serial_printing ||*/ fsm == ClientFSM::Load_unload)
        block_M600_injection = 1;
}
static void fsm_destroy_cb(ClientFSM fsm) {
    if (/*fsm == ClientFSM::Serial_printing ||*/ fsm == ClientFSM::Load_unload)
        block_M600_injection = 0;
}

//simple filter
//without filter fs_meas_cycle1 could set FS_NO_SENSOR (in case filament just runout)
static void _set_state(fsensor_t st) {
    taskENTER_CRITICAL();
    if (last_state == st)
        state = st;
    last_state = st;
    taskEXIT_CRITICAL();
}

static void _enable() {
<<<<<<< HEAD
    fSensor.pullUp();
    state = FS_NOT_INICIALIZED;
    last_state = FS_NOT_INICIALIZED;
=======
    gpio_init(PIN_FSENSOR, GPIO_MODE_INPUT, GPIO_PULLUP, GPIO_SPEED_FREQ_VERY_HIGH); // pullup
    state = FS_NOT_INITIALIZED;
    last_state = FS_NOT_INITIALIZED;
>>>>>>> e2445b14
    status.meas_cycle = 0;
}

static void _disable() {
    state = FS_DISABLED;
    last_state = FS_DISABLED;
    status.meas_cycle = 0;
}

/*---------------------------------------------------------------------------*/
//global thread safe functions
fsensor_t fs_get_state() {
    return state;
}

//value can change during read, but it is not a problem
int fs_did_filament_runout() {
    return state == FS_NO_FILAMENT;
}

void fs_send_M600_on_edge() {
    taskENTER_CRITICAL();
    status.send_M600_on = M600_on_edge;
    taskEXIT_CRITICAL();
}

void fs_send_M600_on_level() {
    taskENTER_CRITICAL();
    status.send_M600_on = M600_on_level;
    taskEXIT_CRITICAL();
}

void fs_send_M600_never() {
    taskENTER_CRITICAL();
    status.send_M600_on = M600_never;
    taskEXIT_CRITICAL();
}
/*---------------------------------------------------------------------------*/
//global thread safe functions
//but cannot be called from interrupt
void fs_enable() {
    taskENTER_CRITICAL();
    _enable();
    eeprom_set_var(EEVAR_FSENSOR_ENABLED, variant8_ui8(1));
    taskEXIT_CRITICAL();
}

void fs_disable() {
    taskENTER_CRITICAL();
    _disable();
    eeprom_set_var(EEVAR_FSENSOR_ENABLED, variant8_ui8(0));
    taskEXIT_CRITICAL();
}

uint8_t fs_get__send_M600_on__and_disable() {
    taskENTER_CRITICAL();
    uint8_t ret = status.send_M600_on;
    status.send_M600_on = M600_never;
    taskEXIT_CRITICAL();
    return ret;
}
void fs_restore__send_M600_on(uint8_t send_M600_on) {
    taskENTER_CRITICAL();
    //cannot call _init(); - it could cause stacking in uninitialized state
    status.send_M600_on = send_M600_on;
    taskEXIT_CRITICAL();
}

fsensor_t fs_wait_initialized() {
    fsensor_t ret = fs_get_state();
    while (ret == FS_NOT_INITIALIZED) {
        osDelay(0); // switch to other threads
        ret = fs_get_state();
    }
    return ret;
}

void fs_clr_sent() {
    taskENTER_CRITICAL();
    status.M600_sent = 0;
    taskEXIT_CRITICAL();
}

/*---------------------------------------------------------------------------*/
//global not thread safe functions
static void _init() {
    int enabled = variant_get_ui8(eeprom_get_var(EEVAR_FSENSOR_ENABLED)) ? 1 : 0;
    marlin_client_set_fsm_create_cb(fsm_create_cb);
    marlin_client_set_fsm_destroy_cb(fsm_destroy_cb);
    if (enabled)
        _enable();
    else
        _disable();
}

void fs_init_on_edge() {
    _init();
    fs_send_M600_on_edge();
}
void fs_init_on_level() {
    _init();
    fs_send_M600_on_level();
}
void fs_init_never() {
    _init();
    fs_send_M600_never();
}

/*---------------------------------------------------------------------------*/
//methods called only in fs_cycle
static void _injectM600() {
    marlin_vars_t *vars = marlin_update_vars(MARLIN_VAR_MSK(MARLIN_VAR_SD_PRINT));
    if (status.M600_sent == 0 && (vars->sd_printing && !block_M600_injection)) {
        marlin_gcode_push_front("M600"); //change filament
        status.M600_sent = 1;
    }
}

static void _cycle0() {
    if (fSensor.read() == GPIO_PinState::GPIO_PIN_SET) {
        fSensor.pullDown();
        status.meas_cycle = 1; //next cycle shall be 1
    } else {
        int had_filament = state == FS_HAS_FILAMENT ? 1 : 0;
        _set_state(FS_NO_FILAMENT); //it is filtered, 2 requests are needed to change state
        //M600_on_edge == inject after state was changed from FS_HAS_FILAMENT to FS_NO_FILAMENT
        //M600_on_level == inject on FS_NO_FILAMENT
        //M600_never == do not inject
        if (state == FS_NO_FILAMENT) {
            switch (status.send_M600_on) {
            case M600_on_edge:
                if (!had_filament)
                    break;
                // no break if had_filament == 1
            case M600_on_level:
                _injectM600();
                break;
            case M600_never:
            default:
                break;
            }
        }

        status.meas_cycle = 0; //remain in cycle 0
    }
}

//called only in fs_cycle
static void _cycle1() {
    //pulldown was set in cycle 0
    _set_state(fSensor.read() == GPIO_PinState::GPIO_PIN_SET ? FS_HAS_FILAMENT : FS_NOT_CONNECTED);
    fSensor.pullUp();
    status.meas_cycle = 0; //next cycle shall be 0
}

//delay between calls must be 1us or longer
void fs_cycle() {
    //sensor is disabled (only init can enable it)
    if (state == FS_DISABLED)
        return;

    //sensor is enabled
    if (status.meas_cycle == 0) {
        _cycle0();
    } else {
        _cycle1();
    }
}

} //extern "C"<|MERGE_RESOLUTION|>--- conflicted
+++ resolved
@@ -92,15 +92,9 @@
 }
 
 static void _enable() {
-<<<<<<< HEAD
     fSensor.pullUp();
-    state = FS_NOT_INICIALIZED;
-    last_state = FS_NOT_INICIALIZED;
-=======
-    gpio_init(PIN_FSENSOR, GPIO_MODE_INPUT, GPIO_PULLUP, GPIO_SPEED_FREQ_VERY_HIGH); // pullup
     state = FS_NOT_INITIALIZED;
     last_state = FS_NOT_INITIALIZED;
->>>>>>> e2445b14
     status.meas_cycle = 0;
 }
 
