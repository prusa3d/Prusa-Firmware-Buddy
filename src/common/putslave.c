--- conflicted
+++ resolved
@@ -76,15 +76,12 @@
             cmd_id = PUTSLAVE_CMD_ID_TSTE;
         else if (strncmp(pstr, "eecl", 4) == 0)
             cmd_id = PUTSLAVE_CMD_ID_EECL;
-<<<<<<< HEAD
         else if (strncmp(pstr, "fpwm", 4) == 0)
             cmd_id = PUTSLAVE_CMD_ID_FPWM;
         else if (strncmp(pstr, "frpm", 4) == 0)
             cmd_id = PUTSLAVE_CMD_ID_FRPM;
-=======
         else if (strncmp(pstr, "gpcf", 4) == 0)
             cmd_id = PUTSLAVE_CMD_ID_GPCF;
->>>>>>> d6a1c4a8
         else if (strncmp(pstr, "diag", 4) == 0)
             cmd_id = PUTSLAVE_CMD_ID_DIAG;
         else if (strncmp(pstr, "uart", 4) == 0)
@@ -696,13 +693,10 @@
                 return putslave_do_cmd_a_stop(pslave);
             case PUTSLAVE_CMD_ID_EECL:
                 return putslave_do_cmd_a_eecl(pslave);
-<<<<<<< HEAD
             case PUTSLAVE_CMD_ID_FPWM:
                 return putslave_do_cmd_a_fpwm(pslave, pstr);
-=======
             case PUTSLAVE_CMD_ID_EEDEF:
                 return putslave_do_cmd_a_eedef(pslave);
->>>>>>> d6a1c4a8
             case PUTSLAVE_CMD_ID_GPIO:
                 return putslave_do_cmd_a_gpio(pslave, pstr);
             case PUTSLAVE_CMD_ID_GPCF:
