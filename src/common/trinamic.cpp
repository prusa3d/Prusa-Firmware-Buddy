// trinamic.cpp
#include "trinamic.h"
#include "dbg.h"
#include "config.h"
#include "hwio_a3ides.h"
#include "TMCStepper.h"
#include "gpio.h"
#include "hwio_pindef.h"
#include "../Marlin/src/module/stepper.h"

#define DBG _dbg3 //debug level 3
//#define DBG(...)  //disable debug

#if ((MOTHERBOARD == 1823))

<<<<<<< HEAD
using namespace buddy::hw;

extern "C" {
=======
static TMC2209Stepper *pStep[4] = { nullptr, nullptr, nullptr, nullptr };

static uint16_t tmc_sg[4];      // stallguard result for each axis
static uint8_t tmc_sg_mask = 7; // stalguard result sampling mask (bit0-x, bit1-y, ...), xyz by default
static uint8_t tmc_sg_axis = 0; // current axis for stalguard result sampling (0-x, 1-y, ...)
>>>>>>> 4d2f2e4d

static tmc_sg_sample_cb_t *tmc_sg_sampe_cb = 0; // sg sample callback

extern "C" {

uint8_t tmc_get_sg_mask() { return tmc_sg_mask; }
uint8_t tmc_get_sg_axis() { return tmc_sg_axis; }

void tmc_set_sg_mask(uint8_t mask) { tmc_sg_mask = mask; }
void tmc_set_sg_axis(uint8_t axis) { tmc_sg_axis = axis; }
void tmc_set_sg_sampe_cb(tmc_sg_sample_cb_t *cb) { tmc_sg_sampe_cb = cb; }

void tmc_delay(uint16_t time) // delay for switching tmc step pin level
{
    volatile uint16_t tmc_delay;
    for (tmc_delay = 0; tmc_delay < time; time--) {
    }
}

void init_tmc(void) {

    //pointers to TMCStepper instances
    pStep[X_AXIS] = &stepperX;
    pStep[Y_AXIS] = &stepperY;
    pStep[Z_AXIS] = &stepperZ;
    pStep[E_AXIS] = &stepperE0;
    //set TCOOLTHRS
    pStep[X_AXIS]->TCOOLTHRS(400);
    pStep[Y_AXIS]->TCOOLTHRS(400);
    pStep[Z_AXIS]->TCOOLTHRS(400);
    pStep[E_AXIS]->TCOOLTHRS(400);
    //set SGTHRS
    pStep[X_AXIS]->SGTHRS(130);
    pStep[Y_AXIS]->SGTHRS(130);
    pStep[Z_AXIS]->SGTHRS(100);
    pStep[E_AXIS]->SGTHRS(100);
}

// this function performs stallguard sample for single axis
// return value contain bitmask of sampled axis, in case of nonzero return value this call take 5ms
//  Now we are using stepper.axis_is_moving and value is set to zero for stopped motor,
//  right way is reading tstep and comparing it to TCOOLTHRS, but it takes time (read register).
//  Using stepper.axis_is_moving is simple but in some cases we get bad samples (tstep > TCOOLTHRS).
//  Maybe we can improve this by calculating tstep from stepper variables.
uint8_t tmc_sample(void) {
    uint8_t mask = 0;
    if (tmc_sg_mask) {
        while ((tmc_sg_mask & (1 << tmc_sg_axis)) == 0)
            tmc_sg_axis = (tmc_sg_axis + 1) & 0x03;
        if (stepper.axis_is_moving((AxisEnum)tmc_sg_axis)) {
            mask = (1 << tmc_sg_axis);
            tmc_sg[tmc_sg_axis] = pStep[tmc_sg_axis]->SG_RESULT();
        } else
            tmc_sg[tmc_sg_axis] = 0;
        if (tmc_sg_sampe_cb)
            tmc_sg_sampe_cb(tmc_sg_axis, tmc_sg[tmc_sg_axis]);
        tmc_sg_axis = (tmc_sg_axis + 1) & 0x03;
    }
    return mask;
}

void tmc_set_sgthrs(uint16_t SGT) {
    pStep[0]->SGTHRS(SGT);
    pStep[1]->SGTHRS(SGT);
    pStep[2]->SGTHRS(SGT);
    pStep[3]->SGTHRS(SGT);
}
void tmc_set_mres() {
    pStep[0]->mres(4);
    pStep[1]->mres(4);
    pStep[2]->mres(4);
    pStep[3]->mres(4);
}
uint8_t tmc_get_diag() //0 = X, 2 = Y, 4 = Z, 8 = E
{
    unsigned int diag = 0;
    uint16_t tmp_step;
    uint16_t step = 3500;
    uint8_t step_mask = 15;

    uint32_t gconf = pStep[3]->GCONF();
    gconf &= ~4;
    pStep[3]->GCONF(gconf);
    diag = 0;

    for (tmp_step = 0; tmp_step < step; step--) {
        tmc_delay(1024 * 2);
        if (step_mask & 1)
            xStep.write(Pin::State::low);
        if (step_mask & 2)
            yStep.write(Pin::State::low);
        if (step_mask & 4)
            zStep.write(Pin::State::low);
        if (step_mask & 8)
            e0Step.write(Pin::State::low);
        //fixme why there is no delay?
        xStep.write(Pin::State::high);
        yStep.write(Pin::State::high);
        zStep.write(Pin::State::high);
        e0Step.write(Pin::State::high);
        diag |= static_cast<unsigned int>(e0Diag.read()) << 3;
        diag |= static_cast<unsigned int>(xDiag.read());
        diag |= static_cast<unsigned int>(yDiag.read()) << 1;
        diag |= static_cast<unsigned int>(zDiag.read()) << 2;

        if (diag == 15)
            break;
    }
    return diag;
}

void tmc_move(uint8_t step_mask, uint16_t step, uint8_t speed) {
    uint16_t tmp_step;
    for (tmp_step = 0; tmp_step < step; step--) {
        if (step_mask & 1)
            xStep.write(Pin::State::high);
        if (step_mask & 2)
            yStep.write(Pin::State::high);
        if (step_mask & 4)
            zStep.write(Pin::State::high);
        if (step_mask & 8)
            e0Step.write(Pin::State::high);
        tmc_delay(1024 * speed);
        xStep.write(Pin::State::low);
        yStep.write(Pin::State::low);
        zStep.write(Pin::State::low);
        e0Step.write(Pin::State::low);
    }
}

<<<<<<< HEAD
void tmc_set_move(uint8_t tmc, uint16_t step, uint8_t dir, uint8_t speed) {
    xDir.write(static_cast<Pin::State>(dir));
    yDir.write(static_cast<Pin::State>(dir));
    zDir.write(static_cast<Pin::State>(dir));
    e0Dir.write(static_cast<Pin::State>(dir));
=======
void tmc_set_move(uint8_t tmc, uint32_t step, uint8_t dir, uint8_t speed) {
    gpio_set(PIN_X_DIR, dir);
    gpio_set(PIN_Y_DIR, dir);
    gpio_set(PIN_Z_DIR, dir);
    gpio_set(PIN_E_DIR, dir);
>>>>>>> 4d2f2e4d
    tmc_move(tmc, step, speed);
}

} //extern "C"

#else

    #error "MOTHERBOARD not defined"

#endif<|MERGE_RESOLUTION|>--- conflicted
+++ resolved
@@ -13,17 +13,12 @@
 
 #if ((MOTHERBOARD == 1823))
 
-<<<<<<< HEAD
 using namespace buddy::hw;
-
-extern "C" {
-=======
 static TMC2209Stepper *pStep[4] = { nullptr, nullptr, nullptr, nullptr };
 
 static uint16_t tmc_sg[4];      // stallguard result for each axis
 static uint8_t tmc_sg_mask = 7; // stalguard result sampling mask (bit0-x, bit1-y, ...), xyz by default
 static uint8_t tmc_sg_axis = 0; // current axis for stalguard result sampling (0-x, 1-y, ...)
->>>>>>> 4d2f2e4d
 
 static tmc_sg_sample_cb_t *tmc_sg_sampe_cb = 0; // sg sample callback
 
@@ -154,19 +149,11 @@
     }
 }
 
-<<<<<<< HEAD
-void tmc_set_move(uint8_t tmc, uint16_t step, uint8_t dir, uint8_t speed) {
+void tmc_set_move(uint8_t tmc, uint32_t step, uint8_t dir, uint8_t speed) {
     xDir.write(static_cast<Pin::State>(dir));
     yDir.write(static_cast<Pin::State>(dir));
     zDir.write(static_cast<Pin::State>(dir));
     e0Dir.write(static_cast<Pin::State>(dir));
-=======
-void tmc_set_move(uint8_t tmc, uint32_t step, uint8_t dir, uint8_t speed) {
-    gpio_set(PIN_X_DIR, dir);
-    gpio_set(PIN_Y_DIR, dir);
-    gpio_set(PIN_Z_DIR, dir);
-    gpio_set(PIN_E_DIR, dir);
->>>>>>> 4d2f2e4d
     tmc_move(tmc, step, speed);
 }
 
