// variant8.cpp

#include "variant8.h"
#include <stdio.h>
#include <string.h>
#include <stdint.h>
#include <malloc.h>

#define VARIANT8_DBG_MALLOC

#define _VARIANT8_TYPE(type, _8, _16, _32) ((variant8_t) { { _32 }, { _16 }, type, _8 })
#define _VARIANT8_EMPTY()                  _VARIANT8_TYPE(VARIANT8_EMPTY, 0, .size = 0, .ui32 = 0)

extern "C" {

// variant8 malloc function
static void *variant8_malloc(uint16_t size);

// variant8 free function
static void variant8_free(void *ptr);

// returns VARIANT8_ERROR
static variant8_t variant8_error(uint32_t err32, uint16_t err16, uint8_t err8);

//macros for variant8 structure constants
variant8_t variant8_init(uint8_t type, uint16_t count, void *pdata) {
    variant8_t var8;
    uint16_t size;
    if ((count == 1) && !(type & VARIANT8_PTR)) {
        var8 = _VARIANT8_TYPE(type, 0, .size = 0, .ui32 = 0);
        if (pdata)
            switch (type) {
            case VARIANT8_I8:
                var8.i8 = *((int8_t *)pdata);
                break;
            case VARIANT8_UI8:
                var8.ui8 = *((uint8_t *)pdata);
                break;
            case VARIANT8_I16:
                var8.i16 = *((int16_t *)pdata);
                break;
            case VARIANT8_UI16:
                var8.ui16 = *((uint16_t *)pdata);
                break;
            case VARIANT8_I32:
                var8.i32 = *((int32_t *)pdata);
                break;
            case VARIANT8_UI32:
                var8.ui32 = *((uint32_t *)pdata);
                break;
            case VARIANT8_FLT:
                var8.flt = *((float *)pdata);
                break;
            }
    } else if ((count > 1) && (type & VARIANT8_PTR)) {
        size = variant8_type_size(type & ~VARIANT8_PTR) * count;
        var8 = _VARIANT8_TYPE(type, 0, .size = size, 0);
        if (size) {
            var8.ptr = variant8_malloc(size);
            if (var8.ptr) {
                if (pdata)
                    memcpy(var8.ptr, pdata, size);
            }
            //            else
            //                var8 = _VARIANT8_ERROR(VARIANT8_ERR_MALLOC, 0, 0);
        }
    } else
        var8 = variant8_error(VARIANT8_ERR_UNSTYP, 0, 0);
    return var8;
}

void variant8_done(variant8_t *pvar8) {
    if (pvar8) {
        if (pvar8->type & VARIANT8_PTR) {
            if (pvar8->size && pvar8->ptr)
                variant8_free(pvar8->ptr);
        }
        *pvar8 = _VARIANT8_EMPTY();
    }
}

variant8_t variant8_copy(const variant8_t *pvar8) {
    variant8_t var8 = pvar8 ? (*pvar8) : _VARIANT8_EMPTY();
    if ((var8.type & VARIANT8_PTR) && var8.size && var8.ptr) {
        void *ptr = var8.ptr;
        var8.ptr = variant8_malloc(var8.size);
        if (var8.ptr)
            memcpy(var8.ptr, ptr, var8.size);
        else
            var8 = variant8_error(VARIANT8_ERR_MALLOC, 0, 0);
    }
    return var8;
}

#ifdef CLEAN_UNUSED
int variant8_change_type(variant8_t *pvar8, uint8_t type) {
    if (pvar8 == 0)
        return 0;
    if (pvar8->type == type)
        return 1;
    int ret = 1;
    variant8_t var8 = *pvar8;
    if (type == VARIANT8_PCHAR) {
        char *pch = variant8_to_str(&var8, 0);
        if (pch)
            *pvar8 = variant8_pchar(pch, 0, 0);
        else
            *pvar8 = variant8_error(VARIANT8_ERR_MALLOC, 0, 0);
    } else if (var8.type == VARIANT8_PCHAR) {
        *pvar8 = variant8_from_str(type, var8.pch, 0);
    } else if (type == VARIANT8_FLT) {
        switch (pvar8->type) {
        case VARIANT8_I8:
            pvar8->flt = pvar8->i8;
            break;
        case VARIANT8_I16:
            pvar8->flt = pvar8->i16;
            break;
        case VARIANT8_I32:
            pvar8->flt = pvar8->i32;
            break;
        case VARIANT8_UI8:
            pvar8->flt = pvar8->ui8;
            break;
        case VARIANT8_UI16:
            pvar8->flt = pvar8->ui16;
            break;
        case VARIANT8_UI32:
            pvar8->flt = pvar8->ui32;
            break;
        default:
            *pvar8 = variant8_error(VARIANT8_ERR_UNSCON, 0, 0);
            break;
        }
        if (pvar8->type != VARIANT8_ERROR)
            pvar8->type = VARIANT8_FLT;
    } else if (pvar8->type == VARIANT8_FLT) {
        switch (type) {
        case VARIANT8_I8:
            if ((pvar8->flt >= INT8_MIN) && (pvar8->flt <= INT8_MAX))
                pvar8->i8 = (int8_t)pvar8->flt;
            else
                *pvar8 = variant8_error(VARIANT8_ERR_OOFRNG, 0, 0);
            break;
        case VARIANT8_I16:
            if ((pvar8->flt >= INT16_MIN) && (pvar8->flt <= INT16_MAX))
                pvar8->i16 = (int16_t)pvar8->flt;
            else
                *pvar8 = variant8_error(VARIANT8_ERR_OOFRNG, 0, 0);
            break;
        case VARIANT8_I32:
            if ((pvar8->flt >= INT32_MIN) && (pvar8->flt <= INT32_MAX))
                pvar8->i32 = (int16_t)pvar8->flt;
            else
                *pvar8 = variant8_error(VARIANT8_ERR_OOFRNG, 0, 0);
            break;
        case VARIANT8_UI8:
            if ((pvar8->flt >= 0) && (pvar8->flt <= UINT8_MAX))
                pvar8->ui8 = (uint8_t)pvar8->flt;
            else
                *pvar8 = variant8_error(VARIANT8_ERR_OOFRNG, 0, 0);
            break;
        case VARIANT8_UI16:
            if ((pvar8->flt >= 0) && (pvar8->flt <= UINT16_MAX))
                pvar8->ui16 = (uint16_t)pvar8->flt;
            else
                *pvar8 = variant8_error(VARIANT8_ERR_OOFRNG, 0, 0);
            break;
        case VARIANT8_UI32:
            if ((pvar8->flt >= 0) && (pvar8->flt <= UINT32_MAX))
                pvar8->ui32 = (uint32_t)pvar8->flt;
            else
                *pvar8 = variant8_error(VARIANT8_ERR_OOFRNG, 0, 0);
            break;
        default:
            *pvar8 = variant8_error(VARIANT8_ERR_UNSCON, 0, 0);
            break;
        }
        if (pvar8->type != VARIANT8_ERROR)
            pvar8->type = type;
    } else if (variant8_is_integer(pvar8)) {
        // TODO: integer conversion with range checking
        *pvar8 = variant8_error(VARIANT8_ERR_UNSCON, 0, 0);
    }
    if (pvar8->type == VARIANT8_ERROR)
        ret = 0;
    variant8_done(&var8);
    return ret;
}
#endif
variant8_t variant8_empty(void) { return _VARIANT8_EMPTY(); }
variant8_t variant8_i8(int8_t i8) { return _VARIANT8_TYPE(VARIANT8_I8, 0, 0, .i8 = i8); }
variant8_t variant8_ui8(uint8_t ui8) { return _VARIANT8_TYPE(VARIANT8_UI8, 0, 0, .ui8 = ui8); }
variant8_t variant8_i16(int16_t i16) { return _VARIANT8_TYPE(VARIANT8_I16, 0, 0, .i16 = i16); }
variant8_t variant8_ui16(uint16_t ui16) { return _VARIANT8_TYPE(VARIANT8_UI16, 0, 0, .ui16 = ui16); }
variant8_t variant8_i32(int32_t i32) { return _VARIANT8_TYPE(VARIANT8_I32, 0, 0, .i32 = i32); }
variant8_t variant8_ui32(uint32_t ui32) { return _VARIANT8_TYPE(VARIANT8_UI32, 0, 0, .ui32 = ui32); }
variant8_t variant8_flt(float flt) { return _VARIANT8_TYPE(VARIANT8_FLT, 0, 0, .flt = flt); }

void variant8_set_usr8(variant8_t *v, uint8_t usr) {
    v->usr8 = usr;
}

variant8_t variant8_pui8(uint8_t *pui8, uint16_t count, int init) {
    if (init)
        return variant8_init(VARIANT8_PUI8, count, (void *)pui8);
    return _VARIANT8_TYPE(VARIANT8_PUI8, 0, .size = (uint16_t)(count * sizeof(uint8_t)), .pui8 = pui8);
}

variant8_t variant8_pui16(uint16_t *pui16, uint16_t count, int init) {
    if (init)
        return variant8_init(VARIANT8_PUI16, count, (void *)pui16);
    return _VARIANT8_TYPE(VARIANT8_PUI16, 0, .size = (uint16_t)(count * sizeof(uint16_t)), .pui16 = pui16);
}

variant8_t variant8_pui32(uint32_t *pui32, uint16_t count, int init) {
    if (init)
        return variant8_init(VARIANT8_PUI32, count, (void *)pui32);
    return _VARIANT8_TYPE(VARIANT8_PUI32, 0, .size = (uint16_t)(count * sizeof(uint32_t)), .pui32 = pui32);
}

variant8_t variant8_pflt(float *pflt, uint16_t count, int init) {
    if (init)
        return variant8_init(VARIANT8_PFLT, count, (void *)pflt);
    return _VARIANT8_TYPE(VARIANT8_PFLT, 0, .size = (uint16_t)(count * sizeof(float)), .pflt = pflt);
}

variant8_t variant8_pchar(char *pch, uint16_t count, int init) {
    if (init)
        return variant8_init(VARIANT8_PCHAR, count ? count : strlen(pch) + 1, (void *)pch);
    return _VARIANT8_TYPE(VARIANT8_PCHAR, 0, .size = (uint16_t)(count ? count : strlen(pch) + 1), .pch = pch);
}

variant8_t variant8_user(uint32_t usr32, uint16_t usr16, uint8_t usr8) {
    return _VARIANT8_TYPE(VARIANT8_USER, usr8, .usr16 = usr16, .usr32 = usr32);
}

static variant8_t variant8_error(uint32_t err32, uint16_t err16, uint8_t err8) {
    return _VARIANT8_TYPE(VARIANT8_ERROR, err8, .err16 = err16, .err32 = err32);
}

uint16_t variant8_type_size(uint8_t type) {
    switch (type) {
    case VARIANT8_I8:
    case VARIANT8_UI8:
        return sizeof(uint8_t);
    case VARIANT8_CHAR:
        return sizeof(char);
    case VARIANT8_I16:
    case VARIANT8_UI16:
        return sizeof(uint16_t);
    case VARIANT8_I32:
    case VARIANT8_UI32:
        return sizeof(uint32_t);
    case VARIANT8_FLT:
        return sizeof(float);
    case VARIANT8_USER:
        return (sizeof(variant8_t) - sizeof(uint8_t));
    }
    return 0;
}

uint16_t variant8_data_size(variant8_t *pvar8) {
    if (pvar8) {
        if (pvar8->type & VARIANT8_PTR)
            return pvar8->size;
        else
            return variant8_type_size(pvar8->type);
    }
    return 0;
}

void *variant8_data_ptr(variant8_t *pvar8) {
    if (pvar8) {
        if (pvar8->type & VARIANT8_PTR)
            return pvar8->ptr;
        else
            switch (pvar8->type) {
            case VARIANT8_I8:
                return &(pvar8->i8);
            case VARIANT8_UI8:
                return &(pvar8->ui8);
            case VARIANT8_CHAR:
                return &(pvar8->ch);
            case VARIANT8_I16:
                return &(pvar8->i16);
            case VARIANT8_UI16:
                return &(pvar8->ui16);
            case VARIANT8_I32:
                return &(pvar8->i32);
            case VARIANT8_UI32:
                return &(pvar8->ui32);
            case VARIANT8_FLT:
                return &(pvar8->flt);
            case VARIANT8_USER:
                return &(pvar8->usr8);
            }
    }
    return 0;
}

#ifdef CLEAN_UNUSED
const char *variant8_typename(uint8_t type) {
    static const char *_typename[] = { " EMPTY", "PI8", "PUI8", "PI16", "PUI16", "PI32", "PUI32", "PFLT", "PCHAR" };
    if (type <= VARIANT8_CHAR)
        return _typename[type] + 1;
    if ((type >= VARIANT8_PI8) && (type <= VARIANT8_PCHAR))
        return _typename[type & ~VARIANT8_PTR];
    switch (type) {
    case VARIANT8_USER:
        return "USER";
    case VARIANT8_ERROR:
        return "ERROR";
    }
    return "???";
}
#endif
int variant8_snprintf(char *str, unsigned int size, const char *fmt, variant8_t *pvar8) {
    int n = 0;
    switch (pvar8->type) {
    case VARIANT8_EMPTY:
        if (size)
            *str = 0;
        break;
    case VARIANT8_I8:
        n = snprintf(str, size, fmt ? fmt : "%i", (int)pvar8->i8);
        break;
    case VARIANT8_UI8:
        n = snprintf(str, size, fmt ? fmt : "%u", (unsigned int)pvar8->ui8);
        break;
    case VARIANT8_I16:
        n = snprintf(str, size, fmt ? fmt : "%i", (int)pvar8->i16);
        break;
    case VARIANT8_UI16:
        n = snprintf(str, size, fmt ? fmt : "%u", (unsigned int)pvar8->ui16);
        break;
    case VARIANT8_I32:
        n = snprintf(str, size, fmt ? fmt : "%i", (int)pvar8->i32);
        break;
    case VARIANT8_UI32:
        n = snprintf(str, size, fmt ? fmt : "%u", (unsigned int)pvar8->ui32);
        break;
    case VARIANT8_FLT:
        n = snprintf(str, size, fmt ? fmt : "%f", (double)pvar8->flt);
        break;
    case VARIANT8_CHAR:
        n = snprintf(str, size, fmt ? fmt : "%c", pvar8->ch);
        break;
    case VARIANT8_USER:
        n = snprintf(str, size, fmt ? fmt : "%u %u %u", (unsigned int)pvar8->usr32, (unsigned int)pvar8->usr16, (unsigned int)pvar8->usr8);
        break;
    case VARIANT8_PCHAR:
        n = snprintf(str, size, fmt ? fmt : "%s", pvar8->pch);
        break;
    }
    return n;
}

<<<<<<< HEAD
enum {
    VARIANT8_TO_STR_MAX_BUFF = 32
};
=======
#ifdef CLEAN_UNUSED
    #define VARIANT8_TO_STR_MAX_BUFF 32
>>>>>>> c2f606ae

char *
variant8_to_str(variant8_t *pvar8, const char *fmt) {
    // FIXME - do we need to print to buff and then to str?
    char buff[VARIANT8_TO_STR_MAX_BUFF] = "";
    int n = variant8_snprintf(buff, VARIANT8_TO_STR_MAX_BUFF, fmt, pvar8);
    if (n <= 0)
        return nullptr;

    char *str = (char *)variant8_malloc(n + 1);
    if (!str)
        return nullptr;

    if (n > (VARIANT8_TO_STR_MAX_BUFF - 1))
        // FIXME will this ever happen?
        variant8_snprintf(str, n, fmt, pvar8);
    else
        strlcpy(str, buff, n);
    return str;
}

variant8_t variant8_from_str(uint8_t type, char *str, const char *fmt) {
    variant8_t var8 = _VARIANT8_TYPE(type, 0, 0, 0);
    int n = 0;
    int i;
    unsigned int ui;
    switch (type) {
    case VARIANT8_EMPTY:
        break;
    case VARIANT8_I8:
    case VARIANT8_I16:
    case VARIANT8_I32:
        n = sscanf(str, fmt ? fmt : "%i", &i);
        if (n > 0)
            switch (type) {
            case VARIANT8_I8:
                if ((i >= INT8_MIN) && (i <= INT8_MAX))
                    var8.i8 = (int8_t)i;
                else
                    var8 = variant8_error(VARIANT8_ERR_OOFRNG, 0, 0);
                break;
            case VARIANT8_I16:
                if ((i >= INT16_MIN) && (i <= INT16_MAX))
                    var8.i16 = (int16_t)i;
                else
                    var8 = variant8_error(VARIANT8_ERR_OOFRNG, 0, 0);
                break;
            case VARIANT8_I32:
                var8.i32 = (int32_t)i;
                break;
            }
        break;
    case VARIANT8_UI8:
    case VARIANT8_UI16:
    case VARIANT8_UI32:
        n = sscanf(str, fmt ? fmt : "%u", &ui);
        if (n > 0)
            switch (type) {
            case VARIANT8_UI8:
                if (ui <= UINT8_MAX)
                    var8.ui8 = (uint8_t)ui;
                else
                    var8 = variant8_error(VARIANT8_ERR_OOFRNG, 0, 0);
                break;
            case VARIANT8_UI16:
                if (ui <= UINT16_MAX)
                    var8.ui16 = (uint16_t)ui;
                else
                    var8 = variant8_error(VARIANT8_ERR_OOFRNG, 0, 0);
                break;
            case VARIANT8_UI32:
                var8.ui32 = (uint32_t)ui;
                break;
            }
        break;
    case VARIANT8_FLT:
        n = sscanf(str, fmt ? fmt : "%f", &(var8.flt));
        break;
    case VARIANT8_CHAR:
        n = sscanf(str, fmt ? fmt : "%c", &(var8.ch));
        break;
    case VARIANT8_USER:
        n = sscanf(str, fmt ? fmt : "%u %hu %u", (unsigned int *)&(var8.usr32), (unsigned short int *)&(var8.usr16), &ui);
        if (n >= 3)
            var8.usr8 = ui;
        break;
    case VARIANT8_PCHAR:
        var8 = variant8_pchar(0, strlen(str) + 1, 1);
        n = sscanf(str, fmt ? fmt : "%s", var8.pch);
        break;
    default:
        var8.type = VARIANT8_ERROR;
        var8.err32 = VARIANT8_ERR_UNSCON;
        break;
    }
    if (n <= 0) {
        variant8_done(&var8);
        var8.type = VARIANT8_ERROR;
        var8.err32 = VARIANT8_ERR_INVFMT;
    }
    return var8;
}
#endif

#ifdef VARIANT8_DBG_MALLOC
uint32_t variant8_total_malloc_size = 0;
#endif //VARIANT8_DBG_MALLOC

static void *variant8_malloc(uint16_t size) {
    void *ptr = malloc(size);
#ifdef VARIANT8_DBG_MALLOC
    variant8_total_malloc_size += malloc_usable_size(ptr);
#endif //VARIANT8_DBG_MALLOC
    return ptr;
}

static void variant8_free(void *ptr) {
    if (ptr) {
#ifdef VARIANT8_DBG_MALLOC
        variant8_total_malloc_size -= malloc_usable_size(ptr);
#endif //VARIANT8_DBG_MALLOC
        free(ptr);
    }
}

#ifdef CLEAN_UNUSED
void *variant8_realloc(void *ptr, uint16_t size) {
    #ifdef VARIANT8_DBG_MALLOC
    uint32_t old_size = 0;
    uint32_t new_size = 0;
    if (ptr)
        old_size = malloc_usable_size(ptr);
    #endif //VARIANT8_DBG_MALLOC
    ptr = realloc(ptr, size);
    #ifdef VARIANT8_DBG_MALLOC
    if (ptr)
        new_size = malloc_usable_size(ptr);
    variant8_total_malloc_size += (new_size - old_size);
    #endif //VARIANT8_DBG_MALLOC
    return ptr;
}
#endif
} //extern "C"

// supported conversions for variant8_change_type
// from              to               param     description
// VARIANT8_EMPTY -> VARIANT8_PCHAR   fmt
// VARIANT8_I8    -> VARIANT8_PCHAR   fmt
// VARIANT8_UI8   -> VARIANT8_PCHAR   fmt
// VARIANT8_I16   -> VARIANT8_PCHAR   fmt
// VARIANT8_UI16  -> VARIANT8_PCHAR   fmt
// VARIANT8_I32   -> VARIANT8_PCHAR   fmt
// VARIANT8_UI32  -> VARIANT8_PCHAR   fmt
// VARIANT8_FLT   -> VARIANT8_PCHAR   fmt
// VARIANT8_CHAR  -> VARIANT8_PCHAR   fmt
// VARIANT8_USER  -> VARIANT8_PCHAR   fmt
//
// VARIANT8_PCHAR -> VARIANT8_EMPTY   fmt
// VARIANT8_PCHAR -> VARIANT8_I8      fmt
// VARIANT8_PCHAR -> VARIANT8_UI8     fmt
// VARIANT8_PCHAR -> VARIANT8_I16     fmt
// VARIANT8_PCHAR -> VARIANT8_UI16    fmt
// VARIANT8_PCHAR -> VARIANT8_I32     fmt
// VARIANT8_PCHAR -> VARIANT8_UI32    fmt
// VARIANT8_PCHAR -> VARIANT8_FLT     fmt
// VARIANT8_PCHAR -> VARIANT8_CHAR    fmt
// VARIANT8_PCHAR -> VARIANT8_USER    fmt
//

cvariant8::cvariant8() {
    *((variant8_t *)this) = variant8_empty();
}

cvariant8::cvariant8(const cvariant8 &var8) {
    *((variant8_t *)this) = variant8_copy((variant8_t *)&var8);
}

#if __cplusplus >= 201103L
cvariant8::cvariant8(cvariant8 &&var8) {
    *((variant8_t *)this) = var8;
    *((variant8_t *)(&var8)) = variant8_empty();
}
#endif

cvariant8::cvariant8(int8_t val) {
    *((variant8_t *)this) = variant8_i8(val);
}

cvariant8::cvariant8(uint8_t val) {
    *((variant8_t *)this) = variant8_ui8(val);
}

cvariant8::cvariant8(int16_t val) {
    *((variant8_t *)this) = variant8_i16(val);
}

cvariant8::cvariant8(uint16_t val) {
    *((variant8_t *)this) = variant8_ui16(val);
}

cvariant8::cvariant8(int32_t val) {
    *((variant8_t *)this) = variant8_i32(val);
}

cvariant8::cvariant8(uint32_t val) {
    *((variant8_t *)this) = variant8_ui32(val);
}

cvariant8::cvariant8(float val) {
    *((variant8_t *)this) = variant8_flt(val);
}

cvariant8::cvariant8(const char *val) {
    *((variant8_t *)this) = variant8_pchar((char *)val, 0, 1);
}

cvariant8::~cvariant8() {
    variant8_done(this);
}

cvariant8 cvariant8::copy() {
    cvariant8 var8 = *this;
    return var8;
}

cvariant8 &cvariant8::attach(variant8_t var8) {
    variant8_done(this);
    *((variant8_t *)this) = var8;
    return *this;
}

variant8_t cvariant8::detach() {
    variant8_t var8 = *this;
    variant8_done(this);
    return var8;
}
#ifdef CLEAN_UNUSED
cvariant8 &cvariant8::change_type(uint8_t new_type) {
    variant8_change_type(this, new_type);
    return *this;
}
#endif
bool cvariant8::is_empty() const { return (type == VARIANT8_EMPTY) ? true : false; }

bool cvariant8::is_error() const { return (type == VARIANT8_ERROR) ? true : false; }

bool cvariant8::is_signed() const { return variant8_is_signed(this) ? true : false; }

bool cvariant8::is_unsigned() const { return variant8_is_unsigned(this) ? true : false; }

bool cvariant8::is_integer() const { return variant8_is_integer(this) ? true : false; }

bool cvariant8::is_number() const { return variant8_is_number(this) ? true : false; }

cvariant8 &cvariant8::operator=(const cvariant8 &var8) {
    variant8_done(this);
    *((variant8_t *)this) = variant8_copy((variant8_t *)&var8);
    return *this;
}

#if __cplusplus >= 201103L
cvariant8 &cvariant8::operator=(cvariant8 &&var8) {
    variant8_done(this);
    *((variant8_t *)this) = var8;
    *((variant8_t *)(&var8)) = variant8_empty();
    return *this;
}
#endif

cvariant8 &cvariant8::operator=(int8_t val) {
    variant8_done(this);
    *((variant8_t *)this) = variant8_i8(val);
    return *this;
}

cvariant8 &cvariant8::operator=(uint8_t val) {
    variant8_done(this);
    *((variant8_t *)this) = variant8_ui8(val);
    return *this;
}

cvariant8 &cvariant8::operator=(int16_t val) {
    variant8_done(this);
    *((variant8_t *)this) = variant8_i16(val);
    return *this;
}

cvariant8 &cvariant8::operator=(uint16_t val) {
    variant8_done(this);
    *((variant8_t *)this) = variant8_ui16(val);
    return *this;
}

cvariant8 &cvariant8::operator=(int32_t val) {
    variant8_done(this);
    *((variant8_t *)this) = variant8_i32(val);
    return *this;
}

cvariant8 &cvariant8::operator=(uint32_t val) {
    variant8_done(this);
    *((variant8_t *)this) = variant8_ui32(val);
    return *this;
}

cvariant8 &cvariant8::operator=(float val) {
    variant8_done(this);
    *((variant8_t *)this) = variant8_flt(val);
    return *this;
}

cvariant8 &cvariant8::operator=(const char *val) {
    variant8_done(this);
    *((variant8_t *)this) = variant8_pchar((char *)val, 0, 1);
    return *this;
}

//helper for extractors
//works ony on integer values
int32_t cvariant8::get_valid_int() const {
    switch (type) {
    case VARIANT8_I8:
        return i8;
    case VARIANT8_UI8:
        return ui8;
    case VARIANT8_I16:
        return i16;
    case VARIANT8_UI16:
        return ui16;
    case VARIANT8_I32:
        return i32;
    case VARIANT8_UI32:
        return ui32;
    default: //wrong type
        return 0;
    }
}

//used by assignment operators like +=
cvariant8 &cvariant8::assignment_operator_x(const cvariant8 &rhs, cvariant8::operator_x op) {
    if (type == rhs.type) {
        switch (type) {
        case VARIANT8_I8:
            i8 = calc(i8, rhs.i8, op);
            break;
        case VARIANT8_UI8:
            ui8 = calc(ui8, rhs.ui8, op);
            break;
        case VARIANT8_I16:
            i16 = calc(i16, rhs.i16, op);
            break;
        case VARIANT8_UI16:
            ui16 = calc(ui16, rhs.ui16, op);
            break;
        case VARIANT8_I32:
            i32 = calc(i32, rhs.i32, op);
            break;
        case VARIANT8_UI32:
            ui32 = calc(ui32, rhs.ui32, op);
            break;
        case VARIANT8_FLT:
            flt = calc(flt, rhs.flt, op);
            break;
        case VARIANT8_EMPTY: //empty is fine
            break;
        default:
            //unsupported types set error
            type = VARIANT8_ERROR;
            break;
        }
    } else {
        type = VARIANT8_ERROR;
    }
    return *this;
}<|MERGE_RESOLUTION|>--- conflicted
+++ resolved
@@ -356,14 +356,10 @@
     return n;
 }
 
-<<<<<<< HEAD
+#ifdef CLEAN_UNUSED
 enum {
     VARIANT8_TO_STR_MAX_BUFF = 32
 };
-=======
-#ifdef CLEAN_UNUSED
-    #define VARIANT8_TO_STR_MAX_BUFF 32
->>>>>>> c2f606ae
 
 char *
 variant8_to_str(variant8_t *pvar8, const char *fmt) {
