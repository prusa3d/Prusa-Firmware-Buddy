// eeprom.cpp

#include <string.h>
#include <float.h>

#include "eeprom.h"
#include "st25dv64k.h"
#include "dbg.h"
#include "cmsis_os.h"
#include "crc32.h"
#include "version.h"
#include "wdt.h"
#include "../Marlin/src/module/temperature.h"
#include "cmath_ext.h"
#include "footer_eeprom.hpp"

static const constexpr uint8_t EEPROM__PADDING = 4;
static const constexpr uint8_t EEPROM_MAX_NAME = 16;               // maximum name length (with '\0')
static const constexpr uint16_t EEPROM_MAX_DATASIZE = 256;         // maximum datasize
static const constexpr uint16_t EEPROM_FIRST_VERSION_CRC = 0x0004; // first eeprom version with crc support

// flags will be used also for selective variable reset default values in some cases (shipping etc.))
static const constexpr uint16_t EEVAR_FLG_READONLY = 0x0001; // variable is read only

// measure time needed to update crc
//#define EEPROM_MEASURE_CRC_TIME

#if (EEPROM_FEATURES & EEPROM_FEATURE_SHEETS)
typedef struct
{
    char name[MAX_SHEET_NAME_LENGTH]; //!< Can be null terminated, doesn't need to be null terminated
    float z_offset;                   //!< Z_BABYSTEP_MIN .. Z_BABYSTEP_MAX = Z_BABYSTEP_MIN*2/1000 [mm] .. Z_BABYSTEP_MAX*2/1000 [mm]
} Sheet;

enum {
    MAX_SHEETS = 8,
    EEPROM_SHEET_SIZEOF = sizeof(Sheet)
};

#endif
// this pragma pack must remain intact, the ordering of EEPROM variables is not alignment-friendly
#pragma pack(push, 1)

// eeprom map entry structure
typedef struct _eeprom_entry_t {
    const char name[EEPROM_MAX_NAME];
    uint8_t type;   // variant8 data type
    uint8_t count;  // number of elements
    uint16_t flags; // flags
} eeprom_entry_t;

// eeprom vars structure (used for defaults)
typedef struct _eeprom_vars_t {
    uint16_t VERSION;
    uint16_t FEATURES;
    uint16_t DATASIZE;
    uint16_t FWVERSION;
    uint16_t FWBUILD;
    uint8_t FILAMENT_TYPE;
    uint32_t FILAMENT_COLOR;
    uint8_t RUN_SELFTEST;
    uint8_t RUN_XYZCALIB;
    uint8_t RUN_FIRSTLAY;
    uint8_t FSENSOR_ENABLED;
    float ZOFFSET;
    float PID_NOZ_P;
    float PID_NOZ_I;
    float PID_NOZ_D;
    float PID_BED_P;
    float PID_BED_I;
    float PID_BED_D;
    uint8_t LAN_FLAG;
    uint32_t LAN_IP4_ADDR;
    uint32_t LAN_IP4_MSK;
    uint32_t LAN_IP4_GW;
    uint32_t LAN_IP4_DNS1;
    uint32_t LAN_IP4_DNS2;
    char LAN_HOSTNAME[LAN_HOSTNAME_MAX_LEN + 1];
    int8_t TIMEZONE;
    uint8_t SOUND_MODE;
    uint8_t SOUND_VOLUME;
    uint16_t LANGUAGE;
    uint8_t FILE_SORT;
    uint8_t MENU_TIMEOUT;
    uint8_t ACTIVE_SHEET;
    Sheet SHEET_PROFILE0;
    Sheet SHEET_PROFILE1;
    Sheet SHEET_PROFILE2;
    Sheet SHEET_PROFILE3;
    Sheet SHEET_PROFILE4;
    Sheet SHEET_PROFILE5;
    Sheet SHEET_PROFILE6;
    Sheet SHEET_PROFILE7;
    uint32_t FOOTER_SETTING;
    uint32_t FOOTER_DRAW_TYPE;
    uint32_t SELFTEST_RESULT;
    uint8_t DEVHASH_IN_QR;
    uint8_t FAN_CHECK_ENABLED;
<<<<<<< HEAD
    float EEVAR_ODOMETER_X;
    float EEVAR_ODOMETER_Y;
    float EEVAR_ODOMETER_Z;
    float EEVAR_ODOMETER_E;

=======
    uint8_t FS_AUTOLOAD_ENABLED;
>>>>>>> 93201214
    char _PADDING[EEPROM__PADDING];
    uint32_t CRC32;
} eeprom_vars_t;

static_assert(sizeof(eeprom_vars_t) % 4 == 0, "EEPROM__PADDING needs to be adjusted so CRC32 could work.");
#pragma pack(pop)

// clang-format off

// eeprom map
static const eeprom_entry_t eeprom_map[] = {
    { "VERSION",         VARIANT8_UI16,  1, EEVAR_FLG_READONLY }, // EEVAR_VERSION
    { "FEATURES",        VARIANT8_UI16,  1, EEVAR_FLG_READONLY }, // EEVAR_FEATURES
    { "DATASIZE",        VARIANT8_UI16,  1, EEVAR_FLG_READONLY }, // EEVAR_DATASIZE
    { "FW_VERSION",      VARIANT8_UI16,  1, 0 }, // EEVAR_FW_VERSION
    { "FW_BUILD",        VARIANT8_UI16,  1, 0 }, // EEVAR_FW_BUILD
    { "FILAMENT_TYPE",   VARIANT8_UI8,   1, 0 }, // EEVAR_FILAMENT_TYPE
    { "FILAMENT_COLOR",  VARIANT8_UI32,  1, 0 }, // EEVAR_FILAMENT_COLOR
    { "RUN_SELFTEST",    VARIANT8_UI8,   1, 0 }, // EEVAR_RUN_SELFTEST
    { "RUN_XYZCALIB",    VARIANT8_UI8,   1, 0 }, // EEVAR_RUN_XYZCALIB
    { "RUN_FIRSTLAY",    VARIANT8_UI8,   1, 0 }, // EEVAR_RUN_FIRSTLAY
    { "FSENSOR_ENABLED", VARIANT8_UI8,   1, 0 }, // EEVAR_FSENSOR_ENABLED
    { "ZOFFSET",         VARIANT8_FLT,   1, 0 }, // EEVAR_ZOFFSET
    { "PID_NOZ_P",       VARIANT8_FLT,   1, 0 }, // EEVAR_PID_NOZ_P
    { "PID_NOZ_I",       VARIANT8_FLT,   1, 0 }, // EEVAR_PID_NOZ_I
    { "PID_NOZ_D",       VARIANT8_FLT,   1, 0 }, // EEVAR_PID_NOZ_D
    { "PID_BED_P",       VARIANT8_FLT,   1, 0 }, // EEVAR_PID_BED_P
    { "PID_BED_I",       VARIANT8_FLT,   1, 0 }, // EEVAR_PID_BED_I
    { "PID_BED_D",       VARIANT8_FLT,   1, 0 }, // EEVAR_PID_BED_D
    { "LAN_FLAG",        VARIANT8_UI8,   1, 0 }, // EEVAR_LAN_FLAG
    { "LAN_IP4_ADDR",    VARIANT8_UI32,  1, 0 }, // EEVAR_LAN_IP4_ADDR
    { "LAN_IP4_MSK",     VARIANT8_UI32,  1, 0 }, // EEVAR_LAN_IP4_MSK
    { "LAN_IP4_GW",      VARIANT8_UI32,  1, 0 }, // EEVAR_LAN_IP4_GW
    { "LAN_IP4_DNS1",    VARIANT8_UI32,  1, 0 }, // EEVAR_LAN_IP4_DNS1
    { "LAN_IP4_DNS2",    VARIANT8_UI32,  1, 0 }, // EEVAR_LAN_IP4_DNS2
    { "LAN_HOSTNAME",    VARIANT8_PCHAR, LAN_HOSTNAME_MAX_LEN + 1, 0 }, // EEVAR_LAN_HOSTNAME
    { "TIMEZONE",        VARIANT8_I8,    1, 0 }, // EEVAR_TIMEZONE
    { "SOUND_MODE",      VARIANT8_UI8,   1, 0 }, // EEVAR_SOUND_MODE
    { "SOUND_VOLUME",    VARIANT8_UI8,   1, 0 }, // EEVAR_SOUND_VOLUME
    { "LANGUAGE",        VARIANT8_UI16,  1, 0 }, // EEVAR_LANGUAGE
    { "FILE_SORT",       VARIANT8_UI8,   1, 0 }, // EEVAR_FILE_SORT
    { "MENU_TIMEOUT",    VARIANT8_UI8,   1, 0 }, // EEVAR_MENU_TIMEOUT
    { "ACTIVE_SHEET",    VARIANT8_UI8,   1, 0 }, // EEVAR_ACTIVE_SHEET
    { "SHEET_PROFILE0",  VARIANT8_PUI8,  sizeof(Sheet), 0 },
    { "SHEET_PROFILE1",  VARIANT8_PUI8,  sizeof(Sheet), 0 },
    { "SHEET_PROFILE2",  VARIANT8_PUI8,  sizeof(Sheet), 0 },
    { "SHEET_PROFILE3",  VARIANT8_PUI8,  sizeof(Sheet), 0 },
    { "SHEET_PROFILE4",  VARIANT8_PUI8,  sizeof(Sheet), 0 },
    { "SHEET_PROFILE5",  VARIANT8_PUI8,  sizeof(Sheet), 0 },
    { "SHEET_PROFILE6",  VARIANT8_PUI8,  sizeof(Sheet), 0 },
    { "SHEET_PROFILE7",  VARIANT8_PUI8,  sizeof(Sheet), 0 },
    { "FOOTER_SETTING",  VARIANT8_UI32,  1, 0 }, // EEVAR_FOOTER_SETTING
    { "FOOTER_DRAW_TP"  ,VARIANT8_UI32,  1, 0 }, // EEVAR_FOOTER_DRAW_TYPE
    { "SELFTEST_RESULT", VARIANT8_UI32,  1, 0 }, // EEVAR_SELFTEST_RESULT
    { "DEVHASH_IN_QR",   VARIANT8_UI8,   1, 0 }, // EEVAR_DEVHASH_IN_QR
    { "FAN_CHECK_ENA",   VARIANT8_UI8,   1, 0 }, // EEVAR_FAN_CHECK_ENABLED
<<<<<<< HEAD
    { "ODOMETER_X",      VARIANT8_FLT,   1, 0 },
    { "ODOMETER_Y",      VARIANT8_FLT,   1, 0 },
    { "ODOMETER_Z",      VARIANT8_FLT,   1, 0 },
    { "ODOMETER_E",      VARIANT8_FLT,   1, 0 },

=======
    { "FS_AUTOL_ENA",    VARIANT8_UI8,   1, 0},  // EEVAR_FS_AUTOLOAD_ENABLED
>>>>>>> 93201214
    { "_PADDING",        VARIANT8_PCHAR, EEPROM__PADDING, 0 }, // EEVAR__PADDING32
    { "CRC32",           VARIANT8_UI32,  1, 0 }, // EEVAR_CRC32
};

static const constexpr uint32_t EEPROM_VARCOUNT = sizeof(eeprom_map) / sizeof(eeprom_entry_t);
static const constexpr uint32_t EEPROM_DATASIZE = sizeof(eeprom_vars_t);

// eeprom variable defaults
static const eeprom_vars_t eeprom_var_defaults = {
    EEPROM_VERSION,  // EEVAR_VERSION
    EEPROM_FEATURES, // EEVAR_FEATURES
    EEPROM_DATASIZE, // EEVAR_DATASIZE
    0,               // EEVAR_FW_VERSION
    0,               // EEVAR_FW_BUILD
    0,               // EEVAR_FILAMENT_TYPE
    0,               // EEVAR_FILAMENT_COLOR
    1,               // EEVAR_RUN_SELFTEST
    1,               // EEVAR_RUN_XYZCALIB
    1,               // EEVAR_RUN_FIRSTLAY
    1,               // EEVAR_FSENSOR_ENABLED
    0,               // EEVAR_ZOFFSET
#if ENABLED(PIDTEMP)
    DEFAULT_Kp,      // EEVAR_PID_NOZ_P
    scalePID_i(DEFAULT_Ki),      // EEVAR_PID_NOZ_I
    scalePID_d(DEFAULT_Kd),      // EEVAR_PID_NOZ_D
#else
    0, 0, 0,
#endif
    DEFAULT_bedKp,   // EEVAR_PID_BED_P
    scalePID_i(DEFAULT_bedKi),   // EEVAR_PID_BED_I
    scalePID_d(DEFAULT_bedKd),   // EEVAR_PID_BED_D
    0,               // EEVAR_LAN_FLAG
    0,               // EEVAR_LAN_IP4_ADDR
    0,               // EEVAR_LAN_IP4_MSK
    0,               // EEVAR_LAN_IP4_GW
    0,               // EEVAR_LAN_IP4_DNS1
    0,               // EEVAR_LAN_IP4_DNS2
    "PrusaMINI",     // EEVAR_LAN_HOSTNAME
    0,               // EEVAR_TIMEZONE
    0xff,            // EEVAR_SOUND_MODE
    5,               // EEVAR_SOUND_VOLUME
    0xffff,          // EEVAR_LANGUAGE
    0,               // EEVAR_FILE_SORT
    1,               // EEVAR_MENU_TIMEOUT
    0,               // EEVAR_ACTIVE_SHEET
    {"Smooth1", 0.0f },
    {"Smooth2", FLT_MAX },
    {"Textur1", FLT_MAX },
    {"Textur2", FLT_MAX },
    {"Custom1", FLT_MAX },
    {"Custom2", FLT_MAX },
    {"Custom3", FLT_MAX },
    {"Custom4", FLT_MAX },
    footer::eeprom::Encode(footer::DefaultItems), // EEVAR_FOOTER_SETTING
    uint32_t(footer::ItemDrawCnf::Default()), // EEVAR_FOOTER_DRAW_TYPE
    0,               // EEVAR_SELFTEST_RESULT
    1,               // EEVAR_DEVHASH_IN_QR
    1,               // EEVAR_FAN_CHECK_ENABLED
<<<<<<< HEAD
    0,               // EEVAR_ODOMETER_X
    0,               // EEVAR_ODOMETER_Y
    0,               // EEVAR_ODOMETER_Z
    0,               // EEVAR_ODOMETER_E

=======
    0,               // EEVAR_FS_AUTOLOAD_ENABLED
>>>>>>> 93201214
    "",              // EEVAR__PADDING
    0xffffffff,      // EEVAR_CRC32
};

// clang-format on

// semaphore handle (lock/unlock)
static osSemaphoreId eeprom_sema = 0;

static inline void eeprom_lock(void) {
    osSemaphoreWait(eeprom_sema, osWaitForever);
}

static inline void eeprom_unlock(void) {
    osSemaphoreRelease(eeprom_sema);
}

// result of eeprom_init (reset defaults, upgrade ...)
static uint8_t eeprom_init_status = EEPROM_INIT_Undefined;

// forward declarations of private functions

static uint16_t eeprom_var_size(uint8_t id);
static uint16_t eeprom_var_addr(uint8_t id);
//static void eeprom_print_vars(void);
static int eeprom_convert_from_v2(void);
static int eeprom_convert_from(uint16_t version, uint16_t features);

static int eeprom_check_crc32(void);
static void eeprom_update_crc32();

static uint16_t eeprom_fwversion_ui16(void);

// public functions - described in header

uint8_t eeprom_init(void) {
    uint16_t version;
    uint16_t features;
    uint8_t status = EEPROM_INIT_Normal;
    osSemaphoreDef(eepromSema);
    eeprom_sema = osSemaphoreCreate(osSemaphore(eepromSema), 1);
    st25dv64k_init();

    version = variant_get_ui16(eeprom_get_var(EEVAR_VERSION));
    features = (version >= 4) ? variant_get_ui16(eeprom_get_var(EEVAR_FEATURES)) : 0;
    if ((version >= EEPROM_FIRST_VERSION_CRC) && !eeprom_check_crc32())
        status = EEPROM_INIT_Defaults;
    else if ((version != EEPROM_VERSION) || (features != EEPROM_FEATURES)) {
        if (eeprom_convert_from(version, features) == 0) {
            status = EEPROM_INIT_Defaults;
        } else {
            status = EEPROM_INIT_Upgraded;
        }
    }
    if (status == EEPROM_INIT_Defaults)
        eeprom_defaults();
    //eeprom_print_vars(); this is not possible here because it hangs - init is now done in main.cpp, not in defaultThread
    eeprom_init_status = status;
    return status;
}

uint8_t eeprom_get_init_status(void) {
    return eeprom_init_status;
}

void eeprom_defaults(void) {
    eeprom_vars_t vars = eeprom_var_defaults;
    vars.FWBUILD = project_build_number;
    vars.FWVERSION = eeprom_fwversion_ui16();
    eeprom_lock();
    // calculate crc32
    vars.CRC32 = crc32_eeprom((uint32_t *)(&vars), (EEPROM_DATASIZE - 4) / 4);
    // write data to eeprom
    st25dv64k_user_write_bytes(EEPROM_ADDRESS, (void *)&vars, EEPROM_DATASIZE);
    eeprom_unlock();
}

variant8_t eeprom_get_var(uint8_t id) {
    uint16_t addr;
    uint16_t size;
    uint16_t data_size;
    void *data_ptr;
    variant8_t var = variant8_empty();
    if (id < EEPROM_VARCOUNT) {
        eeprom_lock();
        var = variant8_init(eeprom_map[id].type, eeprom_map[id].count, 0);
        size = eeprom_var_size(id);
        data_size = variant8_data_size(&var);
        if (size == data_size) {
            addr = eeprom_var_addr(id);
            data_ptr = variant8_data_ptr(&var);
            st25dv64k_user_read_bytes(addr, data_ptr, size);
        } else {
            _dbg("error");
            //TODO:error
        }
        eeprom_unlock();
    }
    return var;
}

void eeprom_set_var(uint8_t id, variant8_t var) {
    uint16_t addr;
    uint16_t size;
    uint16_t data_size;
    void *data_ptr;
    if (id < EEPROM_VARCOUNT) {
#if (EEPROM_FEATURES & EEPROM_FEATURE_SHEETS)
        if (id == EEVAR_ZOFFSET && variant8_get_type(var) == VARIANT8_FLT) {
            variant8_t recent_sheet = eeprom_get_var(EEVAR_ACTIVE_SHEET);
            uint8_t index = variant_get_ui8(recent_sheet);
            uint16_t profile_address = eeprom_var_addr(EEVAR_SHEET_PROFILE0 + index);
            float z_offset = variant8_get_flt(var);
            st25dv64k_user_write_bytes(profile_address + MAX_SHEET_NAME_LENGTH, &z_offset, sizeof(float));
        }
#endif
        eeprom_lock();
        if (variant8_get_type(var) == eeprom_map[id].type) {
            size = eeprom_var_size(id);
            data_size = variant8_data_size(&var);
            if ((size == data_size) || ((variant8_get_type(var) == VARIANT8_PCHAR) && (data_size <= size))) {
                addr = eeprom_var_addr(id);
                data_ptr = variant8_data_ptr(&var);
                st25dv64k_user_write_bytes(addr, data_ptr, data_size);
                eeprom_update_crc32();
            } else {
                // TODO: error
            }
        } else {
            // TODO: error
        }
        eeprom_unlock();
    }
}

uint8_t eeprom_get_var_count(void) {
    return EEPROM_VARCOUNT;
}

const char *eeprom_get_var_name(uint8_t id) {
    if (id < EEPROM_VARCOUNT)
        return eeprom_map[id].name;
    return "???";
}

int eeprom_var_format(char *str, unsigned int size, uint8_t id, variant8_t var) {
    int n = 0;
    switch (id) {
    // ip addresses
    case EEVAR_LAN_IP4_ADDR:
    case EEVAR_LAN_IP4_MSK:
    case EEVAR_LAN_IP4_GW:
    case EEVAR_LAN_IP4_DNS1:
    case EEVAR_LAN_IP4_DNS2: {
        n = snprintf(str, size, "%u.%u.%u.%u", variant8_get_uia(var, 0), variant8_get_uia(var, 1),
            variant8_get_uia(var, 2), variant8_get_uia(var, 3));
    } break;
    default: //use default conversion
        n = variant8_snprintf(str, size, 0, &var);
        break;
    }
    return n;
}

void eeprom_clear(void) {
    uint16_t a;
    uint32_t data = 0xffffffff;
    eeprom_lock();
    for (a = 0x0000; a < 0x0800; a += 4) {
        st25dv64k_user_write_bytes(a, &data, 4);
        if ((a % 0x200) == 0)   // clear entire eeprom take ~4s
            wdt_iwdg_refresh(); // we will reset watchdog every ~1s for sure
    }
    eeprom_unlock();
}

// private functions

static uint16_t eeprom_var_size(uint8_t id) {
    if (id < EEPROM_VARCOUNT)
        return variant8_type_size(eeprom_map[id].type & ~VARIANT8_PTR) * eeprom_map[id].count;
    return 0;
}

static uint16_t eeprom_var_addr(uint8_t id) {
    uint16_t addr = EEPROM_ADDRESS;
    while (id)
        addr += eeprom_var_size(--id);
    return addr;
}

/*static void eeprom_print_vars(void) {
    uint8_t id;
    char text[128];
    variant8_t var8;
    variant8_t *pvar = &var8;
    for (id = 0; id < EEPROM_VARCOUNT; id++) {
        var8 = eeprom_get_var(id);
        eeprom_var_format(text, sizeof(text), id, var8);
        _dbg("%s=%s", eeprom_map[id].name, text);
        variant8_done(&pvar);
    }
}*/

static const constexpr uint16_t ADDR_V2_FILAMENT_TYPE = 0x0400;
static const constexpr uint16_t ADDR_V2_FILAMENT_COLOR = EEPROM_ADDRESS + 3;
static const constexpr uint16_t ADDR_V2_RUN_SELFTEST = EEPROM_ADDRESS + 19;
static const constexpr uint16_t ADDR_V2_ZOFFSET = 0x010e;
static const constexpr uint16_t ADDR_V2_PID_NOZ_P = 0x019d;
static const constexpr uint16_t ADDR_V2_PID_BED_P = 0x01af;

static void eeprom_save_upgraded(eeprom_vars_t &vars) {
    // calculate crc32
    vars.CRC32 = crc32_eeprom((uint32_t *)(&vars), (EEPROM_DATASIZE - 4) / 4);
    // write data to eeprom
    st25dv64k_user_write_bytes(EEPROM_ADDRESS, (void *)&vars, EEPROM_DATASIZE);
}

static void eeprom_import_block(uint8_t begin, uint8_t end, void *dst) {
    // start addres of imported data block
    uint16_t addr_start = eeprom_var_addr(begin);
    // end addres of imported data - end means the next first eeprom var we do NOT want to copy
    uint16_t addr_end = eeprom_var_addr(end);
    // read first block
    st25dv64k_user_read_bytes(addr_start, dst, addr_end - addr_start);
}

static void eeprom_init_FW_identifiers(eeprom_vars_t &vars) {
    // these variables are intentionally not initialised in eeprom_var_defaults
    vars.FWBUILD = project_build_number;
    vars.FWVERSION = eeprom_fwversion_ui16();
}

static void eeprom_make_patches(eeprom_vars_t &vars) {
    // patch active sheet profile's live-z value
    // copying the ZOFFSET var directly is safe, it has been in the eeprom at least from v2
    vars.SHEET_PROFILE0.z_offset = vars.ZOFFSET;
}

// conversion function for old version 2 format (marlin eeprom)
static int eeprom_convert_from_v2(void) {
    eeprom_vars_t vars = eeprom_var_defaults;
    eeprom_init_FW_identifiers(vars);
    // read FILAMENT_TYPE (uint8_t)
    st25dv64k_user_read_bytes(ADDR_V2_FILAMENT_TYPE, &(vars.FILAMENT_TYPE), sizeof(uint8_t));
    // initialize to zero, maybe not necessary
    if (vars.FILAMENT_TYPE == 0xff)
        vars.FILAMENT_TYPE = 0;
    // read FILAMENT_COLOR (uint32_t)
    st25dv64k_user_read_bytes(ADDR_V2_FILAMENT_COLOR, &(vars.FILAMENT_COLOR), sizeof(uint32_t));
    // read RUN_SELFTEST & RUN_XYZCALIB & RUN_FIRSTLAY & FSENSOR_ENABLED (4x uint8_t)
    st25dv64k_user_read_bytes(ADDR_V2_RUN_SELFTEST, &(vars.RUN_SELFTEST), 4 * sizeof(uint8_t));
    // read ZOFFSET (float)
    st25dv64k_user_read_bytes(ADDR_V2_ZOFFSET, &(vars.ZOFFSET), sizeof(float));
    // check ZOFFSET valid range, cancel conversion if not of valid range (defaults will be loaded)
    if ((vars.ZOFFSET < -2) || (vars.ZOFFSET > 0))
        return 0;

    eeprom_make_patches(vars);

    eeprom_save_upgraded(vars);
    return 1;
}

// conversion function for old version 4 (v 4.0.5)
static int eeprom_convert_from_v4(void) {
    eeprom_vars_t vars = eeprom_var_defaults;
    eeprom_init_FW_identifiers(vars);

    // start addres of imported data first block (FILAMENT_TYPE..EEVAR_ZOFFSET)
    eeprom_import_block(EEVAR_FILAMENT_TYPE, EEVAR_PID_NOZ_P, &(vars.FILAMENT_TYPE));

    // start addres of imported data second block (EEVAR_LAN_FLAG..EEVAR_LAN_IP4_DNS2)
    eeprom_import_block(EEVAR_LAN_FLAG, EEVAR_LAN_HOSTNAME, &(vars.LAN_FLAG));

    // TODO: keep LAN host name (?)

    eeprom_make_patches(vars);

    eeprom_save_upgraded(vars);
    return 1;
}

// conversion function for old version 6 (v 4.1.0)
static int eeprom_convert_from_v6(void) {
    eeprom_vars_t vars = eeprom_var_defaults;
    eeprom_init_FW_identifiers(vars);

    // start addres of imported data block (FILAMENT_TYPE..EEVAR_SOUND_MODE)
    eeprom_import_block(EEVAR_FILAMENT_TYPE, EEVAR_SOUND_VOLUME, &(vars.FILAMENT_TYPE));

    eeprom_make_patches(vars);

    eeprom_save_upgraded(vars);
    return 1;
}

// conversion function for old version 8 (v 4.2.x)
static int eeprom_convert_from_v7(void) {
    eeprom_vars_t vars = eeprom_var_defaults;
    eeprom_init_FW_identifiers(vars);

    // start addres of imported data block (FILAMENT_TYPE..EEVAR_LANGUAGE)
    eeprom_import_block(EEVAR_FILAMENT_TYPE, EEVAR_FILE_SORT, &(vars.FILAMENT_TYPE));

    eeprom_make_patches(vars);

    eeprom_save_upgraded(vars);
    return 1;
}

// conversion function for old version 8 (v 4.3.RC)
static int eeprom_convert_from_v8(void) {
    eeprom_vars_t vars = eeprom_var_defaults;
    eeprom_init_FW_identifiers(vars);

    // start addres of imported data block (FILAMENT_TYPE..EEVAR_SOUND_MODE)
    eeprom_import_block(EEVAR_FILAMENT_TYPE, EEVAR_MENU_TIMEOUT, &(vars.FILAMENT_TYPE));

    eeprom_make_patches(vars);

    eeprom_save_upgraded(vars);
    return 1;
}

// conversion function for new version format (features, firmware version/build)
static int eeprom_convert_from(uint16_t version, uint16_t features) {
    if (version == 2)
        return eeprom_convert_from_v2();
    if (version == 4)
        return eeprom_convert_from_v4();
    if (version == 6)
        return eeprom_convert_from_v6();
    if (version == 7)
        return eeprom_convert_from_v7();
    if (version == 8)
        return eeprom_convert_from_v8();
    return 0;
}

// version independent crc32 check
static int eeprom_check_crc32(void) {
    uint16_t datasize;
    uint32_t crc;
    datasize = variant_get_ui16(eeprom_get_var(EEVAR_DATASIZE));
    if (datasize > EEPROM_MAX_DATASIZE)
        return 0;
    st25dv64k_user_read_bytes(EEPROM_ADDRESS + datasize - 4, &crc, 4);
#if 1 //simple method
    uint8_t data[EEPROM_MAX_DATASIZE];
    uint32_t crc2;
    st25dv64k_user_read_bytes(EEPROM_ADDRESS, data, datasize);
    crc2 = crc32_eeprom((uint32_t *)data, (datasize - 4) / 4);
    return (crc == crc2) ? 1 : 0;
#else //
#endif
}

static void eeprom_update_crc32() {
#ifdef EEPROM_MEASURE_CRC_TIME
    uint32_t time = _microseconds();
#endif
#if 1 //simple method
    eeprom_vars_t vars;
    // read eeprom data
    st25dv64k_user_read_bytes(EEPROM_ADDRESS, (void *)&vars, EEPROM_DATASIZE);
    // calculate crc32
    vars.CRC32 = crc32_eeprom((uint32_t *)(&vars), (EEPROM_DATASIZE - 4) / 4);
    // write crc to eeprom
    st25dv64k_user_write_bytes(EEPROM_ADDRESS + EEPROM_DATASIZE - 4, &(vars.CRC32), 4);
#else //
#endif
#ifdef EEPROM_MEASURE_CRC_TIME
    time = _microseconds() - time;
    _dbg("crc update %u us", time);
#endif
}

static uint16_t eeprom_fwversion_ui16(void) {
    int maj = 0;
    int min = 0;
    int sub = 0;
    if (sscanf(project_version, "%d.%d.%d", &maj, &min, &sub) == 3)
        return sub + 10 * (min + 10 * maj);
    return 0;
}

int8_t eeprom_test_PUT(const unsigned int bytes) {
    unsigned int i;
    char line[16] = "abcdefghijklmno";
    char line2[16];
    uint8_t size = sizeof(line);
    unsigned int count = bytes / 16;

    for (i = 0; i < count; i++) {
        st25dv64k_user_write_bytes(EEPROM_ADDRESS + i * size, &line, size);
        if ((i % 16) == 0)
            wdt_iwdg_refresh();
    }

    int8_t res_flag = 1;

    for (i = 0; i < count; i++) {
        st25dv64k_user_read_bytes(EEPROM_ADDRESS + i * size, &line2, size);
        if (strcmp(line2, line))
            res_flag = 0;
        if ((i % 16) == 0)
            wdt_iwdg_refresh();
    }
    return res_flag;
}

///////////////////////////////////////////////////////////////////////////////
/// Sheets profile methods
uint32_t sheet_next_calibrated() {
#if (EEPROM_FEATURES & EEPROM_FEATURE_SHEETS)
    uint8_t index = variant_get_ui8(eeprom_get_var(EEVAR_ACTIVE_SHEET));

    for (int8_t i = 1; i < MAX_SHEETS; ++i) {
        if (sheet_select((index + i) % MAX_SHEETS))
            return (index + i) % MAX_SHEETS;
    }
#endif
    return 0;
}

bool sheet_is_calibrated(uint32_t index) {
#if (EEPROM_FEATURES & EEPROM_FEATURE_SHEETS)
    uint16_t profile_address = eeprom_var_addr(EEVAR_SHEET_PROFILE0 + index);
    float z_offset = FLT_MAX;
    st25dv64k_user_read_bytes(profile_address + MAX_SHEET_NAME_LENGTH,
        &z_offset, sizeof(float));
    return !nearlyEqual(z_offset, FLT_MAX, 0.001f);
#else
    return index == 0;
#endif
}

bool sheet_select(uint32_t index) {
#if (EEPROM_FEATURES & EEPROM_FEATURE_SHEETS)
    if (index >= MAX_SHEETS || !sheet_is_calibrated(index))
        return false;
    uint16_t active_sheet_address = eeprom_var_addr(EEVAR_ACTIVE_SHEET);
    uint16_t profile_address = eeprom_var_addr(EEVAR_SHEET_PROFILE0 + index);
    uint16_t z_offset_address = eeprom_var_addr(EEVAR_ZOFFSET);
    float z_offset = FLT_MAX;
    st25dv64k_user_read_bytes(profile_address + MAX_SHEET_NAME_LENGTH,
        &z_offset, sizeof(float));
    st25dv64k_user_write(active_sheet_address, static_cast<uint8_t>(index));
    st25dv64k_user_write_bytes(z_offset_address, &z_offset, sizeof(float));
    eeprom_update_crc32();
    return true;
#else
    return index == 0;
#endif
}

bool sheet_calibrate(uint32_t index) {
#if (EEPROM_FEATURES & EEPROM_FEATURE_SHEETS)
    if (index >= MAX_SHEETS)
        return false;
    uint16_t active_sheet_address = eeprom_var_addr(EEVAR_ACTIVE_SHEET);

    st25dv64k_user_write(active_sheet_address, static_cast<uint8_t>(index));
    eeprom_update_crc32();
    return true;
#else
    return index == 0;
#endif
}

bool sheet_reset(uint32_t index) {
#if (EEPROM_FEATURES & EEPROM_FEATURE_SHEETS)
    if (index >= MAX_SHEETS)
        return false;
    uint8_t active = variant_get_ui8(eeprom_get_var(EEVAR_ACTIVE_SHEET));
    uint16_t profile_address = eeprom_var_addr(EEVAR_SHEET_PROFILE0 + index);
    float z_offset = FLT_MAX;

    st25dv64k_user_write_bytes(profile_address + MAX_SHEET_NAME_LENGTH,
        &z_offset, sizeof(float));
    eeprom_update_crc32();
    if (active == index)
        sheet_next_calibrated();
    return true;
#else
    return false;
#endif
}

uint32_t sheet_number_of_calibrated() {
#if (EEPROM_FEATURES & EEPROM_FEATURE_SHEETS)
    uint32_t count = 1;
    for (int8_t i = 1; i < MAX_SHEETS; ++i) {
        if (sheet_is_calibrated(i))
            ++count;
    }
    return count;
#else
    return 1;
#endif
}

uint32_t sheet_active_name(char *buffer, uint32_t length) {
    if (!buffer || !length)
        return 0;
#if (EEPROM_FEATURES & EEPROM_FEATURE_SHEETS)
    uint8_t index = variant_get_ui8(eeprom_get_var(EEVAR_ACTIVE_SHEET));
    return sheet_name(index, buffer, length);
#else
    memcpy(buffer, "DEFAULT", MAX_SHEET_NAME_LENGTH - 1);
    return MAX_SHEET_NAME_LENGTH - 1;
#endif
}

uint32_t sheet_name(uint32_t index, char *buffer, uint32_t length) {
    if (index >= MAX_SHEETS || !buffer || !length)
        return 0;
#if (EEPROM_FEATURES & EEPROM_FEATURE_SHEETS)
    uint16_t profile_address = eeprom_var_addr(EEVAR_SHEET_PROFILE0 + index);
    uint32_t l = length < MAX_SHEET_NAME_LENGTH - 1
        ? length
        : MAX_SHEET_NAME_LENGTH - 1;
    st25dv64k_user_read_bytes(profile_address,
        buffer, l);
    while (l > 0 && !buffer[l - 1])
        --l;
    return l;
#else
    static const char def[] = "DEFAULT";
    memcpy(buffer, def, MAX_SHEET_NAME_LENGTH - 1);
    return MAX_SHEET_NAME_LENGTH - 1;
#endif
}

uint32_t sheet_rename(uint32_t index, char const *name, uint32_t length) {
#if (EEPROM_FEATURES & EEPROM_FEATURE_SHEETS)
    if (index >= MAX_SHEETS || !name || !length)
        return false;
    char eeprom_name[MAX_SHEET_NAME_LENGTH];
    uint16_t profile_address = eeprom_var_addr(EEVAR_SHEET_PROFILE0 + index);
    uint32_t l = length < MAX_SHEET_NAME_LENGTH - 1
        ? length
        : MAX_SHEET_NAME_LENGTH - 1;
    memset(eeprom_name, 0, MAX_SHEET_NAME_LENGTH);
    memcpy(eeprom_name, name, l);
    st25dv64k_user_write_bytes(profile_address, eeprom_name, MAX_SHEET_NAME_LENGTH);
    eeprom_update_crc32();
    return l;
#else
    return 0;
#endif
}<|MERGE_RESOLUTION|>--- conflicted
+++ resolved
@@ -96,15 +96,11 @@
     uint32_t SELFTEST_RESULT;
     uint8_t DEVHASH_IN_QR;
     uint8_t FAN_CHECK_ENABLED;
-<<<<<<< HEAD
+    uint8_t FS_AUTOLOAD_ENABLED;
     float EEVAR_ODOMETER_X;
     float EEVAR_ODOMETER_Y;
     float EEVAR_ODOMETER_Z;
     float EEVAR_ODOMETER_E;
-
-=======
-    uint8_t FS_AUTOLOAD_ENABLED;
->>>>>>> 93201214
     char _PADDING[EEPROM__PADDING];
     uint32_t CRC32;
 } eeprom_vars_t;
@@ -161,15 +157,11 @@
     { "SELFTEST_RESULT", VARIANT8_UI32,  1, 0 }, // EEVAR_SELFTEST_RESULT
     { "DEVHASH_IN_QR",   VARIANT8_UI8,   1, 0 }, // EEVAR_DEVHASH_IN_QR
     { "FAN_CHECK_ENA",   VARIANT8_UI8,   1, 0 }, // EEVAR_FAN_CHECK_ENABLED
-<<<<<<< HEAD
+    { "FS_AUTOL_ENA",    VARIANT8_UI8,   1, 0},  // EEVAR_FS_AUTOLOAD_ENABLED
     { "ODOMETER_X",      VARIANT8_FLT,   1, 0 },
     { "ODOMETER_Y",      VARIANT8_FLT,   1, 0 },
     { "ODOMETER_Z",      VARIANT8_FLT,   1, 0 },
     { "ODOMETER_E",      VARIANT8_FLT,   1, 0 },
-
-=======
-    { "FS_AUTOL_ENA",    VARIANT8_UI8,   1, 0},  // EEVAR_FS_AUTOLOAD_ENABLED
->>>>>>> 93201214
     { "_PADDING",        VARIANT8_PCHAR, EEPROM__PADDING, 0 }, // EEVAR__PADDING32
     { "CRC32",           VARIANT8_UI32,  1, 0 }, // EEVAR_CRC32
 };
@@ -228,15 +220,11 @@
     0,               // EEVAR_SELFTEST_RESULT
     1,               // EEVAR_DEVHASH_IN_QR
     1,               // EEVAR_FAN_CHECK_ENABLED
-<<<<<<< HEAD
+    0,               // EEVAR_FS_AUTOLOAD_ENABLED
     0,               // EEVAR_ODOMETER_X
     0,               // EEVAR_ODOMETER_Y
     0,               // EEVAR_ODOMETER_Z
     0,               // EEVAR_ODOMETER_E
-
-=======
-    0,               // EEVAR_FS_AUTOLOAD_ENABLED
->>>>>>> 93201214
     "",              // EEVAR__PADDING
     0xffffffff,      // EEVAR_CRC32
 };
