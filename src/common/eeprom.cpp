#include "eeprom.h"
#include <string.h>
#include <float.h>
#include "st25dv64k.h"
#include "dbg.h"
#include "cmsis_os.h"
#include "crc32.h"
#include "version.h"
#include "wdt.h"
#include "../Marlin/src/module/temperature.h"
#include "cmath_ext.h"

static const constexpr uint8_t EEPROM__PADDING = 4;
static const constexpr uint8_t EEPROM_MAX_NAME = 16;               // maximum name length (with '\0')
static const constexpr uint16_t EEPROM_MAX_DATASIZE = 256;         // maximum datasize
static const constexpr uint16_t EEPROM_FIRST_VERSION_CRC = 0x0004; // first eeprom version with crc support

// flags will be used also for selective variable reset default values in some cases (shipping etc.))
static const constexpr uint16_t EEVAR_FLG_READONLY = 0x0001; // variable is read only

// measure time needed to update crc
//#define EEPROM_MEASURE_CRC_TIME

#if (EEPROM_FEATURES & EEPROM_FEATURE_SHEETS)
enum {
    MAX_SHEETS = 8,
    EEPROM_SHEET_SIZEOF = 12
};

typedef struct
{
    char name[MAX_SHEET_NAME_LENGTH]; //!< Can be null terminated, doesn't need to be null terminated
    float z_offset;                   //!< Z_BABYSTEP_MIN .. Z_BABYSTEP_MAX = Z_BABYSTEP_MIN*2/1000 [mm] .. Z_BABYSTEP_MAX*2/1000 [mm]
} Sheet;

    #ifdef __cplusplus
static_assert(sizeof(Sheet) == EEPROM_SHEET_SIZEOF, "Sizeof(Sheets) is not EEPROM_SHEETS_SIZEOF.");
    #endif

#endif
// this pragma pack must remain intact, the ordering of EEPROM variables is not alignment-friendly
#pragma pack(push, 1)

// eeprom map entry structure
typedef struct _eeprom_entry_t {
    const char name[EEPROM_MAX_NAME];
    uint8_t type;   // variant8 data type
    uint8_t count;  // number of elements
    uint16_t flags; // flags
} eeprom_entry_t;

// eeprom vars structure (used for defaults)
typedef struct _eeprom_vars_t {
    uint16_t VERSION;
    uint16_t FEATURES;
    uint16_t DATASIZE;
    uint16_t FWVERSION;
    uint16_t FWBUILD;
    uint8_t FILAMENT_TYPE;
    uint32_t FILAMENT_COLOR;
    uint8_t RUN_SELFTEST;
    uint8_t RUN_XYZCALIB;
    uint8_t RUN_FIRSTLAY;
    uint8_t FSENSOR_ENABLED;
    float ZOFFSET;
    float PID_NOZ_P;
    float PID_NOZ_I;
    float PID_NOZ_D;
    float PID_BED_P;
    float PID_BED_I;
    float PID_BED_D;
    uint8_t LAN_FLAG;
    uint32_t LAN_IP4_ADDR;
    uint32_t LAN_IP4_MSK;
    uint32_t LAN_IP4_GW;
    uint32_t LAN_IP4_DNS1;
    uint32_t LAN_IP4_DNS2;
    char LAN_HOSTNAME[LAN_HOSTNAME_MAX_LEN + 1];
    int8_t TIMEZONE;
    uint8_t SOUND_MODE;
    uint8_t SOUND_VOLUME;
    uint16_t LANGUAGE;
    uint8_t FILE_SORT;
    uint8_t MENU_TIMEOUT;
<<<<<<< HEAD
#if (EEPROM_FEATURES & EEPROM_FEATURE_SHEETS)
    uint8_t ACTUAL_SHEET;
    Sheet SHEET_PROFILE0;
    Sheet SHEET_PROFILE1;
    Sheet SHEET_PROFILE2;
    Sheet SHEET_PROFILE3;
    Sheet SHEET_PROFILE4;
    Sheet SHEET_PROFILE5;
    Sheet SHEET_PROFILE6;
    Sheet SHEET_PROFILE7;
#endif
=======
>>>>>>> 860d7d32
    char _PADDING[EEPROM__PADDING];
    uint32_t CRC32;
} eeprom_vars_t;

#if (EEPROM_FEATURES & EEPROM_FEATURE_SHEETS)
static_assert(sizeof(eeprom_vars_t) % 3 == 0, "EEPROM__PADDING needs to be adjusted so CRC32 could work.");
#else
static_assert(sizeof(eeprom_vars_t) % 1 == 0, "EEPROM__PADDING needs to be adjusted so CRC32 could work.");
#endif
#pragma pack(pop)

// clang-format off

// eeprom map
static const eeprom_entry_t eeprom_map[] = {
    { "VERSION",         VARIANT8_UI16,  1, EEVAR_FLG_READONLY }, // EEVAR_VERSION
    { "FEATURES",        VARIANT8_UI16,  1, EEVAR_FLG_READONLY }, // EEVAR_FEATURES
    { "DATASIZE",        VARIANT8_UI16,  1, EEVAR_FLG_READONLY }, // EEVAR_DATASIZE
    { "FW_VERSION",      VARIANT8_UI16,  1, 0 }, // EEVAR_FW_VERSION
    { "FW_BUILD",        VARIANT8_UI16,  1, 0 }, // EEVAR_FW_BUILD
    { "FILAMENT_TYPE",   VARIANT8_UI8,   1, 0 }, // EEVAR_FILAMENT_TYPE
    { "FILAMENT_COLOR",  VARIANT8_UI32,  1, 0 }, // EEVAR_FILAMENT_COLOR
    { "RUN_SELFTEST",    VARIANT8_UI8,   1, 0 }, // EEVAR_RUN_SELFTEST
    { "RUN_XYZCALIB",    VARIANT8_UI8,   1, 0 }, // EEVAR_RUN_XYZCALIB
    { "RUN_FIRSTLAY",    VARIANT8_UI8,   1, 0 }, // EEVAR_RUN_FIRSTLAY
    { "FSENSOR_ENABLED", VARIANT8_UI8,   1, 0 }, // EEVAR_FSENSOR_ENABLED
    { "ZOFFSET",         VARIANT8_FLT,   1, 0 }, // EEVAR_ZOFFSET
    { "PID_NOZ_P",       VARIANT8_FLT,   1, 0 }, // EEVAR_PID_NOZ_P
    { "PID_NOZ_I",       VARIANT8_FLT,   1, 0 }, // EEVAR_PID_NOZ_I
    { "PID_NOZ_D",       VARIANT8_FLT,   1, 0 }, // EEVAR_PID_NOZ_D
    { "PID_BED_P",       VARIANT8_FLT,   1, 0 }, // EEVAR_PID_BED_P
    { "PID_BED_I",       VARIANT8_FLT,   1, 0 }, // EEVAR_PID_BED_I
    { "PID_BED_D",       VARIANT8_FLT,   1, 0 }, // EEVAR_PID_BED_D
    { "LAN_FLAG",        VARIANT8_UI8,   1, 0 }, // EEVAR_LAN_FLAG
    { "LAN_IP4_ADDR",    VARIANT8_UI32,  1, 0 }, // EEVAR_LAN_IP4_ADDR
    { "LAN_IP4_MSK",     VARIANT8_UI32,  1, 0 }, // EEVAR_LAN_IP4_MSK
    { "LAN_IP4_GW",      VARIANT8_UI32,  1, 0 }, // EEVAR_LAN_IP4_GW
    { "LAN_IP4_DNS1",    VARIANT8_UI32,  1, 0 }, // EEVAR_LAN_IP4_DNS1
    { "LAN_IP4_DNS2",    VARIANT8_UI32,  1, 0 }, // EEVAR_LAN_IP4_DNS2
    { "LAN_HOSTNAME",    VARIANT8_PCHAR, LAN_HOSTNAME_MAX_LEN + 1, 0 }, // EEVAR_LAN_HOSTNAME
    { "TIMEZONE",        VARIANT8_I8,    1, 0 }, // EEVAR_TIMEZONE
    { "SOUND_MODE",      VARIANT8_UI8,   1, 0 }, // EEVAR_SOUND_MODE
    { "SOUND_VOLUME",    VARIANT8_UI8,   1, 0 }, // EEVAR_SOUND_VOLUME
    { "LANGUAGE",        VARIANT8_UI16,  1, 0 }, // EEVAR_LANGUAGE
    { "FILE_SORT",       VARIANT8_UI8,   1, 0 }, // EEVAR_FILE_SORT
    { "MENU_TIMEOUT",    VARIANT8_UI8,   1, 0 }, // EEVAR_MENU_TIMEOUT
<<<<<<< HEAD
#if (EEPROM_FEATURES & EEPROM_FEATURE_SHEETS)
    { "ACTIVE_SHEET",    VARIANT8_UI8,   1, 0 }, // EEVAR_ACTIVE_SHEET
    { "SHEET_PROFILE0",  VARIANT8_PUI8,  sizeof(Sheet), 0 },
    { "SHEET_PROFILE1",  VARIANT8_PUI8,  sizeof(Sheet), 0 },
    { "SHEET_PROFILE2",  VARIANT8_PUI8,  sizeof(Sheet), 0 },
    { "SHEET_PROFILE3",  VARIANT8_PUI8,  sizeof(Sheet), 0 },
    { "SHEET_PROFILE4",  VARIANT8_PUI8,  sizeof(Sheet), 0 },
    { "SHEET_PROFILE5",  VARIANT8_PUI8,  sizeof(Sheet), 0 },
    { "SHEET_PROFILE6",  VARIANT8_PUI8,  sizeof(Sheet), 0 },
    { "SHEET_PROFILE7",  VARIANT8_PUI8,  sizeof(Sheet), 0 },
#endif
=======
>>>>>>> 860d7d32
    { "_PADDING",        VARIANT8_PCHAR, EEPROM__PADDING, 0 }, // EEVAR__PADDING32
    { "CRC32",           VARIANT8_UI32,  1, 0 }, // EEVAR_CRC32
};

static const constexpr uint32_t EEPROM_VARCOUNT = sizeof(eeprom_map) / sizeof(eeprom_entry_t);
static const constexpr uint32_t EEPROM_DATASIZE = sizeof(eeprom_vars_t);

// eeprom variable defaults
static const eeprom_vars_t eeprom_var_defaults = {
    EEPROM_VERSION,  // EEVAR_VERSION
    EEPROM_FEATURES, // EEVAR_FEATURES
    EEPROM_DATASIZE, // EEVAR_DATASIZE
    0,               // EEVAR_FW_VERSION
    0,               // EEVAR_FW_BUILD
    0,               // EEVAR_FILAMENT_TYPE
    0,               // EEVAR_FILAMENT_COLOR
    1,               // EEVAR_RUN_SELFTEST
    1,               // EEVAR_RUN_XYZCALIB
    1,               // EEVAR_RUN_FIRSTLAY
    1,               // EEVAR_FSENSOR_ENABLED
    0,               // EEVAR_ZOFFSET
#if ENABLED(PIDTEMP)
    DEFAULT_Kp,      // EEVAR_PID_NOZ_P
    scalePID_i(DEFAULT_Ki),      // EEVAR_PID_NOZ_I
    scalePID_d(DEFAULT_Kd),      // EEVAR_PID_NOZ_D
#else
    0, 0, 0,
#endif
    DEFAULT_bedKp,   // EEVAR_PID_BED_P
    scalePID_i(DEFAULT_bedKi),   // EEVAR_PID_BED_I
    scalePID_d(DEFAULT_bedKd),   // EEVAR_PID_BED_D
    0,               // EEVAR_LAN_FLAG
    0,               // EEVAR_LAN_IP4_ADDR
    0,               // EEVAR_LAN_IP4_MSK
    0,               // EEVAR_LAN_IP4_GW
    0,               // EEVAR_LAN_IP4_DNS1
    0,               // EEVAR_LAN_IP4_DNS2
    "PrusaMINI",     // EEVAR_LAN_HOSTNAME
    0,               // EEVAR_TIMEZONE
    0xff,            // EEVAR_SOUND_MODE
    5,               // EEVAR_SOUND_VOLUME
    0xffff,          // EEVAR_LANGUAGE
    0,               // EEVAR_FILE_SORT
<<<<<<< HEAD
    0,               // EEVAR_MENU_TIMEOUT
#if (EEPROM_FEATURES & EEPROM_FEATURE_SHEETS)
    0,               // EEVAR_ACTUAL_SHEET
    {"Smooth1", 0.0f },
    {"Smooth2", FLT_MAX },
    {"Textur1", FLT_MAX },
    {"Textur2", FLT_MAX },
    {"Custom1", FLT_MAX },
    {"Custom2", FLT_MAX },
    {"Custom3", FLT_MAX },
    {"Custom4", FLT_MAX },
#endif
=======
    1,               // EEVAR_MENU_TIMEOUT
>>>>>>> 860d7d32
    "",              // EEVAR__PADDING
    0xffffffff,      // EEVAR_CRC32
};

// clang-format on

// semaphore handle (lock/unlock)
static osSemaphoreId eeprom_sema = 0;

static inline void eeprom_lock(void) {
    osSemaphoreWait(eeprom_sema, osWaitForever);
}

static inline void eeprom_unlock(void) {
    osSemaphoreRelease(eeprom_sema);
}

// forward declarations of private functions

static uint16_t eeprom_var_size(uint8_t id);
static uint16_t eeprom_var_addr(uint8_t id);
static void eeprom_print_vars(void);
static int eeprom_convert_from_v2(void);
static int eeprom_convert_from(uint16_t version, uint16_t features);

static int eeprom_check_crc32(void);
static void eeprom_update_crc32(uint16_t addr, uint16_t size);

static uint16_t eeprom_fwversion_ui16(void);

// public functions - described in header

uint8_t eeprom_init(void) {
    uint16_t version;
    uint16_t features;
    uint8_t defaults = 0;
    osSemaphoreDef(eepromSema);
    eeprom_sema = osSemaphoreCreate(osSemaphore(eepromSema), 1);
    st25dv64k_init();

    version = variant_get_ui16(eeprom_get_var(EEVAR_VERSION));
    features = (version >= 4) ? variant_get_ui16(eeprom_get_var(EEVAR_FEATURES)) : 0;
    if ((version >= EEPROM_FIRST_VERSION_CRC) && !eeprom_check_crc32())
        defaults = 1;
    else if ((version != EEPROM_VERSION) || (features != EEPROM_FEATURES)) {
        if (eeprom_convert_from(version, features) == 0)
            defaults = 1;
    }
    if (defaults)
        eeprom_defaults();
    eeprom_print_vars();
    return defaults;
}

void eeprom_defaults(void) {
    eeprom_vars_t vars = eeprom_var_defaults;
    vars.FWBUILD = project_build_number;
    vars.FWVERSION = eeprom_fwversion_ui16();
    eeprom_lock();
    // calculate crc32
    vars.CRC32 = crc32_calc((uint32_t *)(&vars), (EEPROM_DATASIZE - 4) / 4);
    // write data to eeprom
    st25dv64k_user_write_bytes(EEPROM_ADDRESS, (void *)&vars, EEPROM_DATASIZE);
    eeprom_unlock();
}

variant8_t eeprom_get_var(uint8_t id) {
    uint16_t addr;
    uint16_t size;
    uint16_t data_size;
    void *data_ptr;
    variant8_t var = variant8_empty();
    if (id < EEPROM_VARCOUNT) {
        eeprom_lock();
        var = variant8_init(eeprom_map[id].type, eeprom_map[id].count, 0);
        size = eeprom_var_size(id);
        data_size = variant8_data_size(&var);
        if (size == data_size) {
            addr = eeprom_var_addr(id);
            data_ptr = variant8_data_ptr(&var);
            st25dv64k_user_read_bytes(addr, data_ptr, size);
        } else {
            _dbg("error");
            //TODO:error
        }
        eeprom_unlock();
    }
    return var;
}

void eeprom_set_var(uint8_t id, variant8_t var) {
    uint16_t addr;
    uint16_t size;
    uint16_t data_size;
    void *data_ptr;
    if (id < EEPROM_VARCOUNT) {
        eeprom_lock();
#if (EEPROM_FEATURES & EEPROM_FEATURE_SHEETS)
        if (id == EEVAR_ZOFFSET && variant8_get_type(var) == VARIANT8_FLT) {
            uint8_t index = variant_get_ui8(eeprom_get_var(EEVAR_ACTUAL_SHEET));
            uint16_t profile_address = eeprom_var_addr(EEVAR_SHEET_PROFILE0 + index);
            float z_offset = variant8_get_flt(var);
            st25dv64k_user_write_bytes(profile_address + MAX_SHEET_NAME_LENGTH, &z_offset, sizeof(float));
        }
#endif
        if (variant8_get_type(var) == eeprom_map[id].type) {
            size = eeprom_var_size(id);
            data_size = variant8_data_size(&var);
            if ((size == data_size) || ((variant8_get_type(var) == VARIANT8_PCHAR) && (data_size <= size))) {
                addr = eeprom_var_addr(id);
                data_ptr = variant8_data_ptr(&var);
                st25dv64k_user_write_bytes(addr, data_ptr, data_size);
                eeprom_update_crc32(addr, size);
            } else {
                // TODO: error
            }
        } else {
            // TODO: error
        }
        eeprom_unlock();
    }
}

uint8_t eeprom_get_var_count(void) {
    return EEPROM_VARCOUNT;
}

const char *eeprom_get_var_name(uint8_t id) {
    if (id < EEPROM_VARCOUNT)
        return eeprom_map[id].name;
    return "???";
}

int eeprom_var_format(char *str, unsigned int size, uint8_t id, variant8_t var) {
    int n = 0;
    switch (id) {
    // ip addresses
    case EEVAR_LAN_IP4_ADDR:
    case EEVAR_LAN_IP4_MSK:
    case EEVAR_LAN_IP4_GW:
    case EEVAR_LAN_IP4_DNS1:
    case EEVAR_LAN_IP4_DNS2: {
        n = snprintf(str, size, "%u.%u.%u.%u", variant8_get_uia(var, 0), variant8_get_uia(var, 1),
            variant8_get_uia(var, 2), variant8_get_uia(var, 3));
    } break;
    default: //use default conversion
        n = variant8_snprintf(str, size, 0, &var);
        break;
    }
    return n;
}

void eeprom_clear(void) {
    uint16_t a;
    uint32_t data = 0xffffffff;
    eeprom_lock();
    for (a = 0x0000; a < 0x0800; a += 4) {
        st25dv64k_user_write_bytes(a, &data, 4);
        if ((a % 0x200) == 0)   // clear entire eeprom take ~4s
            wdt_iwdg_refresh(); // we will reset watchdog every ~1s for sure
    }
    eeprom_unlock();
}

// private functions

static uint16_t eeprom_var_size(uint8_t id) {
    if (id < EEPROM_VARCOUNT)
        return variant8_type_size(eeprom_map[id].type & ~VARIANT8_PTR) * eeprom_map[id].count;
    return 0;
}

static uint16_t eeprom_var_addr(uint8_t id) {
    uint16_t addr = EEPROM_ADDRESS;
    while (id)
        addr += eeprom_var_size(--id);
    return addr;
}

static void eeprom_print_vars(void) {
    uint8_t id;
    char text[128];
    variant8_t var8;
    variant8_t *pvar = &var8;
    for (id = 0; id < EEPROM_VARCOUNT; id++) {
        var8 = eeprom_get_var(id);
        eeprom_var_format(text, sizeof(text), id, var8);
        _dbg("%s=%s", eeprom_map[id].name, text);
        variant8_done(&pvar);
    }
}

static const constexpr uint16_t ADDR_V2_FILAMENT_TYPE = 0x0400;
static const constexpr uint16_t ADDR_V2_FILAMENT_COLOR = EEPROM_ADDRESS + 3;
static const constexpr uint16_t ADDR_V2_RUN_SELFTEST = EEPROM_ADDRESS + 19;
static const constexpr uint16_t ADDR_V2_ZOFFSET = 0x010e;
static const constexpr uint16_t ADDR_V2_PID_NOZ_P = 0x019d;
static const constexpr uint16_t ADDR_V2_PID_BED_P = 0x01af;

// conversion function for old version 2 format (marlin eeprom)
static int eeprom_convert_from_v2(void) {
    eeprom_vars_t vars = eeprom_var_defaults;
    vars.FWBUILD = project_build_number;
    vars.FWVERSION = eeprom_fwversion_ui16();
    // read FILAMENT_TYPE (uint8_t)
    st25dv64k_user_read_bytes(ADDR_V2_FILAMENT_TYPE, &(vars.FILAMENT_TYPE), sizeof(uint8_t));
    // initialize to zero, maybe not necessary
    if (vars.FILAMENT_TYPE == 0xff)
        vars.FILAMENT_TYPE = 0;
    // read FILAMENT_COLOR (uint32_t)
    st25dv64k_user_read_bytes(ADDR_V2_FILAMENT_COLOR, &(vars.FILAMENT_COLOR), sizeof(uint32_t));
    // read RUN_SELFTEST & RUN_XYZCALIB & RUN_FIRSTLAY & FSENSOR_ENABLED (4x uint8_t)
    st25dv64k_user_read_bytes(ADDR_V2_RUN_SELFTEST, &(vars.RUN_SELFTEST), 4 * sizeof(uint8_t));
    // read ZOFFSET (float)
    st25dv64k_user_read_bytes(ADDR_V2_ZOFFSET, &(vars.ZOFFSET), sizeof(float));
    // check ZOFFSET valid range, cancel conversion if not of valid range (defaults will be loaded)
    if ((vars.ZOFFSET < -2) || (vars.ZOFFSET > 0))
        return 0;
    // calculate crc32
    vars.CRC32 = crc32_calc((uint32_t *)(&vars), (EEPROM_DATASIZE - 4) / 4);
    // write data to eeprom
    st25dv64k_user_write_bytes(EEPROM_ADDRESS, (void *)&vars, EEPROM_DATASIZE);
    return 1;
}

// conversion function for old version 4 (v 4.0.5)
static int eeprom_convert_from_v4(void) {
    uint16_t addr_start;
    uint16_t addr_end;
    eeprom_vars_t vars = eeprom_var_defaults;

    // these variables not initialised in eeprom_var_defaults
    vars.FWBUILD = project_build_number;
    vars.FWVERSION = eeprom_fwversion_ui16();

    // start addres of imported data first block (FILAMENT_TYPE..EEVAR_ZOFFSET)
    addr_start = eeprom_var_addr(EEVAR_FILAMENT_TYPE);
    // end addres of imported data - we want not import PID constants
    addr_end = eeprom_var_addr(EEVAR_PID_NOZ_P);
    // read first block
    st25dv64k_user_read_bytes(addr_start, &(vars.FILAMENT_TYPE), addr_end - addr_start);

    // start addres of imported data second block (EEVAR_LAN_FLAG..EEVAR_LAN_IP4_DNS2)
    addr_start = eeprom_var_addr(EEVAR_LAN_FLAG);
    // end addres of imported data - we want not import PID constants
    addr_end = eeprom_var_addr(EEVAR_LAN_HOSTNAME);
    // read first block
    st25dv64k_user_read_bytes(addr_start, &(vars.LAN_FLAG), addr_end - addr_start);

    // TODO: keep LAN host name (?)

    // calculate crc32
    vars.CRC32 = crc32_calc((uint32_t *)(&vars), (EEPROM_DATASIZE - 4) / 4);
    // write data to eeprom
    st25dv64k_user_write_bytes(EEPROM_ADDRESS, (void *)&vars, EEPROM_DATASIZE);

    return 1;
}

// conversion function for old version 6 (v 4.1.0)
static int eeprom_convert_from_v6(void) {
    uint16_t addr_start;
    uint16_t addr_end;
    eeprom_vars_t vars = eeprom_var_defaults;

    // these variables not initialised in eeprom_var_defaults
    vars.FWBUILD = project_build_number;
    vars.FWVERSION = eeprom_fwversion_ui16();

    // start addres of imported data block (FILAMENT_TYPE..EEVAR_SOUND_MODE)
    addr_start = eeprom_var_addr(EEVAR_FILAMENT_TYPE);
    // end addres of imported data
    addr_end = eeprom_var_addr(EEVAR_SOUND_VOLUME);
    // read first block
    st25dv64k_user_read_bytes(addr_start, &(vars.FILAMENT_TYPE), addr_end - addr_start);

    // calculate crc32
    vars.CRC32 = crc32_calc((uint32_t *)(&vars), (EEPROM_DATASIZE - 4) / 4);
    // write data to eeprom
    st25dv64k_user_write_bytes(EEPROM_ADDRESS, (void *)&vars, EEPROM_DATASIZE);

    return 1;
}

// conversion function for new version format (features, firmware version/build)
static int eeprom_convert_from(uint16_t version, uint16_t features) {
    if (version == 2)
        return eeprom_convert_from_v2();
    if (version == 4)
        return eeprom_convert_from_v4();
    if (version == 6)
        return eeprom_convert_from_v6();
    return 0;
}

// version independent crc32 check
static int eeprom_check_crc32(void) {
    uint16_t datasize;
    uint32_t crc;
    datasize = variant_get_ui16(eeprom_get_var(EEVAR_DATASIZE));
    if (datasize > EEPROM_MAX_DATASIZE)
        return 0;
    st25dv64k_user_read_bytes(EEPROM_ADDRESS + datasize - 4, &crc, 4);
#if 1 //simple method
    uint8_t data[EEPROM_MAX_DATASIZE];
    uint32_t crc2;
    st25dv64k_user_read_bytes(EEPROM_ADDRESS, data, datasize);
    crc2 = crc32_calc((uint32_t *)data, (datasize - 4) / 4);
    return (crc == crc2) ? 1 : 0;
#else //
#endif
}

static void eeprom_update_crc32(uint16_t addr, uint16_t size) {
#ifdef EEPROM_MEASURE_CRC_TIME
    uint32_t time = _microseconds();
#endif
#if 1 //simple method
    eeprom_vars_t vars;
    // read eeprom data
    st25dv64k_user_read_bytes(EEPROM_ADDRESS, (void *)&vars, EEPROM_DATASIZE);
    // calculate crc32
    vars.CRC32 = crc32_calc((uint32_t *)(&vars), (EEPROM_DATASIZE - 4) / 4);
    // write crc to eeprom
    st25dv64k_user_write_bytes(EEPROM_ADDRESS + EEPROM_DATASIZE - 4, &(vars.CRC32), 4);
#else //
#endif
#ifdef EEPROM_MEASURE_CRC_TIME
    time = _microseconds() - time;
    _dbg("crc update %u us", time);
#endif
}

static uint16_t eeprom_fwversion_ui16(void) {
    int maj = 0;
    int min = 0;
    int sub = 0;
    if (sscanf(project_version, "%d.%d.%d", &maj, &min, &sub) == 3)
        return sub + 10 * (min + 10 * maj);
    return 0;
}

int8_t eeprom_test_PUT(const unsigned int bytes) {
    unsigned int i;
    char line[16] = "abcdefghijklmno";
    char line2[16];
    uint8_t size = sizeof(line);
    unsigned int count = bytes / 16;

    for (i = 0; i < count; i++) {
        st25dv64k_user_write_bytes(EEPROM_ADDRESS + i * size, &line, size);
    }

    int8_t res_flag = 1;

    for (i = 0; i < count; i++) {
        st25dv64k_user_read_bytes(EEPROM_ADDRESS + i * size, &line2, size);
        if (strcmp(line2, line))
            res_flag = 0;
    }
    return res_flag;
}

///////////////////////////////////////////////////////////////////////////////
/// Sheets profile methods
uint32_t sheet_next_calibrated() {
#if (EEPROM_FEATURES & EEPROM_FEATURE_SHEETS)
    uint8_t index = variant_get_ui8(eeprom_get_var(EEVAR_ACTUAL_SHEET));

    for (int8_t i = 1; i < MAX_SHEETS; ++i) {
        if (sheet_select((index + i) % MAX_SHEETS))
            return (index + i) % MAX_SHEETS;
    }
#endif
    return 0;
}

bool sheet_is_calibrated(uint32_t index) {
#if (EEPROM_FEATURES & EEPROM_FEATURE_SHEETS)
    uint16_t profile_address = eeprom_var_addr(EEVAR_SHEET_PROFILE0 + index);
    float z_offset = FLT_MAX;
    st25dv64k_user_read_bytes(profile_address + MAX_SHEET_NAME_LENGTH,
        &z_offset, sizeof(float));
    return !nearlyEqual(z_offset, FLT_MAX, 0.001f);
#else
    return index == 0;
#endif
}

bool sheet_select(uint32_t index) {
#if (EEPROM_FEATURES & EEPROM_FEATURE_SHEETS)
    if (index >= MAX_SHEETS || !sheet_is_calibrated(index))
        return false;
    uint16_t actual_sheet_address = eeprom_var_addr(EEVAR_ACTUAL_SHEET);
    st25dv64k_user_write(actual_sheet_address, index);
    return true;
#else
    return index == 0;
#endif
}

bool sheet_reset(uint32_t index) {
#if (EEPROM_FEATURES & EEPROM_FEATURE_SHEETS)
    if (index >= MAX_SHEETS)
        return false;
    uint8_t actual = variant_get_ui8(eeprom_get_var(EEVAR_ACTUAL_SHEET));
    uint16_t profile_address = eeprom_var_addr(EEVAR_SHEET_PROFILE0 + index);
    float z_offset = FLT_MAX;
    st25dv64k_user_write_bytes(profile_address + MAX_SHEET_NAME_LENGTH,
        &z_offset, sizeof(float));
    if (actual == index)
        sheet_next_calibrated();
    return true;
#else
    return false;
#endif
}

uint32_t sheet_number_of_calibrated() {
#if (EEPROM_FEATURES & EEPROM_FEATURE_SHEETS)
    uint32_t count = 1;
    for (int8_t i = 1; i < MAX_SHEETS; ++i) {
        if (sheet_is_calibrated(i))
            ++count;
    }
    return count;
#else
    return 1;
#endif
}

uint32_t sheet_current_name(char *buffer, uint32_t length) {
    if (!buffer || !length)
        return 0;
#if (EEPROM_FEATURES & EEPROM_FEATURE_SHEETS)
    uint8_t index = variant_get_ui8(eeprom_get_var(EEVAR_ACTUAL_SHEET));
    return sheet_name(index, buffer, length);
#else
    memcpy(buffer, "DEFAULT", MAX_SHEET_NAME_LENGTH - 1);
    return MAX_SHEET_NAME_LENGTH - 1;
#endif
}

uint32_t sheet_name(uint32_t index, char *buffer, uint32_t length) {
    if (index >= MAX_SHEETS || !buffer || !length)
        return 0;
#if (EEPROM_FEATURES & EEPROM_FEATURE_SHEETS)
    uint16_t profile_address = eeprom_var_addr(EEVAR_SHEET_PROFILE0 + index);
    uint32_t l = length < MAX_SHEET_NAME_LENGTH - 1
        ? length
        : MAX_SHEET_NAME_LENGTH - 1;
    st25dv64k_user_read_bytes(profile_address,
        buffer, l);
    while (l > 0 && !buffer[l - 1])
        --l;
    return l;
#else
    memcpy(buffer, "DEFAULT", MAX_SHEET_NAME_LENGTH - 1);
    return MAX_SHEET_NAME_LENGTH - 1;
#endif
}

uint32_t sheet_rename(uint32_t index, char const *name, uint32_t length) {
#if (EEPROM_FEATURES & EEPROM_FEATURE_SHEETS)
    if (index >= MAX_SHEETS || !name || !length)
        return false;
    char eeprom_name[MAX_SHEET_NAME_LENGTH];
    uint16_t profile_address = eeprom_var_addr(EEVAR_SHEET_PROFILE0 + index);
    uint32_t l = length < MAX_SHEET_NAME_LENGTH - 1
        ? length
        : MAX_SHEET_NAME_LENGTH - 1;
    memset(eeprom_name, 0, MAX_SHEET_NAME_LENGTH);
    memcpy(eeprom_name, name, l);
    st25dv64k_user_write_bytes(profile_address, eeprom_name, MAX_SHEET_NAME_LENGTH);
    return l;
#else
    return 0;
#endif
}<|MERGE_RESOLUTION|>--- conflicted
+++ resolved
@@ -82,7 +82,6 @@
     uint16_t LANGUAGE;
     uint8_t FILE_SORT;
     uint8_t MENU_TIMEOUT;
-<<<<<<< HEAD
 #if (EEPROM_FEATURES & EEPROM_FEATURE_SHEETS)
     uint8_t ACTUAL_SHEET;
     Sheet SHEET_PROFILE0;
@@ -94,8 +93,6 @@
     Sheet SHEET_PROFILE6;
     Sheet SHEET_PROFILE7;
 #endif
-=======
->>>>>>> 860d7d32
     char _PADDING[EEPROM__PADDING];
     uint32_t CRC32;
 } eeprom_vars_t;
@@ -142,7 +139,6 @@
     { "LANGUAGE",        VARIANT8_UI16,  1, 0 }, // EEVAR_LANGUAGE
     { "FILE_SORT",       VARIANT8_UI8,   1, 0 }, // EEVAR_FILE_SORT
     { "MENU_TIMEOUT",    VARIANT8_UI8,   1, 0 }, // EEVAR_MENU_TIMEOUT
-<<<<<<< HEAD
 #if (EEPROM_FEATURES & EEPROM_FEATURE_SHEETS)
     { "ACTIVE_SHEET",    VARIANT8_UI8,   1, 0 }, // EEVAR_ACTIVE_SHEET
     { "SHEET_PROFILE0",  VARIANT8_PUI8,  sizeof(Sheet), 0 },
@@ -154,8 +150,6 @@
     { "SHEET_PROFILE6",  VARIANT8_PUI8,  sizeof(Sheet), 0 },
     { "SHEET_PROFILE7",  VARIANT8_PUI8,  sizeof(Sheet), 0 },
 #endif
-=======
->>>>>>> 860d7d32
     { "_PADDING",        VARIANT8_PCHAR, EEPROM__PADDING, 0 }, // EEVAR__PADDING32
     { "CRC32",           VARIANT8_UI32,  1, 0 }, // EEVAR_CRC32
 };
@@ -199,8 +193,7 @@
     5,               // EEVAR_SOUND_VOLUME
     0xffff,          // EEVAR_LANGUAGE
     0,               // EEVAR_FILE_SORT
-<<<<<<< HEAD
-    0,               // EEVAR_MENU_TIMEOUT
+    1,               // EEVAR_MENU_TIMEOUT
 #if (EEPROM_FEATURES & EEPROM_FEATURE_SHEETS)
     0,               // EEVAR_ACTUAL_SHEET
     {"Smooth1", 0.0f },
@@ -212,9 +205,6 @@
     {"Custom3", FLT_MAX },
     {"Custom4", FLT_MAX },
 #endif
-=======
-    1,               // EEVAR_MENU_TIMEOUT
->>>>>>> 860d7d32
     "",              // EEVAR__PADDING
     0xffffffff,      // EEVAR_CRC32
 };
