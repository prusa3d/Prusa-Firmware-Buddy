// eeprom.c

#include "eeprom.h"
#include <stdio.h>
#include <string.h>
#include "config.h"
#include "st25dv64k.h"
#include "dbg.h"
#include "cmsis_os.h"
#include "ff.h"
#include "crc32.h"
#include "version.h"
#include "../Marlin/src/module/temperature.h"

#define EEPROM_VARCOUNT (sizeof(eeprom_map) / sizeof(eeprom_entry_t))
#define EEPROM_DATASIZE sizeof(eeprom_vars_t)
#define EEPROM__PADDING 2

#define EEPROM_MAX_NAME          16     // maximum name length (with '\0')
#define EEPROM_MAX_DATASIZE      256    // maximum datasize
#define EEPROM_FIRST_VERSION_CRC 0x0004 // first eeprom version with crc support

// flags will be used also for selective variable reset default values in some cases (shipping etc.))
#define EEVAR_FLG_READONLY 0x0001 // variable is read only

// measure time needed to update crc
//#define EEPROM_MEASURE_CRC_TIME

#pragma pack(push)
#pragma pack(1)

// eeprom map entry structure
typedef struct _eeprom_entry_t {
    const char name[EEPROM_MAX_NAME];
    uint8_t type;   // variant8 data type
    uint8_t count;  // number of elements
    uint16_t flags; // flags
} eeprom_entry_t;

// eeprom vars structure (used for defaults)
typedef struct _eeprom_vars_t {
    uint16_t VERSION;
    uint16_t FEATURES;
    uint16_t DATASIZE;
    uint16_t FWVERSION;
    uint16_t FWBUILD;
    uint8_t FILAMENT_TYPE;
    uint32_t FILAMENT_COLOR;
    uint8_t RUN_SELFTEST;
    uint8_t RUN_XYZCALIB;
    uint8_t RUN_FIRSTLAY;
    uint8_t FSENSOR_ENABLED;
    float ZOFFSET;
    float PID_NOZ_P;
    float PID_NOZ_I;
    float PID_NOZ_D;
    float PID_BED_P;
    float PID_BED_I;
    float PID_BED_D;
    uint8_t LAN_FLAG;
    uint32_t LAN_IP4_ADDR;
    uint32_t LAN_IP4_MSK;
    uint32_t LAN_IP4_GW;
    uint32_t LAN_IP4_DNS1;
    uint32_t LAN_IP4_DNS2;
    char LAN_HOSTNAME[LAN_HOSTNAME_MAX_LEN + 1];
    int8_t TIMEZONE;
    uint8_t SOUND_MODE;
    uint8_t SOUND_VOLUME;
<<<<<<< HEAD
=======
    uint16_t LANGUAGE;
>>>>>>> a6ff51eb
    char _PADDING[EEPROM__PADDING];
    uint32_t CRC32;
} eeprom_vars_t;

#pragma pack(pop)

// clang-format off

// eeprom map
static const eeprom_entry_t eeprom_map[] = {
    { "VERSION",         VARIANT8_UI16,  1, EEVAR_FLG_READONLY }, // EEVAR_VERSION
    { "FEATURES",        VARIANT8_UI16,  1, EEVAR_FLG_READONLY }, // EEVAR_FEATURES
    { "DATASIZE",        VARIANT8_UI16,  1, EEVAR_FLG_READONLY }, // EEVAR_DATASIZE
    { "FW_VERSION",      VARIANT8_UI16,  1, 0 }, // EEVAR_FW_VERSION
    { "FW_BUILD",        VARIANT8_UI16,  1, 0 }, // EEVAR_FW_BUILD
    { "FILAMENT_TYPE",   VARIANT8_UI8,   1, 0 }, // EEVAR_FILAMENT_TYPE
    { "FILAMENT_COLOR",  VARIANT8_UI32,  1, 0 }, // EEVAR_FILAMENT_COLOR
    { "RUN_SELFTEST",    VARIANT8_UI8,   1, 0 }, // EEVAR_RUN_SELFTEST
    { "RUN_XYZCALIB",    VARIANT8_UI8,   1, 0 }, // EEVAR_RUN_XYZCALIB
    { "RUN_FIRSTLAY",    VARIANT8_UI8,   1, 0 }, // EEVAR_RUN_FIRSTLAY
    { "FSENSOR_ENABLED", VARIANT8_UI8,   1, 0 }, // EEVAR_FSENSOR_ENABLED
    { "ZOFFSET",         VARIANT8_FLT,   1, 0 }, // EEVAR_ZOFFSET
    { "PID_NOZ_P",       VARIANT8_FLT,   1, 0 }, // EEVAR_PID_NOZ_P
    { "PID_NOZ_I",       VARIANT8_FLT,   1, 0 }, // EEVAR_PID_NOZ_I
    { "PID_NOZ_D",       VARIANT8_FLT,   1, 0 }, // EEVAR_PID_NOZ_D
    { "PID_BED_P",       VARIANT8_FLT,   1, 0 }, // EEVAR_PID_BED_P
    { "PID_BED_I",       VARIANT8_FLT,   1, 0 }, // EEVAR_PID_BED_I
    { "PID_BED_D",       VARIANT8_FLT,   1, 0 }, // EEVAR_PID_BED_D
    { "LAN_FLAG",        VARIANT8_UI8,   1, 0 }, // EEVAR_LAN_FLAG
    { "LAN_IP4_ADDR",    VARIANT8_UI32,  1, 0 }, // EEVAR_LAN_IP4_ADDR
    { "LAN_IP4_MSK",     VARIANT8_UI32,  1, 0 }, // EEVAR_LAN_IP4_MSK
    { "LAN_IP4_GW",      VARIANT8_UI32,  1, 0 }, // EEVAR_LAN_IP4_GW
    { "LAN_IP4_DNS1",    VARIANT8_UI32,  1, 0 }, // EEVAR_LAN_IP4_DNS1
    { "LAN_IP4_DNS2",    VARIANT8_UI32,  1, 0 }, // EEVAR_LAN_IP4_DNS2
    { "LAN_HOSTNAME",    VARIANT8_PCHAR, LAN_HOSTNAME_MAX_LEN + 1, 0 }, // EEVAR_LAN_HOSTNAME
    { "TIMEZONE",        VARIANT8_I8,    1, 0 }, // EEVAR_TIMEZONE
    { "SOUND_MODE",      VARIANT8_UI8,   1, 0 }, // EEVAR_SOUND_MODE
<<<<<<< HEAD
    { "SOUND_VOLUME",		 VARIANT8_UI8,   1, 0 }, // EEVAR_SOUND_VOLUME
=======
    { "SOUND_VOLUME",    VARIANT8_UI8,   1, 0 }, // EEVAR_SOUND_VOLUME
    { "LANGUAGE",        VARIANT8_UI16,  1, 0 }, // EEVAR_LANGUAGE
>>>>>>> a6ff51eb
    { "_PADDING",        VARIANT8_PCHAR, EEPROM__PADDING, 0 }, // EEVAR__PADDING32
    { "CRC32",           VARIANT8_UI32,  1, 0 }, // EEVAR_CRC32
};

// eeprom variable defaults
static const eeprom_vars_t eeprom_var_defaults = {
    EEPROM_VERSION,  // EEVAR_VERSION
    EEPROM_FEATURES, // EEVAR_FEATURES
    EEPROM_DATASIZE, // EEVAR_DATASIZE
    0,               // EEVAR_FW_VERSION
    0,               // EEVAR_FW_BUILD
    0,               // EEVAR_FILAMENT_TYPE
    0,               // EEVAR_FILAMENT_COLOR
    1,               // EEVAR_RUN_SELFTEST
    1,               // EEVAR_RUN_XYZCALIB
    1,               // EEVAR_RUN_FIRSTLAY
    1,               // EEVAR_FSENSOR_ENABLED
    0,               // EEVAR_ZOFFSET
    DEFAULT_Kp,      // EEVAR_PID_NOZ_P
    scalePID_i(DEFAULT_Ki),      // EEVAR_PID_NOZ_I
    scalePID_d(DEFAULT_Kd),      // EEVAR_PID_NOZ_D
    DEFAULT_bedKp,   // EEVAR_PID_BED_P
    scalePID_i(DEFAULT_bedKi),   // EEVAR_PID_BED_I
    scalePID_d(DEFAULT_bedKd),   // EEVAR_PID_BED_D
    0,               // EEVAR_LAN_FLAG
    0,               // EEVAR_LAN_IP4_ADDR
    0,               // EEVAR_LAN_IP4_MSK
    0,               // EEVAR_LAN_IP4_GW
    0,               // EEVAR_LAN_IP4_DNS1
    0,               // EEVAR_LAN_IP4_DNS2
    "PrusaMINI",     // EEVAR_LAN_HOSTNAME
    0,               // EEVAR_TIMEZONE
    0xff,            // EEVAR_SOUND_MODE
    0x64,            // EEVAR_SOUND_VOLUME
<<<<<<< HEAD
=======
    0xffff,            // EEVAR_LANGUAGE
>>>>>>> a6ff51eb
    "",              // EEVAR__PADDING
    0xffffffff,      // EEVAR_CRC32
};

// clang-format on

// semaphore handle (lock/unlock)
static osSemaphoreId eeprom_sema = 0;

static inline void eeprom_lock(void) {
    osSemaphoreWait(eeprom_sema, osWaitForever);
}

static inline void eeprom_unlock(void) {
    osSemaphoreRelease(eeprom_sema);
}

// forward declarations of private functions

static uint16_t eeprom_var_size(uint8_t id);
static uint16_t eeprom_var_addr(uint8_t id);
static void eeprom_print_vars(void);
static int eeprom_convert_from_v2(void);
static int eeprom_convert_from(uint16_t version, uint16_t features);

static int eeprom_check_crc32(void);
static void eeprom_update_crc32(uint16_t addr, uint16_t size);

static uint16_t eeprom_fwversion_ui16(void);

// public functions - described in header

uint8_t eeprom_init(void) {
    uint16_t version;
    uint16_t features;
    uint8_t defaults = 0;
    osSemaphoreDef(eepromSema);
    eeprom_sema = osSemaphoreCreate(osSemaphore(eepromSema), 1);
    st25dv64k_init();

    version = eeprom_get_var(EEVAR_VERSION).ui16;
    features = (version >= 4) ? eeprom_get_var(EEVAR_FEATURES).ui16 : 0;
    if ((version >= EEPROM_FIRST_VERSION_CRC) && !eeprom_check_crc32())
        defaults = 1;
    else if ((version != EEPROM_VERSION) || (features != EEPROM_FEATURES)) {
        if (eeprom_convert_from(version, features) == 0)
            defaults = 1;
    }
    if (defaults)
        eeprom_defaults();
    eeprom_print_vars();
    return defaults;
}

void eeprom_defaults(void) {
    eeprom_vars_t vars = eeprom_var_defaults;
    vars.FWBUILD = project_build_number;
    vars.FWVERSION = eeprom_fwversion_ui16();
    eeprom_lock();
    // calculate crc32
    vars.CRC32 = crc32_calc((uint32_t *)(&vars), (EEPROM_DATASIZE - 4) / 4);
    // write data to eeprom
    st25dv64k_user_write_bytes(EEPROM_ADDRESS, (void *)&vars, EEPROM_DATASIZE);
    eeprom_unlock();
}

variant8_t eeprom_get_var(uint8_t id) {
    uint16_t addr;
    uint16_t size;
    uint16_t data_size;
    void *data_ptr;
    variant8_t var = variant8_empty();
    if (id < EEPROM_VARCOUNT) {
        eeprom_lock();
        var = variant8_init(eeprom_map[id].type, eeprom_map[id].count, 0);
        size = eeprom_var_size(id);
        data_size = variant8_data_size(&var);
        if (size == data_size) {
            addr = eeprom_var_addr(id);
            data_ptr = variant8_data_ptr(&var);
            st25dv64k_user_read_bytes(addr, data_ptr, size);
        } else {
            _dbg("error");
            //TODO:error
        }
        eeprom_unlock();
    }
    return var;
}

void eeprom_set_var(uint8_t id, variant8_t var) {
    uint16_t addr;
    uint16_t size;
    uint16_t data_size;
    void *data_ptr;
    if (id < EEPROM_VARCOUNT) {
        eeprom_lock();
        if (var.type == eeprom_map[id].type) {
            size = eeprom_var_size(id);
            data_size = variant8_data_size(&var);
            if ((size == data_size) || ((var.type == VARIANT8_PCHAR) && (data_size <= size))) {
                addr = eeprom_var_addr(id);
                data_ptr = variant8_data_ptr(&var);
                st25dv64k_user_write_bytes(addr, data_ptr, data_size);
                eeprom_update_crc32(addr, size);
            } else {
                // TODO: error
            }
        } else {
            // TODO: error
        }
        eeprom_unlock();
    }
}

uint8_t eeprom_get_var_count(void) {
    return EEPROM_VARCOUNT;
}

const char *eeprom_get_var_name(uint8_t id) {
    if (id < EEPROM_VARCOUNT)
        return eeprom_map[id].name;
    return "???";
}

int eeprom_var_format(char *str, unsigned int size, uint8_t id, variant8_t var) {
    int n = 0;
    switch (id) {
    // ip addresses
    case EEVAR_LAN_IP4_ADDR:
    case EEVAR_LAN_IP4_MSK:
    case EEVAR_LAN_IP4_GW:
    case EEVAR_LAN_IP4_DNS1:
    case EEVAR_LAN_IP4_DNS2: {
        uint8_t *p = (uint8_t *)(&(var.ui32));
        n = snprintf(str, size, "%u.%u.%u.%u", p[0], p[1], p[2], p[3]);
    } break;
    default: //use default conversion
        n = variant8_snprintf(str, size, 0, &var);
        break;
    }
    return n;
}

void eeprom_clear(void) {
    uint16_t a;
    uint32_t data = 0xffffffff;
    eeprom_lock();
    for (a = 0x0000; a < 0x0800; a += 4)
        st25dv64k_user_write_bytes(a, &data, 4);
    eeprom_unlock();
}

// private functions

static uint16_t eeprom_var_size(uint8_t id) {
    if (id < EEPROM_VARCOUNT)
        return variant8_type_size(eeprom_map[id].type & ~VARIANT8_PTR) * eeprom_map[id].count;
    return 0;
}

static uint16_t eeprom_var_addr(uint8_t id) {
    uint16_t addr = EEPROM_ADDRESS;
    while (id)
        addr += eeprom_var_size(--id);
    return addr;
}

static void eeprom_print_vars(void) {
    uint8_t id;
    char text[128];
    variant8_t var8;
    for (id = 0; id < EEPROM_VARCOUNT; id++) {
        var8 = eeprom_get_var(id);
        eeprom_var_format(text, sizeof(text), id, var8);
        _dbg("%s=%s", eeprom_map[id].name, text);
        variant8_done(&var8);
    }
}

#define ADDR_V2_FILAMENT_TYPE  0x0400
#define ADDR_V2_FILAMENT_COLOR EEPROM_ADDRESS + 3
#define ADDR_V2_RUN_SELFTEST   EEPROM_ADDRESS + 19
#define ADDR_V2_ZOFFSET        0x010e
#define ADDR_V2_PID_NOZ_P      0x019d
#define ADDR_V2_PID_BED_P      0x01af

// conversion function for old version 2 format (marlin eeprom)
static int eeprom_convert_from_v2(void) {
    eeprom_vars_t vars = eeprom_var_defaults;
    vars.FWBUILD = project_build_number;
    vars.FWVERSION = eeprom_fwversion_ui16();
    // read FILAMENT_TYPE (uint8_t)
    st25dv64k_user_read_bytes(ADDR_V2_FILAMENT_TYPE, &(vars.FILAMENT_TYPE), sizeof(uint8_t));
    // initialize to zero, maybe not necessary
    if (vars.FILAMENT_TYPE == 0xff)
        vars.FILAMENT_TYPE = 0;
    // read FILAMENT_COLOR (uint32_t)
    st25dv64k_user_read_bytes(ADDR_V2_FILAMENT_COLOR, &(vars.FILAMENT_COLOR), sizeof(uint32_t));
    // read RUN_SELFTEST & RUN_XYZCALIB & RUN_FIRSTLAY & FSENSOR_ENABLED (4x uint8_t)
    st25dv64k_user_read_bytes(ADDR_V2_RUN_SELFTEST, &(vars.RUN_SELFTEST), 4 * sizeof(uint8_t));
    // read ZOFFSET (float)
    st25dv64k_user_read_bytes(ADDR_V2_ZOFFSET, &(vars.ZOFFSET), sizeof(float));
    // check ZOFFSET valid range, cancel conversion if not of valid range (defaults will be loaded)
    if ((vars.ZOFFSET < -2) || (vars.ZOFFSET > 0))
        return 0;
    // calculate crc32
    vars.CRC32 = crc32_calc((uint32_t *)(&vars), (EEPROM_DATASIZE - 4) / 4);
    // write data to eeprom
    st25dv64k_user_write_bytes(EEPROM_ADDRESS, (void *)&vars, EEPROM_DATASIZE);
    return 1;
}

// conversion function for old version 4 (v 4.0.5)
static int eeprom_convert_from_v4(void) {
    uint16_t addr_start;
    uint16_t addr_end;
    eeprom_vars_t vars = eeprom_var_defaults;

    // these variables not initialised in eeprom_var_defaults
    vars.FWBUILD = project_build_number;
    vars.FWVERSION = eeprom_fwversion_ui16();

    // start addres of imported data first block (FILAMENT_TYPE..EEVAR_ZOFFSET)
    addr_start = eeprom_var_addr(EEVAR_FILAMENT_TYPE);
    // end addres of imported data - we want not import PID constants
    addr_end = eeprom_var_addr(EEVAR_PID_NOZ_P);
    // read first block
    st25dv64k_user_read_bytes(addr_start, &(vars.FILAMENT_TYPE), addr_end - addr_start);

    // start addres of imported data second block (EEVAR_LAN_FLAG..EEVAR_LAN_IP4_DNS2)
    addr_start = eeprom_var_addr(EEVAR_LAN_FLAG);
    // end addres of imported data - we want not import PID constants
    addr_end = eeprom_var_addr(EEVAR_LAN_HOSTNAME);
    // read first block
    st25dv64k_user_read_bytes(addr_start, &(vars.LAN_FLAG), addr_end - addr_start);

    // TODO: keep LAN host name (?)

    // calculate crc32
    vars.CRC32 = crc32_calc((uint32_t *)(&vars), (EEPROM_DATASIZE - 4) / 4);
    // write data to eeprom
    st25dv64k_user_write_bytes(EEPROM_ADDRESS, (void *)&vars, EEPROM_DATASIZE);

    return 1;
}

// conversion function for old version 6 (v 4.1.0)
static int eeprom_convert_from_v6(void) {
    uint16_t addr_start;
    uint16_t addr_end;
    eeprom_vars_t vars = eeprom_var_defaults;

    // these variables not initialised in eeprom_var_defaults
    vars.FWBUILD = project_build_number;
    vars.FWVERSION = eeprom_fwversion_ui16();

    // start addres of imported data block (FILAMENT_TYPE..EEVAR_SOUND_MODE)
    addr_start = eeprom_var_addr(EEVAR_FILAMENT_TYPE);
    // end addres of imported data
    addr_end = eeprom_var_addr(EEVAR_SOUND_VOLUME);
    // read first block
    st25dv64k_user_read_bytes(addr_start, &(vars.FILAMENT_TYPE), addr_end - addr_start);

    // calculate crc32
    vars.CRC32 = crc32_calc((uint32_t *)(&vars), (EEPROM_DATASIZE - 4) / 4);
    // write data to eeprom
    st25dv64k_user_write_bytes(EEPROM_ADDRESS, (void *)&vars, EEPROM_DATASIZE);

    return 1;
}

// conversion function for new version format (features, firmware version/build)
static int eeprom_convert_from(uint16_t version, uint16_t features) {
    if (version == 2)
        return eeprom_convert_from_v2();
    if (version == 4)
        return eeprom_convert_from_v4();
    if (version == 6)
        return eeprom_convert_from_v6();
    return 0;
}

// version independent crc32 check
static int eeprom_check_crc32(void) {
    uint16_t datasize;
    uint32_t crc;
    datasize = eeprom_get_var(EEVAR_DATASIZE).ui16;
    if (datasize > EEPROM_MAX_DATASIZE)
        return 0;
    st25dv64k_user_read_bytes(EEPROM_ADDRESS + datasize - 4, &crc, 4);
#if 1 //simple method
    uint8_t data[EEPROM_MAX_DATASIZE];
    uint32_t crc2;
    st25dv64k_user_read_bytes(EEPROM_ADDRESS, data, datasize);
    crc2 = crc32_calc((uint32_t *)data, (datasize - 4) / 4);
    return (crc == crc2) ? 1 : 0;
#else //
#endif
}

static void eeprom_update_crc32(uint16_t addr, uint16_t size) {
#ifdef EEPROM_MEASURE_CRC_TIME
    uint32_t time = _microseconds();
#endif
#if 1 //simple method
    eeprom_vars_t vars;
    // read eeprom data
    st25dv64k_user_read_bytes(EEPROM_ADDRESS, (void *)&vars, EEPROM_DATASIZE);
    // calculate crc32
    vars.CRC32 = crc32_calc((uint32_t *)(&vars), (EEPROM_DATASIZE - 4) / 4);
    // write crc to eeprom
    st25dv64k_user_write_bytes(EEPROM_ADDRESS + EEPROM_DATASIZE - 4, &(vars.CRC32), 4);
#else //
#endif
#ifdef EEPROM_MEASURE_CRC_TIME
    time = _microseconds() - time;
    _dbg("crc update %u us", time);
#endif
}

static uint16_t eeprom_fwversion_ui16(void) {
    int maj = 0;
    int min = 0;
    int sub = 0;
    if (sscanf(project_version, "%d.%d.%d", &maj, &min, &sub) == 3)
        return sub + 10 * (min + 10 * maj);
    return 0;
}

int8_t eeprom_test_PUT(const unsigned int bytes) {
    unsigned int i;
    char line[16] = "abcdefghijklmno";
    char line2[16];
    uint8_t size = sizeof(line);
    unsigned int count = bytes / 16;

    for (i = 0; i < count; i++) {
        st25dv64k_user_write_bytes(EEPROM_ADDRESS + i * size, &line, size);
    }

    int8_t res_flag = 1;

    for (i = 0; i < count; i++) {
        st25dv64k_user_read_bytes(EEPROM_ADDRESS + i * size, &line2, size);
        if (strcmp(line2, line))
            res_flag = 0;
    }
    return res_flag;
}<|MERGE_RESOLUTION|>--- conflicted
+++ resolved
@@ -67,10 +67,7 @@
     int8_t TIMEZONE;
     uint8_t SOUND_MODE;
     uint8_t SOUND_VOLUME;
-<<<<<<< HEAD
-=======
     uint16_t LANGUAGE;
->>>>>>> a6ff51eb
     char _PADDING[EEPROM__PADDING];
     uint32_t CRC32;
 } eeprom_vars_t;
@@ -108,12 +105,8 @@
     { "LAN_HOSTNAME",    VARIANT8_PCHAR, LAN_HOSTNAME_MAX_LEN + 1, 0 }, // EEVAR_LAN_HOSTNAME
     { "TIMEZONE",        VARIANT8_I8,    1, 0 }, // EEVAR_TIMEZONE
     { "SOUND_MODE",      VARIANT8_UI8,   1, 0 }, // EEVAR_SOUND_MODE
-<<<<<<< HEAD
-    { "SOUND_VOLUME",		 VARIANT8_UI8,   1, 0 }, // EEVAR_SOUND_VOLUME
-=======
     { "SOUND_VOLUME",    VARIANT8_UI8,   1, 0 }, // EEVAR_SOUND_VOLUME
     { "LANGUAGE",        VARIANT8_UI16,  1, 0 }, // EEVAR_LANGUAGE
->>>>>>> a6ff51eb
     { "_PADDING",        VARIANT8_PCHAR, EEPROM__PADDING, 0 }, // EEVAR__PADDING32
     { "CRC32",           VARIANT8_UI32,  1, 0 }, // EEVAR_CRC32
 };
@@ -147,11 +140,8 @@
     "PrusaMINI",     // EEVAR_LAN_HOSTNAME
     0,               // EEVAR_TIMEZONE
     0xff,            // EEVAR_SOUND_MODE
-    0x64,            // EEVAR_SOUND_VOLUME
-<<<<<<< HEAD
-=======
-    0xffff,            // EEVAR_LANGUAGE
->>>>>>> a6ff51eb
+    0xa,             // EEVAR_SOUND_VOLUME
+    0xffff,          // EEVAR_LANGUAGE
     "",              // EEVAR__PADDING
     0xffffffff,      // EEVAR_CRC32
 };
