--- conflicted
+++ resolved
@@ -30,18 +30,6 @@
     _DO_Z_DIR,     // PD15
 };
 
-<<<<<<< HEAD
-=======
-//a3ides analog inputs
-enum {
-    _ADC_HW_IDENTIFY = 0, // PA3 - chan 3
-    _ADC_TEMP_BED,        // PA4 - chan 4
-    _ADC_TEMP_2,          // PA5 - chan 5
-    _ADC_TEMP_HEATBREAK,  // PA6 - chan 6
-    _ADC_TEMP_0,          // PC0 - chan 10
-};
-
->>>>>>> e2445b14
 //a3ides pwm outputs
 enum {
     _PWM_HEATER_BED = 0,
