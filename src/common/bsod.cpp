// bsod.c - blue screen of death
#include <algorithm>
#include <cmath>

#include "bsod.h"
#include "FreeRTOS.h"
#include "task.h"
#include "sound.hpp"
#include "wdt.h"
#include "dump.h"

#ifndef HAS_GUI
    #error "HAS_GUI not defined"
#elif HAS_GUI

    #include <stdio.h>
    #include <stdarg.h>
    #include <stdlib.h>
    #include <string.h>
    #include <inttypes.h>

    #include "Rect16.h"
    #include "safe_state.h"
    #include "stm32f4xx_hal.h"
    #include "config.h"
    #include "gui.hpp"
    #include "term.h"
    #include "window_term.hpp"
    #include "Jogwheel.hpp"
    #include "gpio.h"
    #include "sys.h"
    #include "hwio.h"
    #include "version.h"
    #include "window_qr.hpp"
    #include "support_utils.h"
    #include "str_utils.hpp"
    #include "guitypes.h"
    #include "i18n.h"
    #include "../../lib/Prusa-Error-Codes/12_MINI/errors_list.h"
    #include "../../lib/Marlin/Marlin/src/core/language.h"
    #include "../../lib/Marlin/Marlin/src/lcd/language/language_en.h"
    #include "scratch_buffer.hpp"
    #include "eeprom.h"

    /* FreeRTOS includes. */
    #include "StackMacros.h"

//this is private struct definition from FreeRTOS
/*
 * Task control block.  A task control block (TCB) is allocated for each task,
 * and stores task state information, including a pointer to the task's context
 * (the task's run time environment, including register values)
 */
typedef struct tskTaskControlBlock {
    volatile StackType_t *pxTopOfStack; /*< Points to the location of the last item placed on the tasks stack.  THIS MUST BE THE FIRST MEMBER OF THE TCB STRUCT. */

    #if (portUSING_MPU_WRAPPERS == 1)
    xMPU_SETTINGS xMPUSettings;         /*< The MPU settings are defined as part of the port layer.  THIS MUST BE THE SECOND MEMBER OF THE TCB STRUCT. */
    #endif

    ListItem_t xStateListItem;                /*< The list that the state list item of a task is reference from denotes the state of that task (Ready, Blocked, Suspended ). */
    ListItem_t xEventListItem;                /*< Used to reference a task from an event list. */
    UBaseType_t uxPriority;                   /*< The priority of the task.  0 is the lowest priority. */
    StackType_t *pxStack;                     /*< Points to the start of the stack. */
    char pcTaskName[configMAX_TASK_NAME_LEN]; /*< Descriptive name given to the task when created.  Facilitates debugging only. */
    /*lint !e971 Unqualified char types are allowed for strings and single characters only. */

    #if (portSTACK_GROWTH > 0)
    StackType_t *pxEndOfStack;     /*< Points to the end of the stack on architectures where the stack grows up from low memory. */
    #endif

    #if (portCRITICAL_NESTING_IN_TCB == 1)
    UBaseType_t uxCriticalNesting; /*< Holds the critical section nesting depth for ports that do not maintain their own count in the port layer. */
    #endif

    #if (configUSE_TRACE_FACILITY == 1)
    UBaseType_t uxTCBNumber;       /*< Stores a number that increments each time a TCB is created.  It allows debuggers to determine when a task has been deleted and then recreated. */
    UBaseType_t uxTaskNumber;      /*< Stores a number specifically for use by third party trace code. */
    #endif

    #if (configUSE_MUTEXES == 1)
    UBaseType_t uxBasePriority;    /*< The priority last assigned to the task - used by the priority inheritance mechanism. */
    UBaseType_t uxMutexesHeld;
    #endif

    #if (configUSE_APPLICATION_TASK_TAG == 1)
    TaskHookFunction_t pxTaskTag;
    #endif

    #if (configNUM_THREAD_LOCAL_STORAGE_POINTERS > 0)
    void *pvThreadLocalStoragePointers[configNUM_THREAD_LOCAL_STORAGE_POINTERS];
    #endif

    #if (configGENERATE_RUN_TIME_STATS == 1)
    uint32_t ulRunTimeCounter; /*< Stores the amount of time the task has spent in the Running state. */
    #endif

    #if (configUSE_NEWLIB_REENTRANT == 1)
    /* Allocate a Newlib reent structure that is specific to this task.
		Note Newlib support has been included by popular demand, but is not
		used by the FreeRTOS maintainers themselves.  FreeRTOS is not
		responsible for resulting newlib operation.  User must be familiar with
		newlib and must provide system-wide implementations of the necessary
		stubs. Be warned that (at the time of writing) the current newlib design
		implements a system-wide malloc() that must be provided with locks. */
    struct _reent xNewLib_reent;
    #endif

    #if (configUSE_TASK_NOTIFICATIONS == 1)
    volatile uint32_t ulNotifiedValue;
    volatile uint8_t ucNotifyState;
    #endif

    /* See the comments above the definition of
	tskSTATIC_AND_DYNAMIC_ALLOCATION_POSSIBLE. */
    #if (tskSTATIC_AND_DYNAMIC_ALLOCATION_POSSIBLE != 0)
    uint8_t ucStaticallyAllocated; /*< Set to pdTRUE if the task is a statically allocated to ensure no attempt is made to free the memory. */
    #endif

    #if (INCLUDE_xTaskAbortDelay == 1)
    uint8_t ucDelayAborted;
    #endif

} tskTCB;

/* The old tskTCB name is maintained above then typedefed to the new TCB_t name
below to enable the use of older kernel aware debuggers. */
typedef tskTCB TCB_t;

//current thread from FreeRTOS
extern PRIVILEGED_INITIALIZED_DATA TCB_t *volatile pxCurrentTCB;

constexpr uint8_t PADDING = 10;
static const constexpr uint16_t X_MAX = display::GetW() - PADDING * 2;

//! @brief Put HW into safe state, activate display safe mode and initialize it twice
static void stop_common(void) {
    hwio_safe_state();
    st7789v_enable_safe_mode();
    hwio_beeper_set_pwm(0, 0);
    display::Init();
    display::Init();
}

void addFormatNum(char *buffer, const int size, int &position, const char *format, const uint32_t num) {
    int ret = snprintf(&buffer[position], std::max(0, size - position), format, num);
    if (ret > 0)
        position += ret;
    return;
}

void addFormatText(char *buffer, const int size, int &position, const char *format, const char *text) {
    int ret = snprintf(&buffer[position], std::max(0, size - position), format, text);
    if (ret > 0)
        position += ret;
    return;
}

void addText(char *buffer, const int size, int &position, const char *text) {
    addFormatText(buffer, size, position, "%s", text);
}

//! @brief Marlin stopped
//!
//! Disable interrupts, print red error message and stop in infinite loop.
//!
//! Known possible reasons.
//! @n MSG_INVALID_EXTRUDER_NUM
//! @n MSG_T_THERMAL_RUNAWAY
//! @n MSG_T_HEATING_FAILED
//! @n MSG_T_MAXTEMP
//! @n MSG_T_MINTEMP
//! @n "Emergency stop (M112)"
//! @n "Inactive time kill"
//!
//! @param error Null terminated string shown in header
//! @param module Null terminated string shown in the rest of the screen
void general_error(const char *error, const char *module) {
    __disable_irq();
    stop_common();
    display::Clear(color_t::RedAlert);
    const int COLS = 20;
    const int ROWS = 16;
    int buffer_size = COLS * ROWS + 1; ///< 7 bit ASCII allowed only (no UTF8)
    /// Buffer for text. PNG RAM cannot be used (font drawing).
    char buffer[buffer_size];
    int buffer_pos = 0; ///< position in buffer

    display::DrawText(Rect16(PADDING, PADDING, X_MAX, 22), string_view_utf8::MakeCPUFLASH((const uint8_t *)error), GuiDefaults::Font, //resource_font(IDR_FNT_NORMAL),
        color_t::RedAlert, color_t::White);
    display::DrawLine(point_ui16(PADDING, 30), point_ui16(display::GetW() - 1 - PADDING, 30), color_t::White);

    addFormatText(buffer, buffer_size, buffer_pos, "%s\n", module);
<<<<<<< HEAD
    render_text_align(Rect16(PADDING, 60, 240, 260), string_view_utf8::MakeCPUFLASH((const uint8_t *)buffer), GuiDefaults::Font, color_t::RedAlert, color_t::White, { 0, 0, 0, 0 }, RENDER_FLG_WORDB);

    static const char rp[] = "RESET PRINTER"; // intentionally not translated yet
    render_text_align(Rect16(PADDING, 260, X_MAX, 30), string_view_utf8::MakeCPUFLASH((const uint8_t *)rp), GuiDefaults::Font,
        color_t::White, color_t::Black, { 0, 0, 0, 0 }, ALIGN_CENTER);
=======
    render_text_align(Rect16(PADDING, 60, 240, 260), string_view_utf8::MakeCPUFLASH((const uint8_t *)buffer), GuiDefaults::Font, COLOR_RED_ALERT, COLOR_WHITE, { 0, 0, 0, 0 }, { Align_t::LeftTop(), is_multiline::yes });

    static const char rp[] = "RESET PRINTER"; // intentionally not translated yet
    render_text_align(Rect16(PADDING, 260, X_MAX, 30), string_view_utf8::MakeCPUFLASH((const uint8_t *)rp), GuiDefaults::Font,
        COLOR_WHITE, COLOR_BLACK, { 0, 0, 0, 0 }, Align_t::Center());
>>>>>>> 81c4923a

    //questionable placement - where now, in almost every BSOD timers are
    //stopped and Sound class cannot update itself for timing sound signals.
    //GUI is in the middle of refactoring and should be showned after restart
    //when timers and everything else is running again (info by - Robert/Radek)
    Sound_Play(eSOUND_TYPE::CriticalAlert);

    //cannot use jogwheel_signals  (disabled interrupt)
    while (1) {
        wdt_iwdg_refresh();
        if (!jogwheel.GetJogwheelButtonPinState())
            sys_reset(); //button press
    }
}

void general_error_init() {
    __disable_irq();
    stop_common();

    //questionable placement - where now, in almost every BSOD timers are
    //stopped and Sound class cannot update itself for timing sound signals.
    //GUI is in the middle of refactoring and should be showned after restart
    //when timers and everything else is running again (info by - Rober/Radek)

    Sound_Play(eSOUND_TYPE::CriticalAlert);
}

void general_error_run() {
    //cannot use jogwheel_signals  (disabled interrupt)
    while (1) {
        wdt_iwdg_refresh();
        if (!jogwheel.GetJogwheelButtonPinState())
            sys_reset(); //button press
    }
}

//! Known possible reasons.
//! @n MSG_T_THERMAL_RUNAWAY
//! @n MSG_T_HEATING_FAILED
//! @n MSG_T_MAXTEMP
//! @n MSG_T_MINTEMP
//! @n "Emergency stop (M112)"
void draw_error_screen(const uint16_t error_code_short) {

    const uint16_t error_code = ERR_PRINTER_CODE * 1000 + error_code_short;

    /// search for proper text according to error code
    const char *text_title;
    const char *text_body;

    uint32_t i = 0;
    uint32_t count = sizeof(error_list) / sizeof(err_t);

    while (i < count && error_code_short != error_list[i].err_num) {
        ++i;
    }
    if (i == count) {
        /// no text found => leave blank screen
    } else {
        text_title = error_list[i].err_title;
        text_body = error_list[i].err_text;

        /// draw header & main text
<<<<<<< HEAD
        display::DrawText(Rect16(13, 12, display::GetW() - 13, display::GetH() - 12), _(text_title), GuiDefaults::Font, color_t::RedAlert, color_t::White);
        display::DrawLine(point_ui16(10, 33), point_ui16(229, 33), color_t::White);
        render_text_align(Rect16(PADDING, 31 + PADDING, X_MAX, 220), _(text_body), GuiDefaults::Font, color_t::RedAlert, color_t::White, { 0, 0, 0, 0 }, RENDER_FLG_WORDB);

        /// draw "Hand QR" icon
        render_icon_align(Rect16(20, 165, 64, 82), IDR_PNG_hand_qr, color_t::RedAlert, 0);
=======
        display::DrawText(Rect16(13, 12, display::GetW() - 13, display::GetH() - 12), _(text_title), GuiDefaults::Font, COLOR_RED_ALERT, COLOR_WHITE);
        display::DrawLine(point_ui16(10, 33), point_ui16(229, 33), COLOR_WHITE);
        render_text_align(Rect16(PADDING, 31 + PADDING, X_MAX, 220), _(text_body), GuiDefaults::Font, COLOR_RED_ALERT, COLOR_WHITE, { 0, 0, 0, 0 }, { Align_t::LeftTop(), is_multiline::yes });

        /// draw "Hand QR" icon
        render_icon_align(Rect16(20, 165, 64, 82), IDR_PNG_hand_qr, COLOR_RED_ALERT, Align_t::LeftTop());
>>>>>>> 81c4923a

        /// draw QR
        char qr_text[MAX_LEN_4QR + 1];

        /// switch for sending UID of printer or not
        bool devhash_in_qr = variant_get_ui8(eeprom_get_var(EEVAR_DEVHASH_IN_QR));
        if (devhash_in_qr) {
            error_url_long(qr_text, sizeof(qr_text), error_code);
        } else {
            error_url_short(qr_text, sizeof(qr_text), error_code);
        }

        constexpr uint8_t qr_size_px = 140;
        const Rect16 qr_rect = { 160 - qr_size_px / 2, 200 - qr_size_px / 2, qr_size_px, qr_size_px }; /// center = [120,223]
        window_qr_t win(nullptr, qr_rect);
        win.rect = qr_rect;
        window_qr_t *window = &win;
        win.text = qr_text;
        win.bg_color = color_t::White;

        /// use PNG RAM for QR code image
        uint8_t *qrcode = scratch_buffer;
        uint8_t *qr_buff = qrcode + qrcodegen_BUFFER_LEN_FOR_VERSION(qr_version_max);

        if (generate_qr(qr_text, qrcode, qr_buff)) {
            draw_qr(qrcode, window);
        }

        /// draw short URL
        error_url_short(qr_text, sizeof(qr_text), error_code);
        // this MakeRAM is safe - qr_text is a local buffer on stack
<<<<<<< HEAD
        render_text_align(Rect16(0, 270, display::GetW(), display::GetH() - 255), string_view_utf8::MakeRAM((const uint8_t *)qr_text), resource_font(IDR_FNT_SMALL), color_t::RedAlert, color_t::White, padding_ui8(0, 0, 0, 0), ALIGN_HCENTER);
=======
        render_text_align(Rect16(0, 270, display::GetW(), display::GetH() - 255), string_view_utf8::MakeRAM((const uint8_t *)qr_text), resource_font(IDR_FNT_SMALL), COLOR_RED_ALERT, COLOR_WHITE, padding_ui8(0, 0, 0, 0), Align_t::CenterTop());
>>>>>>> 81c4923a

        /// draw footer information
        /// fw version, hash, [apendix], [fw signed]
        /// fw version
        char fw_version[13]; // intentionally limited to the number of practically printable characters without overwriting the nearby hash text
                             // snprintf will clamp the text if the input is too long
        snprintf(fw_version, sizeof(fw_version), "%s%s", project_version, project_version_suffix_short);
<<<<<<< HEAD
        render_text_align(Rect16(6, 295, 80, 10), string_view_utf8::MakeRAM((const uint8_t *)fw_version), resource_font(IDR_FNT_SMALL), color_t::RedAlert, color_t::White, padding_ui8(0, 0, 0, 0), ALIGN_HCENTER);
=======
        render_text_align(Rect16(6, 295, 80, 10), string_view_utf8::MakeRAM((const uint8_t *)fw_version), resource_font(IDR_FNT_SMALL), COLOR_RED_ALERT, COLOR_WHITE, padding_ui8(0, 0, 0, 0), Align_t::CenterTop());
>>>>>>> 81c4923a
        /// hash
        if (devhash_in_qr) {
            char p_code[9];
            printerCode(p_code);
<<<<<<< HEAD
            render_text_align(Rect16(98, 295, 64, 10), string_view_utf8::MakeRAM((const uint8_t *)p_code), resource_font(IDR_FNT_SMALL), color_t::RedAlert, color_t::White, padding_ui8(0, 0, 0, 0), ALIGN_HCENTER);
=======
            render_text_align(Rect16(98, 295, 64, 10), string_view_utf8::MakeRAM((const uint8_t *)p_code), resource_font(IDR_FNT_SMALL), COLOR_RED_ALERT, COLOR_WHITE, padding_ui8(0, 0, 0, 0), Align_t::CenterTop());
>>>>>>> 81c4923a
        }
        /// [apendix, fw signed]
        /// TODO: fw signed is not available ATM
        /// signed fw
        if (0) {
            static const char signed_fw_str[4] = "[S]";
<<<<<<< HEAD
            render_text_align(Rect16(160, 295, 40, 10), string_view_utf8::MakeCPUFLASH((const uint8_t *)signed_fw_str), resource_font(IDR_FNT_SMALL), color_t::RedAlert, color_t::White, padding_ui8(0, 0, 0, 0), ALIGN_HCENTER);
=======
            render_text_align(Rect16(160, 295, 40, 10), string_view_utf8::MakeCPUFLASH((const uint8_t *)signed_fw_str), resource_font(IDR_FNT_SMALL), COLOR_RED_ALERT, COLOR_WHITE, padding_ui8(0, 0, 0, 0), Align_t::CenterTop());
>>>>>>> 81c4923a
        }
        /// apendix
        if (appendix_exist()) {
            static const char apendix_str[4] = "[A]";
<<<<<<< HEAD
            render_text_align(Rect16(185, 295, 40, 10), string_view_utf8::MakeCPUFLASH((const uint8_t *)apendix_str), resource_font(IDR_FNT_SMALL), color_t::RedAlert, color_t::White, padding_ui8(0, 0, 0, 0), ALIGN_HCENTER);
=======
            render_text_align(Rect16(185, 295, 40, 10), string_view_utf8::MakeCPUFLASH((const uint8_t *)apendix_str), resource_font(IDR_FNT_SMALL), COLOR_RED_ALERT, COLOR_WHITE, padding_ui8(0, 0, 0, 0), Align_t::CenterTop());
>>>>>>> 81c4923a
        }
    }
}

/// \returns nth character of the string
/// \returns \0 if the string is too short
char nth_char(const char str[], uint16_t nth) {
    while (nth > 0 && str[0] != 0) {
        --nth;
        ++str;
    }
    return str[0];
}

//! Known possible reasons.
//! @n MSG_T_THERMAL_RUNAWAY
//! @n MSG_T_HEATING_FAILED
//! @n MSG_T_MAXTEMP
//! @n MSG_T_MINTEMP
//! @n "Emergency stop (M112)"
void temp_error(const char *error, const char *module, float t_noz, float tt_noz, float t_bed, float tt_bed) {
    uint16_t *perror_code_short = (uint16_t *)(DUMP_INFO_ADDR + 1);
    //*((unsigned short *)(DUMP_INFO_ADDR + 1)) = code;

    /// Decision tree to define error code
    if (module == nullptr) {
        /// TODO share these strings (saves ~100 B of binary size)
        if (strcmp(MSG_INVALID_EXTRUDER_NUM, error) == 0) {
            *perror_code_short = 0;
        } else if (strcmp("Emergency stop (M112)", error) == 0) {
            *perror_code_short = 510;
        } else if (strcmp("Inactive time kill", error) == 0) {
            *perror_code_short = 0;
        }
    } else {
        using namespace Language_en;

        if (strcmp(MSG_HEATING_FAILED_LCD_BED, error) == 0) {
            *perror_code_short = 201;
        } else if (strcmp(MSG_HEATING_FAILED_LCD, error) == 0) {
            *perror_code_short = 202;
        } else if (strcmp(MSG_THERMAL_RUNAWAY_BED, error) == 0) {
            *perror_code_short = 203;
        } else if (strcmp(MSG_THERMAL_RUNAWAY, error) == 0) {
            *perror_code_short = 204;

        } else if (strcmp(MSG_ERR_MAXTEMP_BED, error) == 0) {
            *perror_code_short = 205;
        } else if (strcmp(MSG_ERR_MAXTEMP, error) == 0) {
            *perror_code_short = 206;
        } else if (strcmp(MSG_ERR_MINTEMP_BED, error) == 0) {
            *perror_code_short = 207;
        } else if (strcmp(MSG_ERR_MINTEMP, error) == 0) {
            *perror_code_short = 208;
        }
    }

    DUMP_TEMPERROR_TO_CCRAM();
    dump_to_xflash();
    sys_reset();
}

/// Draws error screen
/// Use for Debug only
void temp_error_code(const uint16_t error_code) {
    //    general_error_init();
    display::Clear(color_t::RedAlert);
    draw_error_screen(error_code);
}

void _bsod(const char *fmt, const char *file_name, int line_number, ...) {
    va_list args;
    va_start(args, line_number);
    __disable_irq(); //disable irq

    char tskName[configMAX_TASK_NAME_LEN];
    strlcpy(tskName, pxCurrentTCB->pcTaskName, sizeof(tskName));
    StackType_t *pTopOfStack = (StackType_t *)pxCurrentTCB->pxTopOfStack;
    StackType_t *pBotOfStack = pxCurrentTCB->pxStack;

    stop_common();

    #ifdef PSOD_BSOD

    display::Clear(color_t::Black); //clear with black color
    //display::DrawIcon(point_ui16(75, 40), IDR_PNG_pepa_64px, color_t::Black, 0);
    display::DrawIcon(point_ui16(75, 40), IDR_PNG_pepa_140px, color_t::Black, 0);
    display::DrawText(Rect16(25, 200, 200, 22), "Happy printing!", resource_font(IDR_FNT_BIG), color_t::Black, color_t::White);

    #else

    display::Clear(color_t::Navy); ///< clear with dark blue color
    const int COLS = 20;
    const int ROWS = 16;
    int buffer_size = COLS * ROWS + 1; ///< 7 bit ASCII allowed only (no UTF8)
    /// Buffer for text. PNG RAM cannot be used (font drawing).
    char buffer[buffer_size];
    int buffer_pos = 0; ///< position in buffer

    if (file_name != nullptr) {
        //remove text before "/" and "\", to get filename without path
        const char *pc;
        pc = strrchr(file_name, '/');
        if (pc != 0)
            file_name = pc + 1;
        pc = strrchr(file_name, '\\');
        if (pc != 0)
            file_name = pc + 1;

        vsnprintf(&buffer[buffer_pos], std::max(0, buffer_size - buffer_pos), fmt, args);
        addText(buffer, buffer_size, buffer_pos, "\n");

        if (file_name != nullptr)
            addText(buffer, buffer_size, buffer_pos, file_name);
        if ((file_name != nullptr) && (line_number != -1))
            addText(buffer, buffer_size, buffer_pos, " ");
        if (line_number != -1)
            addFormatNum(buffer, buffer_size, buffer_pos, "%d", line_number);
        if ((file_name != nullptr) || (line_number != -1))
            addText(buffer, buffer_size, buffer_pos, "\n");
    }

    addFormatText(buffer, buffer_size, buffer_pos, "TASK:%s\n", tskName);
    addFormatNum(buffer, buffer_size, buffer_pos, "b:%x", (uint32_t)pBotOfStack);
    addFormatNum(buffer, buffer_size, buffer_pos, "t:%x", (uint32_t)pTopOfStack);

    const int lines = str2multiline(buffer, buffer_size, COLS);
    const int lines_to_print = ROWS - lines - 1;
    int stack_sz = pTopOfStack - pBotOfStack;

    StackType_t *lastAddr;
    if (stack_sz < lines_to_print * 2)
        lastAddr = pBotOfStack - 1;
    else
        lastAddr = pTopOfStack - 2 * lines_to_print;

    for (StackType_t *i = pTopOfStack; i != lastAddr; --i) {
        addFormatNum(buffer, buffer_size, buffer_pos, "%08x  ", (uint32_t)*i);
    }
<<<<<<< HEAD
    render_text_align(Rect16(10, 10, 230, 290), string_view_utf8::MakeCPUFLASH((const uint8_t *)buffer), resource_font(IDR_FNT_SMALL), color_t::Navy, color_t::White, { 0, 0, 0, 0 }, RENDER_FLG_WORDB);
    display::DrawText(Rect16(10, 290, 220, 20), string_view_utf8::MakeCPUFLASH((const uint8_t *)project_version_full), resource_font(IDR_FNT_NORMAL), color_t::Navy, color_t::White);
=======
    render_text_align(Rect16(10, 10, 230, 290), string_view_utf8::MakeCPUFLASH((const uint8_t *)buffer), resource_font(IDR_FNT_SMALL), COLOR_NAVY, COLOR_WHITE, { 0, 0, 0, 0 }, { Align_t::LeftTop(), is_multiline::yes });
    display::DrawText(Rect16(10, 290, 220, 20), string_view_utf8::MakeCPUFLASH((const uint8_t *)project_version_full), resource_font(IDR_FNT_NORMAL), COLOR_NAVY, COLOR_WHITE);
>>>>>>> 81c4923a

    #endif

    while (1) //endless loop
    {
        wdt_iwdg_refresh();

        //TODO: safe delay with sleep
    }

    va_end(args);
}

    #ifdef configCHECK_FOR_STACK_OVERFLOW

static TaskHandle_t tsk_hndl = 0;
static signed char *tsk_name = 0;

extern "C" void vApplicationStackOverflowHook(TaskHandle_t xTask, signed char *pcTaskName) {
    tsk_hndl = xTask;
    tsk_name = pcTaskName;
    if (pcTaskName != nullptr && strlen((const char *)pcTaskName) > 20)
        _bsod("STACK OVERFLOW\nHANDLE %p\n%s", 0, 0, xTask, pcTaskName);
    else
        _bsod("STACK OVERFLOW\nHANDLE %p\nTaskname ERROR", 0, 0, xTask);
}

    #endif //configCHECK_FOR_STACK_OVERFLOW

    #ifndef PSOD_BSOD
//https://www.freertos.org/Debugging-Hard-Faults-On-Cortex-M-Microcontrollers.html

/*
+--------------------------------------------------------+-------------+-----------------+-------------+
|                       Fault type                       |   Handler   | Status Register |  Bit Name   |
+--------------------------------------------------------+-------------+-----------------+-------------+
| Bus error on a vector read error                       | HardFault   | HFSR            | VECTTBL     |
| Fault that is escalated to a hard fault                |             |                 | FORCED      |
| Fault on breakpoint escalation                         |             |                 | DEBUGEVT    |
| Fault on instruction access                            | MemManage   | MMFSR           | IACCVIOL    |
| Fault on direct data access                            |             |                 | DACCVIOL    |
| Context stacking, because of an MPU access violation   |             |                 | MSTKERR     |
| Context unstacking, because of an MPU access violation |             |                 | MUNSTKERR   |
| During lazy floating-point state preservation          |             |                 | MLSPERR     |
| During exception stacking                              | BusFault    | BFSR            | STKERR      |
| During exception unstacking                            |             |                 | UNSTKERR    |
| During instruction prefetching, precise                |             |                 | IBUSERR     |
| During lazy floating-point state preservation          |             |                 | LSPERR      |
| Precise data access error, precise                     |             |                 | PRECISERR   |
| Imprecise data access error, imprecise                 |             |                 | IMPRECISERR |
| Undefined instruction                                  | UsageFault  | UFSR            | UNDEFINSTR  |
| Attempt to enter an invalid instruction set state      |             |                 | INVSTATE    |
| Failed integrity check on exception return             |             |                 | INVPC       |
| Attempt to access a non-existing coprocessor           |             |                 | NOCPC       |
| Illegal unaligned load or store                        |             |                 | UNALIGNED   |
| Stack overflow                                         |             |                 | STKOF       |
| Divide By 0                                            |             |                 | DIVBYZERO   |
+--------------------------------------------------------+-------------+-----------------+-------------+
*/

void ScreenHardFault(void) {
    static const constexpr uint32_t IACCVIOL_Msk = 1u << 0;
    static const constexpr uint32_t DACCVIOL_Msk = 1u << 1;
    static const constexpr uint32_t MSTKERR_Msk = 1u << 4;
    static const constexpr uint32_t MUNSTKERR_Msk = 1u << 3;
    static const constexpr uint32_t MLSPERR_Msk = 1u << 5;

    static const constexpr char *IACCVIOL_Txt = "Fault on instruction access";
    static const constexpr char *DACCVIOL_Txt = "Fault on direct data access";
    static const constexpr char *MSTKERR_Txt = "Context stacking, because of an MPU access violation";
    static const constexpr char *MUNSTKERR_Txt = "Context unstacking, because of an MPU access violation";
    static const constexpr char *MLSPERR_Txt = "During lazy floating-point state preservation";

    static const constexpr uint32_t MMARVALID_Msk = 1 << 7; // MemManage Fault Address Register (MMFAR) valid flag:

    static const constexpr uint32_t STKERR_Msk = 1u << 12;
    static const constexpr uint32_t UNSTKERR_Msk = 1u << 11;
    static const constexpr uint32_t IBUSERR_Msk = 1u << 8;
    static const constexpr uint32_t LSPERR_Msk = 1u << 13;
    static const constexpr uint32_t PRECISERR_Msk = 1u << 9;
    static const constexpr uint32_t IMPRECISERR_Msk = 1u << 10;

    static const constexpr char *STKERR_Txt = "During exception stacking";
    static const constexpr char *UNSTKERR_Txt = "During exception unstacking";
    static const constexpr char *IBUSERR_Txt = "During instruction prefetching, precise";
    static const constexpr char *LSPERR_Txt = "During lazy floating-point state preservation";
    static const constexpr char *PRECISERR_Txt = "Precise data access error, precise";
    static const constexpr char *IMPRECISERR_Txt = "Imprecise data access error, imprecise";

    static const constexpr uint32_t BFARVALID_Msk = 1U << 15; // MemManage Fault Address Register (MMFAR) valid flag:

    static const constexpr uint32_t UNDEFINSTR_Msk = 1u << 16;
    static const constexpr uint32_t INVSTATE_Msk = 1u << 17;
    static const constexpr uint32_t INVPC_Msk = 1u << 18;
    static const constexpr uint32_t NOCPC_Msk = 1u << 19;
    static const constexpr uint32_t UNALIGNED_Msk = 1u << 24;
    static const constexpr uint32_t DIVBYZERO_Msk = 1u << 25;

    static const constexpr char *UNDEFINSTR_Txt = "Undefined instruction";
    static const constexpr char *INVSTATE_Txt = "Attempt to enter an invalid instruction set state";
    static const constexpr char *INVPC_Txt = "Failed integrity check on exception return";
    static const constexpr char *NOCPC_Txt = "Attempt to access a non-existing coprocessor";
    static const constexpr char *UNALIGNED_Txt = "Illegal unaligned load or store";
    static const constexpr char *DIVBYZERO_Txt = "Divide By 0";
    //static const constexpr uint8_t STKOF = 1U << 0;

    static const constexpr uint8_t ROWS = 21;
    static const constexpr uint8_t COLS = 32;

    char tskName[configMAX_TASK_NAME_LEN];
    memset(tskName, '\0', sizeof(tskName) * sizeof(char)); // set to zeros to be on the safe side

    uint32_t __pxCurrentTCB;
    dump_in_xflash_read_RAM(&__pxCurrentTCB, (unsigned int)&pxCurrentTCB, sizeof(uint32_t));
    TCB_t CurrentTCB;
    dump_in_xflash_read_RAM(&CurrentTCB, __pxCurrentTCB, sizeof(TCB_t));

    strlcpy(tskName, CurrentTCB.pcTaskName, sizeof(tskName));
    StackType_t *pTopOfStack = (StackType_t *)CurrentTCB.pxTopOfStack;
    StackType_t *pBotOfStack = CurrentTCB.pxStack;

    display::Clear(color_t::Navy); //clear with dark blue color

    int buffer_size = COLS * ROWS + 1; ///< 7 bit ASCII allowed only (no UTF8)
    /// Buffer for text. PNG RAM cannot be used (font drawing).
    char buffer[buffer_size];
    int buffer_pos = 0; ///< position in buffer

    addFormatText(buffer, buffer_size, buffer_pos, "TASK: %s. ", tskName);

    uint32_t __SCB[35];
    dump_in_xflash_read_regs_SCB(&__SCB, 35 * sizeof(uint32_t));

    uint32_t __CFSR = __SCB[0x28 >> 2];

    switch ((__CFSR) & (IACCVIOL_Msk | DACCVIOL_Msk | MSTKERR_Msk | MUNSTKERR_Msk | MLSPERR_Msk | STKERR_Msk | UNSTKERR_Msk | IBUSERR_Msk | LSPERR_Msk | PRECISERR_Msk | IMPRECISERR_Msk | UNDEFINSTR_Msk | INVSTATE_Msk | INVPC_Msk | NOCPC_Msk | UNALIGNED_Msk | DIVBYZERO_Msk)) {
    case IACCVIOL_Msk:
        addText(buffer, buffer_size, buffer_pos, IACCVIOL_Txt);
        break;
    case DACCVIOL_Msk:
        addText(buffer, buffer_size, buffer_pos, DACCVIOL_Txt);
        break;
    case MSTKERR_Msk:
        addText(buffer, buffer_size, buffer_pos, MSTKERR_Txt);
        break;
    case MUNSTKERR_Msk:
        addText(buffer, buffer_size, buffer_pos, MUNSTKERR_Txt);
        break;
    case MLSPERR_Msk:
        addText(buffer, buffer_size, buffer_pos, MLSPERR_Txt);
        break;

    case STKERR_Msk:
        addText(buffer, buffer_size, buffer_pos, STKERR_Txt);
        break;
    case UNSTKERR_Msk:
        addText(buffer, buffer_size, buffer_pos, UNSTKERR_Txt);
        break;
    case IBUSERR_Msk:
        addText(buffer, buffer_size, buffer_pos, IBUSERR_Txt);
        break;
    case LSPERR_Msk:
        addText(buffer, buffer_size, buffer_pos, LSPERR_Txt);
        break;
    case PRECISERR_Msk:
        addText(buffer, buffer_size, buffer_pos, PRECISERR_Txt);
        break;
    case IMPRECISERR_Msk:
        addText(buffer, buffer_size, buffer_pos, IMPRECISERR_Txt);
        break;

    case UNDEFINSTR_Msk:
        addText(buffer, buffer_size, buffer_pos, UNDEFINSTR_Txt);
        break;
    case INVSTATE_Msk:
        addText(buffer, buffer_size, buffer_pos, INVSTATE_Txt);
        break;
    case INVPC_Msk:
        addText(buffer, buffer_size, buffer_pos, INVPC_Txt);
        break;
    case NOCPC_Msk:
        addText(buffer, buffer_size, buffer_pos, NOCPC_Txt);
        break;
    case UNALIGNED_Msk:
        addText(buffer, buffer_size, buffer_pos, UNALIGNED_Txt);
        break;
    case DIVBYZERO_Msk:
        addText(buffer, buffer_size, buffer_pos, DIVBYZERO_Txt);
        break;

    default:
        addFormatNum(buffer, buffer_size, buffer_pos, "Multiple Errors CFSR :%08x", __CFSR);
        break;
    }
    addText(buffer, buffer_size, buffer_pos, "\n");

    addFormatNum(buffer, buffer_size, buffer_pos, "bot: 0x%08x ", (uint32_t)pBotOfStack);
    addFormatNum(buffer, buffer_size, buffer_pos, "top: 0x%08x\n", (uint32_t)pTopOfStack);

    uint32_t __CPUID = __SCB[0x00 >> 2];
    uint32_t __ICSR = __SCB[0x04 >> 2];
    uint32_t __VTOR = __SCB[0x08 >> 2];
    uint32_t __AIRCR = __SCB[0x0c >> 2];
    uint32_t __SCR = __SCB[0x10 >> 2];
    uint32_t __CCR = __SCB[0x14 >> 2];
    uint32_t __SHCSR = __SCB[0x24 >> 2];
    uint32_t __HFSR = __SCB[0x2c >> 2];
    uint32_t __DFSR = __SCB[0x30 >> 2];
    uint32_t __MMFAR = __SCB[0x34 >> 2];
    uint32_t __BFAR = __SCB[0x38 >> 2];
    uint32_t __AFSR = __SCB[0x3c >> 2];
    uint32_t __DFR = __SCB[0x48 >> 2];
    uint32_t __ADR = __SCB[0x4c >> 2];
    uint32_t __CPACR = __SCB[0x88 >> 2];

    //32 characters per line
    addFormatNum(buffer, buffer_size, buffer_pos, "CPUID:%08x  ", __CPUID);
    if (__ICSR)
        addFormatNum(buffer, buffer_size, buffer_pos, "ICSR :%08x  ", __ICSR);
    if (__VTOR)
        addFormatNum(buffer, buffer_size, buffer_pos, "VTOR :%08x  ", __VTOR);
    if (__AIRCR)
        addFormatNum(buffer, buffer_size, buffer_pos, "AIRCR:%08x  ", __AIRCR);
    if (__SCR)
        addFormatNum(buffer, buffer_size, buffer_pos, "SCR  :%08x  ", __SCR);
    if (__CCR)
        addFormatNum(buffer, buffer_size, buffer_pos, "CCR  :%08x  ", __CCR);
    if (__SHCSR)
        addFormatNum(buffer, buffer_size, buffer_pos, "SHCSR:%08x  ", __SHCSR);
    if (__HFSR)
        addFormatNum(buffer, buffer_size, buffer_pos, "HFSR :%08x  ", __HFSR);
    if (__DFSR)
        addFormatNum(buffer, buffer_size, buffer_pos, "DFSR :%08x  ", __DFSR);
    if ((__CFSR)&MMARVALID_Msk)
        addFormatNum(buffer, buffer_size, buffer_pos, "MMFAR:%08x  ", __MMFAR); ///< print this only if value is valid
    if ((__CFSR)&BFARVALID_Msk)
        addFormatNum(buffer, buffer_size, buffer_pos, "BFAR :%08x  ", __BFAR); ///< print this only if value is valid
    if (__AFSR)
        addFormatNum(buffer, buffer_size, buffer_pos, "AFSR :%08x  ", __AFSR);
    if (__DFR)
        addFormatNum(buffer, buffer_size, buffer_pos, "DFR  :%08x  ", __DFR);
    if (__ADR)
        addFormatNum(buffer, buffer_size, buffer_pos, "ADR  :%08x  ", __ADR);
    if (__CPACR)
        addFormatNum(buffer, buffer_size, buffer_pos, "CPACR:%08x\n", __CPACR);

    /*
    term_printf(&term, "r0 :%08x", r0);
    term_printf(&term, "r1 :%08x", r1);
    term_printf(&term, "r2 :%08x", r2);
    term_printf(&term, "r3 :%08x", r3);
    term_printf(&term, "r12:%08x", r12);
    term_printf(&term, "lr :%08x", lr);
    term_printf(&term, "pc :%08x", pc);
    term_printf(&term, "psr:%08x", psr);*/

    //const int addr_string_len = 10;//"0x12345678"
    const int strings_per_row = 3;

    const int lines = str2multiline(buffer, buffer_size, COLS);
    const int available_rows = lines < 0 ? 0 : ROWS - lines - 1;
    //int available_chars = available_rows * COLS;
    const int stack_sz = pTopOfStack - pBotOfStack;
    //int stack_chars_to_print = (addr_string_len +1)* stack_sz - stack_sz / 3;//+1 == space, - stack_sz / 3 .. 3rd string does not have a space
    const int requested_rows = stack_sz / 3; ///< 3 addresses per line

    StackType_t *lastAddr;
    if (requested_rows < available_rows)
        lastAddr = pBotOfStack - 1;
    else
        lastAddr = pTopOfStack - available_rows * strings_per_row;

    int space_counter = 0; //3rd string does not have a space behind it
    for (StackType_t *i = pTopOfStack; i != lastAddr; --i) {
        space_counter++;
        uint32_t sp = 0;
        dump_in_xflash_read_RAM(&sp, (unsigned int)i, sizeof(uint32_t));
        addFormatNum(buffer, buffer_size, buffer_pos, "0x%08x ", sp);
    }

<<<<<<< HEAD
    render_text_align(Rect16(8, 10, 232, 290), string_view_utf8::MakeCPUFLASH((const uint8_t *)buffer), resource_font(IDR_FNT_SMALL), color_t::Navy, color_t::White, { 0, 0, 0, 0 }, RENDER_FLG_WORDB);
    display::DrawText(Rect16(8, 290, 220, 20), string_view_utf8::MakeCPUFLASH((const uint8_t *)project_version_full), resource_font(IDR_FNT_SMALL), color_t::Navy, color_t::White);
=======
    render_text_align(Rect16(8, 10, 232, 290), string_view_utf8::MakeCPUFLASH((const uint8_t *)buffer), resource_font(IDR_FNT_SMALL), COLOR_NAVY, COLOR_WHITE, { 0, 0, 0, 0 }, { Align_t::LeftTop(), is_multiline::yes });
    display::DrawText(Rect16(8, 290, 220, 20), string_view_utf8::MakeCPUFLASH((const uint8_t *)project_version_full), resource_font(IDR_FNT_SMALL), COLOR_NAVY, COLOR_WHITE);
>>>>>>> 81c4923a
}

    #endif //PSOD_BSOD

#else  //HAS_GUI
void _bsod(const char *fmt, const char *file_name, int line_number, ...) {}
void general_error(const char *error, const char *module) {}
void temp_error(const char *error, const char *module, float t_noz, float tt_noz, float t_bed, float tt_bed) {}
void ScreenHardFault(void) {}
void vApplicationStackOverflowHook(TaskHandle_t xTask, signed char *pcTaskName) {}
#endif //HAS_GUI<|MERGE_RESOLUTION|>--- conflicted
+++ resolved
@@ -191,19 +191,11 @@
     display::DrawLine(point_ui16(PADDING, 30), point_ui16(display::GetW() - 1 - PADDING, 30), color_t::White);
 
     addFormatText(buffer, buffer_size, buffer_pos, "%s\n", module);
-<<<<<<< HEAD
-    render_text_align(Rect16(PADDING, 60, 240, 260), string_view_utf8::MakeCPUFLASH((const uint8_t *)buffer), GuiDefaults::Font, color_t::RedAlert, color_t::White, { 0, 0, 0, 0 }, RENDER_FLG_WORDB);
+    render_text_align(Rect16(PADDING, 60, 240, 260), string_view_utf8::MakeCPUFLASH((const uint8_t *)buffer), GuiDefaults::Font, color_t::RedAlert, color_t::White, { 0, 0, 0, 0 }, { Align_t::LeftTop(), is_multiline::yes });
 
     static const char rp[] = "RESET PRINTER"; // intentionally not translated yet
     render_text_align(Rect16(PADDING, 260, X_MAX, 30), string_view_utf8::MakeCPUFLASH((const uint8_t *)rp), GuiDefaults::Font,
-        color_t::White, color_t::Black, { 0, 0, 0, 0 }, ALIGN_CENTER);
-=======
-    render_text_align(Rect16(PADDING, 60, 240, 260), string_view_utf8::MakeCPUFLASH((const uint8_t *)buffer), GuiDefaults::Font, COLOR_RED_ALERT, COLOR_WHITE, { 0, 0, 0, 0 }, { Align_t::LeftTop(), is_multiline::yes });
-
-    static const char rp[] = "RESET PRINTER"; // intentionally not translated yet
-    render_text_align(Rect16(PADDING, 260, X_MAX, 30), string_view_utf8::MakeCPUFLASH((const uint8_t *)rp), GuiDefaults::Font,
-        COLOR_WHITE, COLOR_BLACK, { 0, 0, 0, 0 }, Align_t::Center());
->>>>>>> 81c4923a
+        color_t::White, color_t::Black, { 0, 0, 0, 0 }, Align_t::Center());
 
     //questionable placement - where now, in almost every BSOD timers are
     //stopped and Sound class cannot update itself for timing sound signals.
@@ -267,21 +259,12 @@
         text_body = error_list[i].err_text;
 
         /// draw header & main text
-<<<<<<< HEAD
         display::DrawText(Rect16(13, 12, display::GetW() - 13, display::GetH() - 12), _(text_title), GuiDefaults::Font, color_t::RedAlert, color_t::White);
         display::DrawLine(point_ui16(10, 33), point_ui16(229, 33), color_t::White);
-        render_text_align(Rect16(PADDING, 31 + PADDING, X_MAX, 220), _(text_body), GuiDefaults::Font, color_t::RedAlert, color_t::White, { 0, 0, 0, 0 }, RENDER_FLG_WORDB);
+        render_text_align(Rect16(PADDING, 31 + PADDING, X_MAX, 220), _(text_body), GuiDefaults::Font, color_t::RedAlert, color_t::White, { 0, 0, 0, 0 }, { Align_t::LeftTop(), is_multiline::yes });
 
         /// draw "Hand QR" icon
-        render_icon_align(Rect16(20, 165, 64, 82), IDR_PNG_hand_qr, color_t::RedAlert, 0);
-=======
-        display::DrawText(Rect16(13, 12, display::GetW() - 13, display::GetH() - 12), _(text_title), GuiDefaults::Font, COLOR_RED_ALERT, COLOR_WHITE);
-        display::DrawLine(point_ui16(10, 33), point_ui16(229, 33), COLOR_WHITE);
-        render_text_align(Rect16(PADDING, 31 + PADDING, X_MAX, 220), _(text_body), GuiDefaults::Font, COLOR_RED_ALERT, COLOR_WHITE, { 0, 0, 0, 0 }, { Align_t::LeftTop(), is_multiline::yes });
-
-        /// draw "Hand QR" icon
-        render_icon_align(Rect16(20, 165, 64, 82), IDR_PNG_hand_qr, COLOR_RED_ALERT, Align_t::LeftTop());
->>>>>>> 81c4923a
+        render_icon_align(Rect16(20, 165, 64, 82), IDR_PNG_hand_qr, color_t::RedAlert, Align_t::LeftTop());
 
         /// draw QR
         char qr_text[MAX_LEN_4QR + 1];
@@ -313,11 +296,7 @@
         /// draw short URL
         error_url_short(qr_text, sizeof(qr_text), error_code);
         // this MakeRAM is safe - qr_text is a local buffer on stack
-<<<<<<< HEAD
-        render_text_align(Rect16(0, 270, display::GetW(), display::GetH() - 255), string_view_utf8::MakeRAM((const uint8_t *)qr_text), resource_font(IDR_FNT_SMALL), color_t::RedAlert, color_t::White, padding_ui8(0, 0, 0, 0), ALIGN_HCENTER);
-=======
-        render_text_align(Rect16(0, 270, display::GetW(), display::GetH() - 255), string_view_utf8::MakeRAM((const uint8_t *)qr_text), resource_font(IDR_FNT_SMALL), COLOR_RED_ALERT, COLOR_WHITE, padding_ui8(0, 0, 0, 0), Align_t::CenterTop());
->>>>>>> 81c4923a
+        render_text_align(Rect16(0, 270, display::GetW(), display::GetH() - 255), string_view_utf8::MakeRAM((const uint8_t *)qr_text), resource_font(IDR_FNT_SMALL), color_t::RedAlert, color_t::White, padding_ui8(0, 0, 0, 0), Align_t::CenterTop());
 
         /// draw footer information
         /// fw version, hash, [apendix], [fw signed]
@@ -325,40 +304,24 @@
         char fw_version[13]; // intentionally limited to the number of practically printable characters without overwriting the nearby hash text
                              // snprintf will clamp the text if the input is too long
         snprintf(fw_version, sizeof(fw_version), "%s%s", project_version, project_version_suffix_short);
-<<<<<<< HEAD
-        render_text_align(Rect16(6, 295, 80, 10), string_view_utf8::MakeRAM((const uint8_t *)fw_version), resource_font(IDR_FNT_SMALL), color_t::RedAlert, color_t::White, padding_ui8(0, 0, 0, 0), ALIGN_HCENTER);
-=======
-        render_text_align(Rect16(6, 295, 80, 10), string_view_utf8::MakeRAM((const uint8_t *)fw_version), resource_font(IDR_FNT_SMALL), COLOR_RED_ALERT, COLOR_WHITE, padding_ui8(0, 0, 0, 0), Align_t::CenterTop());
->>>>>>> 81c4923a
+        render_text_align(Rect16(6, 295, 80, 10), string_view_utf8::MakeRAM((const uint8_t *)fw_version), resource_font(IDR_FNT_SMALL), color_t::RedAlert, color_t::White, padding_ui8(0, 0, 0, 0), Align_t::CenterTop());
         /// hash
         if (devhash_in_qr) {
             char p_code[9];
             printerCode(p_code);
-<<<<<<< HEAD
-            render_text_align(Rect16(98, 295, 64, 10), string_view_utf8::MakeRAM((const uint8_t *)p_code), resource_font(IDR_FNT_SMALL), color_t::RedAlert, color_t::White, padding_ui8(0, 0, 0, 0), ALIGN_HCENTER);
-=======
-            render_text_align(Rect16(98, 295, 64, 10), string_view_utf8::MakeRAM((const uint8_t *)p_code), resource_font(IDR_FNT_SMALL), COLOR_RED_ALERT, COLOR_WHITE, padding_ui8(0, 0, 0, 0), Align_t::CenterTop());
->>>>>>> 81c4923a
+            render_text_align(Rect16(98, 295, 64, 10), string_view_utf8::MakeRAM((const uint8_t *)p_code), resource_font(IDR_FNT_SMALL), color_t::RedAlert, color_t::White, padding_ui8(0, 0, 0, 0), Align_t::CenterTop());
         }
         /// [apendix, fw signed]
         /// TODO: fw signed is not available ATM
         /// signed fw
         if (0) {
             static const char signed_fw_str[4] = "[S]";
-<<<<<<< HEAD
-            render_text_align(Rect16(160, 295, 40, 10), string_view_utf8::MakeCPUFLASH((const uint8_t *)signed_fw_str), resource_font(IDR_FNT_SMALL), color_t::RedAlert, color_t::White, padding_ui8(0, 0, 0, 0), ALIGN_HCENTER);
-=======
-            render_text_align(Rect16(160, 295, 40, 10), string_view_utf8::MakeCPUFLASH((const uint8_t *)signed_fw_str), resource_font(IDR_FNT_SMALL), COLOR_RED_ALERT, COLOR_WHITE, padding_ui8(0, 0, 0, 0), Align_t::CenterTop());
->>>>>>> 81c4923a
+            render_text_align(Rect16(160, 295, 40, 10), string_view_utf8::MakeCPUFLASH((const uint8_t *)signed_fw_str), resource_font(IDR_FNT_SMALL), color_t::RedAlert, color_t::White, padding_ui8(0, 0, 0, 0), Align_t::CenterTop());
         }
         /// apendix
         if (appendix_exist()) {
             static const char apendix_str[4] = "[A]";
-<<<<<<< HEAD
-            render_text_align(Rect16(185, 295, 40, 10), string_view_utf8::MakeCPUFLASH((const uint8_t *)apendix_str), resource_font(IDR_FNT_SMALL), color_t::RedAlert, color_t::White, padding_ui8(0, 0, 0, 0), ALIGN_HCENTER);
-=======
-            render_text_align(Rect16(185, 295, 40, 10), string_view_utf8::MakeCPUFLASH((const uint8_t *)apendix_str), resource_font(IDR_FNT_SMALL), COLOR_RED_ALERT, COLOR_WHITE, padding_ui8(0, 0, 0, 0), Align_t::CenterTop());
->>>>>>> 81c4923a
+            render_text_align(Rect16(185, 295, 40, 10), string_view_utf8::MakeCPUFLASH((const uint8_t *)apendix_str), resource_font(IDR_FNT_SMALL), color_t::RedAlert, color_t::White, padding_ui8(0, 0, 0, 0), Align_t::CenterTop());
         }
     }
 }
@@ -498,13 +461,8 @@
     for (StackType_t *i = pTopOfStack; i != lastAddr; --i) {
         addFormatNum(buffer, buffer_size, buffer_pos, "%08x  ", (uint32_t)*i);
     }
-<<<<<<< HEAD
-    render_text_align(Rect16(10, 10, 230, 290), string_view_utf8::MakeCPUFLASH((const uint8_t *)buffer), resource_font(IDR_FNT_SMALL), color_t::Navy, color_t::White, { 0, 0, 0, 0 }, RENDER_FLG_WORDB);
+    render_text_align(Rect16(10, 10, 230, 290), string_view_utf8::MakeCPUFLASH((const uint8_t *)buffer), resource_font(IDR_FNT_SMALL), color_t::Navy, color_t::White, { 0, 0, 0, 0 }, { Align_t::LeftTop(), is_multiline::yes });
     display::DrawText(Rect16(10, 290, 220, 20), string_view_utf8::MakeCPUFLASH((const uint8_t *)project_version_full), resource_font(IDR_FNT_NORMAL), color_t::Navy, color_t::White);
-=======
-    render_text_align(Rect16(10, 10, 230, 290), string_view_utf8::MakeCPUFLASH((const uint8_t *)buffer), resource_font(IDR_FNT_SMALL), COLOR_NAVY, COLOR_WHITE, { 0, 0, 0, 0 }, { Align_t::LeftTop(), is_multiline::yes });
-    display::DrawText(Rect16(10, 290, 220, 20), string_view_utf8::MakeCPUFLASH((const uint8_t *)project_version_full), resource_font(IDR_FNT_NORMAL), COLOR_NAVY, COLOR_WHITE);
->>>>>>> 81c4923a
 
     #endif
 
@@ -785,13 +743,8 @@
         addFormatNum(buffer, buffer_size, buffer_pos, "0x%08x ", sp);
     }
 
-<<<<<<< HEAD
-    render_text_align(Rect16(8, 10, 232, 290), string_view_utf8::MakeCPUFLASH((const uint8_t *)buffer), resource_font(IDR_FNT_SMALL), color_t::Navy, color_t::White, { 0, 0, 0, 0 }, RENDER_FLG_WORDB);
+    render_text_align(Rect16(8, 10, 232, 290), string_view_utf8::MakeCPUFLASH((const uint8_t *)buffer), resource_font(IDR_FNT_SMALL), color_t::Navy, color_t::White, { 0, 0, 0, 0 }, { Align_t::LeftTop(), is_multiline::yes });
     display::DrawText(Rect16(8, 290, 220, 20), string_view_utf8::MakeCPUFLASH((const uint8_t *)project_version_full), resource_font(IDR_FNT_SMALL), color_t::Navy, color_t::White);
-=======
-    render_text_align(Rect16(8, 10, 232, 290), string_view_utf8::MakeCPUFLASH((const uint8_t *)buffer), resource_font(IDR_FNT_SMALL), COLOR_NAVY, COLOR_WHITE, { 0, 0, 0, 0 }, { Align_t::LeftTop(), is_multiline::yes });
-    display::DrawText(Rect16(8, 290, 220, 20), string_view_utf8::MakeCPUFLASH((const uint8_t *)project_version_full), resource_font(IDR_FNT_SMALL), COLOR_NAVY, COLOR_WHITE);
->>>>>>> 81c4923a
 }
 
     #endif //PSOD_BSOD
