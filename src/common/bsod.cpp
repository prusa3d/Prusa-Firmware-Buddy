// bsod.c - blue screen of death
#include <algorithm>
#include <cmath>

#include "bsod.h"
#include "FreeRTOS.h"
#include "task.h"
#include "sound.hpp"
#include "wdt.h"
#include "dump.h"

#ifndef HAS_GUI
    #error "HAS_GUI not defined"
#elif HAS_GUI

    #include <stdio.h>
    #include <stdarg.h>
    #include <stdlib.h>
    #include <string.h>
    #include <inttypes.h>

    #include "Rect16.h"
    #include "safe_state.h"
    #include "stm32f4xx_hal.h"
    #include "config.h"
    #include "gui.hpp"
    #include "term.h"
    #include "window_term.hpp"
    #include "Jogwheel.hpp"
    #include "gpio.h"
    #include "sys.h"
    #include "hwio.h"
    #include "version.h"
    #include "window_qr.hpp"
    #include "support_utils.h"
    #include "str_utils.hpp"
    #include "guitypes.h"
    #include "i18n.h"
    #include "../../lib/Prusa-Error-Codes/12_MINI/errors_list.h"
    #include "../../lib/Marlin/Marlin/src/core/language.h"
    #include "../../lib/Marlin/Marlin/src/lcd/language/language_en.h"
    #include "scratch_buffer.hpp"
    #include "eeprom.h"

    /* FreeRTOS includes. */
    #include "StackMacros.h"

//this is private struct definition from FreeRTOS
/*
 * Task control block.  A task control block (TCB) is allocated for each task,
 * and stores task state information, including a pointer to the task's context
 * (the task's run time environment, including register values)
 */
typedef struct tskTaskControlBlock {
    volatile StackType_t *pxTopOfStack; /*< Points to the location of the last item placed on the tasks stack.  THIS MUST BE THE FIRST MEMBER OF THE TCB STRUCT. */

    #if (portUSING_MPU_WRAPPERS == 1)
    xMPU_SETTINGS xMPUSettings;         /*< The MPU settings are defined as part of the port layer.  THIS MUST BE THE SECOND MEMBER OF THE TCB STRUCT. */
    #endif

    ListItem_t xStateListItem;                /*< The list that the state list item of a task is reference from denotes the state of that task (Ready, Blocked, Suspended ). */
    ListItem_t xEventListItem;                /*< Used to reference a task from an event list. */
    UBaseType_t uxPriority;                   /*< The priority of the task.  0 is the lowest priority. */
    StackType_t *pxStack;                     /*< Points to the start of the stack. */
    char pcTaskName[configMAX_TASK_NAME_LEN]; /*< Descriptive name given to the task when created.  Facilitates debugging only. */
    /*lint !e971 Unqualified char types are allowed for strings and single characters only. */

    #if (portSTACK_GROWTH > 0)
    StackType_t *pxEndOfStack;     /*< Points to the end of the stack on architectures where the stack grows up from low memory. */
    #endif

    #if (portCRITICAL_NESTING_IN_TCB == 1)
    UBaseType_t uxCriticalNesting; /*< Holds the critical section nesting depth for ports that do not maintain their own count in the port layer. */
    #endif

    #if (configUSE_TRACE_FACILITY == 1)
    UBaseType_t uxTCBNumber;       /*< Stores a number that increments each time a TCB is created.  It allows debuggers to determine when a task has been deleted and then recreated. */
    UBaseType_t uxTaskNumber;      /*< Stores a number specifically for use by third party trace code. */
    #endif

    #if (configUSE_MUTEXES == 1)
    UBaseType_t uxBasePriority;    /*< The priority last assigned to the task - used by the priority inheritance mechanism. */
    UBaseType_t uxMutexesHeld;
    #endif

    #if (configUSE_APPLICATION_TASK_TAG == 1)
    TaskHookFunction_t pxTaskTag;
    #endif

    #if (configNUM_THREAD_LOCAL_STORAGE_POINTERS > 0)
    void *pvThreadLocalStoragePointers[configNUM_THREAD_LOCAL_STORAGE_POINTERS];
    #endif

    #if (configGENERATE_RUN_TIME_STATS == 1)
    uint32_t ulRunTimeCounter; /*< Stores the amount of time the task has spent in the Running state. */
    #endif

    #if (configUSE_NEWLIB_REENTRANT == 1)
    /* Allocate a Newlib reent structure that is specific to this task.
		Note Newlib support has been included by popular demand, but is not
		used by the FreeRTOS maintainers themselves.  FreeRTOS is not
		responsible for resulting newlib operation.  User must be familiar with
		newlib and must provide system-wide implementations of the necessary
		stubs. Be warned that (at the time of writing) the current newlib design
		implements a system-wide malloc() that must be provided with locks. */
    struct _reent xNewLib_reent;
    #endif

    #if (configUSE_TASK_NOTIFICATIONS == 1)
    volatile uint32_t ulNotifiedValue;
    volatile uint8_t ucNotifyState;
    #endif

    /* See the comments above the definition of
	tskSTATIC_AND_DYNAMIC_ALLOCATION_POSSIBLE. */
    #if (tskSTATIC_AND_DYNAMIC_ALLOCATION_POSSIBLE != 0)
    uint8_t ucStaticallyAllocated; /*< Set to pdTRUE if the task is a statically allocated to ensure no attempt is made to free the memory. */
    #endif

    #if (INCLUDE_xTaskAbortDelay == 1)
    uint8_t ucDelayAborted;
    #endif

} tskTCB;

/* The old tskTCB name is maintained above then typedefed to the new TCB_t name
below to enable the use of older kernel aware debuggers. */
typedef tskTCB TCB_t;

//current thread from FreeRTOS
extern PRIVILEGED_INITIALIZED_DATA TCB_t *volatile pxCurrentTCB;

constexpr uint8_t PADDING = 10;
static const constexpr uint16_t X_MAX = display::GetW() - PADDING * 2;

//! @brief Put HW into safe state, activate display safe mode and initialize it twice
static void stop_common(void) {
    hwio_safe_state();
    st7789v_enable_safe_mode();
    hwio_beeper_set_pwm(0, 0);
    display::Init();
    display::Init();
}

void addFormatNum(char *buffer, const int size, int &position, const char *format, const uint32_t num) {
    int ret = snprintf(&buffer[position], std::max(0, size - position), format, num);
    if (ret > 0)
        position += ret;
    return;
}

void addFormatText(char *buffer, const int size, int &position, const char *format, const char *text) {
    int ret = snprintf(&buffer[position], std::max(0, size - position), format, text);
    if (ret > 0)
        position += ret;
    return;
}

void addText(char *buffer, const int size, int &position, const char *text) {
    addFormatText(buffer, size, position, "%s", text);
}

//! @brief Marlin stopped
//!
//! Disable interrupts, print red error message and stop in infinite loop.
//!
//! Known possible reasons.
//! @n MSG_INVALID_EXTRUDER_NUM
//! @n MSG_T_THERMAL_RUNAWAY
//! @n MSG_T_HEATING_FAILED
//! @n MSG_T_MAXTEMP
//! @n MSG_T_MINTEMP
//! @n "Emergency stop (M112)"
//! @n "Inactive time kill"
//!
//! @param error Null terminated string shown in header
//! @param module Null terminated string shown in the rest of the screen
void general_error(const char *error, const char *module) {
    __disable_irq();
    stop_common();
    display::Clear(COLOR_RED_ALERT);
    const int COLS = 20;
    const int ROWS = 16;
    int buffer_size = COLS * ROWS + 1; ///< 7 bit ASCII allowed only (no UTF8)
    /// Buffer for text. PNG RAM cannot be used (font drawing).
    char buffer[buffer_size];
    int buffer_pos = 0; ///< position in buffer

    display::DrawText(Rect16(PADDING, PADDING, X_MAX, 22), string_view_utf8::MakeCPUFLASH((const uint8_t *)error), GuiDefaults::Font, //resource_font(IDR_FNT_NORMAL),
        COLOR_RED_ALERT, COLOR_WHITE);
    display::DrawLine(point_ui16(PADDING, 30), point_ui16(display::GetW() - 1 - PADDING, 30), COLOR_WHITE);

    addFormatText(buffer, buffer_size, buffer_pos, "%s\n", module);
    display::DrawText(Rect16(PADDING, 60, 240, 260), string_view_utf8::MakeCPUFLASH((const uint8_t *)buffer), GuiDefaults::Font, COLOR_RED_ALERT, COLOR_WHITE, RENDER_FLG_WORDB);

    static const char rp[] = "RESET PRINTER"; // intentionally not translated yet
    render_text_align(Rect16(PADDING, 260, X_MAX, 30), string_view_utf8::MakeCPUFLASH((const uint8_t *)rp), GuiDefaults::Font,
        COLOR_WHITE, COLOR_BLACK, { 0, 0, 0, 0 }, ALIGN_CENTER);

    //questionable placement - where now, in almost every BSOD timers are
    //stopped and Sound class cannot update itself for timing sound signals.
    //GUI is in the middle of refactoring and should be showned after restart
    //when timers and everything else is running again (info by - Robert/Radek)
    Sound_Play(eSOUND_TYPE::CriticalAlert);

    //cannot use jogwheel_signals  (disabled interrupt)
    while (1) {
        wdt_iwdg_refresh();
        if (!jogwheel.GetJogwheelButtonPinState())
            sys_reset(); //button press
    }
}

void general_error_init() {
    __disable_irq();
    stop_common();

    //questionable placement - where now, in almost every BSOD timers are
    //stopped and Sound class cannot update itself for timing sound signals.
    //GUI is in the middle of refactoring and should be showned after restart
    //when timers and everything else is running again (info by - Rober/Radek)

    Sound_Play(eSOUND_TYPE::CriticalAlert);
}

void general_error_run() {
    //cannot use jogwheel_signals  (disabled interrupt)
    while (1) {
        wdt_iwdg_refresh();
        if (!jogwheel.GetJogwheelButtonPinState())
            sys_reset(); //button press
    }
}

//! Known possible reasons.
//! @n MSG_T_THERMAL_RUNAWAY
//! @n MSG_T_HEATING_FAILED
//! @n MSG_T_MAXTEMP
//! @n MSG_T_MINTEMP
//! @n "Emergency stop (M112)"
void draw_error_screen(const uint16_t error_code_short) {

    const uint16_t error_code = ERR_PRINTER_CODE * 1000 + error_code_short;

    /// search for proper text according to error code
    const char *text_title;
    const char *text_body;

    uint32_t i = 0;
    uint32_t count = sizeof(error_list) / sizeof(err_t);
    const version_t *bootloader = (const version_t *)BOOTLOADER_VERSION_ADDRESS;

    while (i < count && error_code_short != error_list[i].err_num) {
        ++i;
    }
    if (i == count) {
        /// no text found => leave blank screen
    } else {
        text_title = error_list[i].err_title;
        text_body = error_list[i].err_text;

        /// draw header & main text
        display::DrawText(Rect16(13, 12, display::GetW() - 13, display::GetH() - 12), _(text_title), GuiDefaults::Font, COLOR_RED_ALERT, COLOR_WHITE);
        display::DrawLine(point_ui16(10, 33), point_ui16(229, 33), COLOR_WHITE);
        display::DrawText(Rect16(PADDING, 31 + PADDING, X_MAX, 220), _(text_body), GuiDefaults::Font, COLOR_RED_ALERT, COLOR_WHITE, RENDER_FLG_WORDB);

        /// draw "Hand QR" icon
        render_icon_align(Rect16(20, 165, 64, 82), IDR_PNG_hand_qr, COLOR_RED_ALERT, 0);

        /// draw QR
        char qr_text[MAX_LEN_4QR + 1];

        /// switch for sending UID of printer or not
        bool devhash_in_qr = variant_get_ui8(eeprom_get_var(EEVAR_DEVHASH_IN_QR));
        if (devhash_in_qr) {
            error_url_long(qr_text, sizeof(qr_text), error_code);
        } else {
            error_url_short(qr_text, sizeof(qr_text), error_code);
        }

        constexpr uint8_t qr_size_px = 140;
        const Rect16 qr_rect = { 160 - qr_size_px / 2, 200 - qr_size_px / 2, qr_size_px, qr_size_px }; /// center = [120,223]
        window_qr_t win(nullptr, qr_rect);
        win.rect = qr_rect;
        window_qr_t *window = &win;
        win.text = qr_text;
        win.bg_color = COLOR_WHITE;

        /// use PNG RAM for QR code image
        uint8_t *qrcode = scratch_buffer;
        uint8_t *qr_buff = qrcode + qrcodegen_BUFFER_LEN_FOR_VERSION(qr_version_max);

        if (generate_qr(qr_text, qrcode, qr_buff)) {
            draw_qr(qrcode, window);
        }

        /// draw short URL
        error_url_short(qr_text, sizeof(qr_text), error_code);
        // this MakeRAM is safe - qr_text is a local buffer on stack
        render_text_align(Rect16(0, 270, display::GetW(), display::GetH() - 255), string_view_utf8::MakeRAM((const uint8_t *)qr_text), resource_font(IDR_FNT_SMALL), COLOR_RED_ALERT, COLOR_WHITE, padding_ui8(0, 0, 0, 0), ALIGN_HCENTER);

        /// draw footer information
        /// fw version, hash, [apendix], [fw signed]
        /// fw version
        char fw_version[13]; // intentionally limited to the number of practically printable characters without overwriting the nearby hash text
                             // snprintf will clamp the text if the input is too long
        snprintf(fw_version, sizeof(fw_version), "%s%s", project_version, project_version_suffix_short);
        render_text_align(Rect16(6, 295, 80, 10), string_view_utf8::MakeRAM((const uint8_t *)fw_version), resource_font(IDR_FNT_SMALL), COLOR_RED_ALERT, COLOR_WHITE, padding_ui8(0, 0, 0, 0), ALIGN_HCENTER);
        /// hash
        if (devhash_in_qr) {
            char p_code[9];
            printerCode(p_code);
            render_text_align(Rect16(98, 295, 64, 10), string_view_utf8::MakeRAM((const uint8_t *)p_code), resource_font(IDR_FNT_SMALL), COLOR_RED_ALERT, COLOR_WHITE, padding_ui8(0, 0, 0, 0), ALIGN_HCENTER);
        }
        /// [apendix, fw signed]
        /// TODO: fw signed is not available ATM
        /// signed fw
        if (0) {
            static const char signed_fw_str[4] = "[S]";
            render_text_align(Rect16(160, 295, 40, 10), string_view_utf8::MakeCPUFLASH((const uint8_t *)signed_fw_str), resource_font(IDR_FNT_SMALL), COLOR_RED_ALERT, COLOR_WHITE, padding_ui8(0, 0, 0, 0), ALIGN_HCENTER);
        }
        /// apendix
<<<<<<< HEAD
        if (!(ram_data_exchange.model_specific_flags & APPENDIX_FLAG_MASK)
            && bootloader->major >= 1
            && bootloader->minor >= 1) {
=======
        if (!(ram_data_exchange.model_specific_flags & APPENDIX_FLAG_MASK)) {
>>>>>>> e6bc34a3
            static const char apendix_str[4] = "[A]";
            render_text_align(Rect16(185, 295, 40, 10), string_view_utf8::MakeCPUFLASH((const uint8_t *)apendix_str), resource_font(IDR_FNT_SMALL), COLOR_RED_ALERT, COLOR_WHITE, padding_ui8(0, 0, 0, 0), ALIGN_HCENTER);
        }
    }
}

/// \returns nth character of the string
/// \returns \0 if the string is too short
char nth_char(const char str[], uint16_t nth) {
    while (nth > 0 && str[0] != 0) {
        --nth;
        ++str;
    }
    return str[0];
}

//! Known possible reasons.
//! @n MSG_T_THERMAL_RUNAWAY
//! @n MSG_T_HEATING_FAILED
//! @n MSG_T_MAXTEMP
//! @n MSG_T_MINTEMP
//! @n "Emergency stop (M112)"
void temp_error(const char *error, const char *module, float t_noz, float tt_noz, float t_bed, float tt_bed) {
    uint16_t *perror_code_short = (uint16_t *)(DUMP_INFO_ADDR + 1);
    //*((unsigned short *)(DUMP_INFO_ADDR + 1)) = code;

    /// Decision tree to define error code
    if (module == nullptr) {
        /// TODO share these strings (saves ~100 B of binary size)
        if (strcmp(MSG_INVALID_EXTRUDER_NUM, error) == 0) {
            *perror_code_short = 0;
        } else if (strcmp("Emergency stop (M112)", error) == 0) {
            *perror_code_short = 510;
        } else if (strcmp("Inactive time kill", error) == 0) {
            *perror_code_short = 0;
        }
    } else {
        using namespace Language_en;

        if (strcmp(MSG_HEATING_FAILED_LCD_BED, error) == 0) {
            *perror_code_short = 201;
        } else if (strcmp(MSG_HEATING_FAILED_LCD, error) == 0) {
            *perror_code_short = 202;
        } else if (strcmp(MSG_THERMAL_RUNAWAY_BED, error) == 0) {
            *perror_code_short = 203;
        } else if (strcmp(MSG_THERMAL_RUNAWAY, error) == 0) {
            *perror_code_short = 204;

        } else if (strcmp(MSG_ERR_MAXTEMP_BED, error) == 0) {
            *perror_code_short = 205;
        } else if (strcmp(MSG_ERR_MAXTEMP, error) == 0) {
            *perror_code_short = 206;
        } else if (strcmp(MSG_ERR_MINTEMP_BED, error) == 0) {
            *perror_code_short = 207;
        } else if (strcmp(MSG_ERR_MINTEMP, error) == 0) {
            *perror_code_short = 208;
        }
    }

    DUMP_TEMPERROR_TO_CCRAM();
    dump_to_xflash();
    sys_reset();
}

/// Draws error screen
/// Use for Debug only
void temp_error_code(const uint16_t error_code) {
    //    general_error_init();
    display::Clear(COLOR_RED_ALERT);
    draw_error_screen(error_code);
}

void _bsod(const char *fmt, const char *file_name, int line_number, ...) {
    va_list args;
    va_start(args, line_number);
    __disable_irq(); //disable irq

    char tskName[configMAX_TASK_NAME_LEN];
    strlcpy(tskName, pxCurrentTCB->pcTaskName, sizeof(tskName));
    StackType_t *pTopOfStack = (StackType_t *)pxCurrentTCB->pxTopOfStack;
    StackType_t *pBotOfStack = pxCurrentTCB->pxStack;

    stop_common();

    #ifdef PSOD_BSOD

    display::Clear(COLOR_BLACK); //clear with black color
    //display::DrawIcon(point_ui16(75, 40), IDR_PNG_pepa_64px, COLOR_BLACK, 0);
    display::DrawIcon(point_ui16(75, 40), IDR_PNG_pepa_140px, COLOR_BLACK, 0);
    display::DrawText(Rect16(25, 200, 200, 22), "Happy printing!", resource_font(IDR_FNT_BIG), COLOR_BLACK, COLOR_WHITE);

    #else

    display::Clear(COLOR_NAVY); ///< clear with dark blue color
    const int COLS = 20;
    const int ROWS = 16;
    int buffer_size = COLS * ROWS + 1; ///< 7 bit ASCII allowed only (no UTF8)
    /// Buffer for text. PNG RAM cannot be used (font drawing).
    char buffer[buffer_size];
    int buffer_pos = 0; ///< position in buffer

    if (file_name != nullptr) {
        //remove text before "/" and "\", to get filename without path
        const char *pc;
        pc = strrchr(file_name, '/');
        if (pc != 0)
            file_name = pc + 1;
        pc = strrchr(file_name, '\\');
        if (pc != 0)
            file_name = pc + 1;

        vsnprintf(&buffer[buffer_pos], std::max(0, buffer_size - buffer_pos), fmt, args);
        addText(buffer, buffer_size, buffer_pos, "\n");

        if (file_name != nullptr)
            addText(buffer, buffer_size, buffer_pos, file_name);
        if ((file_name != nullptr) && (line_number != -1))
            addText(buffer, buffer_size, buffer_pos, " ");
        if (line_number != -1)
            addFormatNum(buffer, buffer_size, buffer_pos, "%d", line_number);
        if ((file_name != nullptr) || (line_number != -1))
            addText(buffer, buffer_size, buffer_pos, "\n");
    }

    addFormatText(buffer, buffer_size, buffer_pos, "TASK:%s\n", tskName);
    addFormatNum(buffer, buffer_size, buffer_pos, "b:%x", (uint32_t)pBotOfStack);
    addFormatNum(buffer, buffer_size, buffer_pos, "t:%x", (uint32_t)pTopOfStack);

    const int lines = str2multiline(buffer, buffer_size, COLS);
    const int lines_to_print = ROWS - lines - 1;
    int stack_sz = pTopOfStack - pBotOfStack;

    StackType_t *lastAddr;
    if (stack_sz < lines_to_print * 2)
        lastAddr = pBotOfStack - 1;
    else
        lastAddr = pTopOfStack - 2 * lines_to_print;

    for (StackType_t *i = pTopOfStack; i != lastAddr; --i) {
        addFormatNum(buffer, buffer_size, buffer_pos, "%08x  ", (uint32_t)*i);
    }
    display::DrawText(Rect16(10, 10, 230, 290), string_view_utf8::MakeCPUFLASH((const uint8_t *)buffer), resource_font(IDR_FNT_SMALL), COLOR_NAVY, COLOR_WHITE, RENDER_FLG_WORDB);
    display::DrawText(Rect16(10, 290, 220, 20), string_view_utf8::MakeCPUFLASH((const uint8_t *)project_version_full), resource_font(IDR_FNT_NORMAL), COLOR_NAVY, COLOR_WHITE);

    #endif

    while (1) //endless loop
    {
        wdt_iwdg_refresh();

        //TODO: safe delay with sleep
    }

    va_end(args);
}

    #ifdef configCHECK_FOR_STACK_OVERFLOW

static TaskHandle_t tsk_hndl = 0;
static signed char *tsk_name = 0;

extern "C" void vApplicationStackOverflowHook(TaskHandle_t xTask, signed char *pcTaskName) {
    tsk_hndl = xTask;
    tsk_name = pcTaskName;
    if (pcTaskName != nullptr && strlen((const char *)pcTaskName) > 20)
        _bsod("STACK OVERFLOW\nHANDLE %p\n%s", 0, 0, xTask, pcTaskName);
    else
        _bsod("STACK OVERFLOW\nHANDLE %p\nTaskname ERROR", 0, 0, xTask);
}

    #endif //configCHECK_FOR_STACK_OVERFLOW

    #ifndef PSOD_BSOD
//https://www.freertos.org/Debugging-Hard-Faults-On-Cortex-M-Microcontrollers.html

/*
+--------------------------------------------------------+-------------+-----------------+-------------+
|                       Fault type                       |   Handler   | Status Register |  Bit Name   |
+--------------------------------------------------------+-------------+-----------------+-------------+
| Bus error on a vector read error                       | HardFault   | HFSR            | VECTTBL     |
| Fault that is escalated to a hard fault                |             |                 | FORCED      |
| Fault on breakpoint escalation                         |             |                 | DEBUGEVT    |
| Fault on instruction access                            | MemManage   | MMFSR           | IACCVIOL    |
| Fault on direct data access                            |             |                 | DACCVIOL    |
| Context stacking, because of an MPU access violation   |             |                 | MSTKERR     |
| Context unstacking, because of an MPU access violation |             |                 | MUNSTKERR   |
| During lazy floating-point state preservation          |             |                 | MLSPERR     |
| During exception stacking                              | BusFault    | BFSR            | STKERR      |
| During exception unstacking                            |             |                 | UNSTKERR    |
| During instruction prefetching, precise                |             |                 | IBUSERR     |
| During lazy floating-point state preservation          |             |                 | LSPERR      |
| Precise data access error, precise                     |             |                 | PRECISERR   |
| Imprecise data access error, imprecise                 |             |                 | IMPRECISERR |
| Undefined instruction                                  | UsageFault  | UFSR            | UNDEFINSTR  |
| Attempt to enter an invalid instruction set state      |             |                 | INVSTATE    |
| Failed integrity check on exception return             |             |                 | INVPC       |
| Attempt to access a non-existing coprocessor           |             |                 | NOCPC       |
| Illegal unaligned load or store                        |             |                 | UNALIGNED   |
| Stack overflow                                         |             |                 | STKOF       |
| Divide By 0                                            |             |                 | DIVBYZERO   |
+--------------------------------------------------------+-------------+-----------------+-------------+
*/

void ScreenHardFault(void) {
    static const constexpr uint32_t IACCVIOL_Msk = 1u << 0;
    static const constexpr uint32_t DACCVIOL_Msk = 1u << 1;
    static const constexpr uint32_t MSTKERR_Msk = 1u << 4;
    static const constexpr uint32_t MUNSTKERR_Msk = 1u << 3;
    static const constexpr uint32_t MLSPERR_Msk = 1u << 5;

    static const constexpr char *IACCVIOL_Txt = "Fault on instruction access";
    static const constexpr char *DACCVIOL_Txt = "Fault on direct data access";
    static const constexpr char *MSTKERR_Txt = "Context stacking, because of an MPU access violation";
    static const constexpr char *MUNSTKERR_Txt = "Context unstacking, because of an MPU access violation";
    static const constexpr char *MLSPERR_Txt = "During lazy floating-point state preservation";

    static const constexpr uint32_t MMARVALID_Msk = 1 << 7; // MemManage Fault Address Register (MMFAR) valid flag:

    static const constexpr uint32_t STKERR_Msk = 1u << 12;
    static const constexpr uint32_t UNSTKERR_Msk = 1u << 11;
    static const constexpr uint32_t IBUSERR_Msk = 1u << 8;
    static const constexpr uint32_t LSPERR_Msk = 1u << 13;
    static const constexpr uint32_t PRECISERR_Msk = 1u << 9;
    static const constexpr uint32_t IMPRECISERR_Msk = 1u << 10;

    static const constexpr char *STKERR_Txt = "During exception stacking";
    static const constexpr char *UNSTKERR_Txt = "During exception unstacking";
    static const constexpr char *IBUSERR_Txt = "During instruction prefetching, precise";
    static const constexpr char *LSPERR_Txt = "During lazy floating-point state preservation";
    static const constexpr char *PRECISERR_Txt = "Precise data access error, precise";
    static const constexpr char *IMPRECISERR_Txt = "Imprecise data access error, imprecise";

    static const constexpr uint32_t BFARVALID_Msk = 1U << 15; // MemManage Fault Address Register (MMFAR) valid flag:

    static const constexpr uint32_t UNDEFINSTR_Msk = 1u << 16;
    static const constexpr uint32_t INVSTATE_Msk = 1u << 17;
    static const constexpr uint32_t INVPC_Msk = 1u << 18;
    static const constexpr uint32_t NOCPC_Msk = 1u << 19;
    static const constexpr uint32_t UNALIGNED_Msk = 1u << 24;
    static const constexpr uint32_t DIVBYZERO_Msk = 1u << 25;

    static const constexpr char *UNDEFINSTR_Txt = "Undefined instruction";
    static const constexpr char *INVSTATE_Txt = "Attempt to enter an invalid instruction set state";
    static const constexpr char *INVPC_Txt = "Failed integrity check on exception return";
    static const constexpr char *NOCPC_Txt = "Attempt to access a non-existing coprocessor";
    static const constexpr char *UNALIGNED_Txt = "Illegal unaligned load or store";
    static const constexpr char *DIVBYZERO_Txt = "Divide By 0";
    //static const constexpr uint8_t STKOF = 1U << 0;

    static const constexpr uint8_t ROWS = 21;
    static const constexpr uint8_t COLS = 32;

    char tskName[configMAX_TASK_NAME_LEN];
    memset(tskName, '\0', sizeof(tskName) * sizeof(char)); // set to zeros to be on the safe side

    uint32_t __pxCurrentTCB;
    dump_in_xflash_read_RAM(&__pxCurrentTCB, (unsigned int)&pxCurrentTCB, sizeof(uint32_t));
    TCB_t CurrentTCB;
    dump_in_xflash_read_RAM(&CurrentTCB, __pxCurrentTCB, sizeof(TCB_t));

    strlcpy(tskName, CurrentTCB.pcTaskName, sizeof(tskName));
    StackType_t *pTopOfStack = (StackType_t *)CurrentTCB.pxTopOfStack;
    StackType_t *pBotOfStack = CurrentTCB.pxStack;

    display::Clear(COLOR_NAVY); //clear with dark blue color

    int buffer_size = COLS * ROWS + 1; ///< 7 bit ASCII allowed only (no UTF8)
    /// Buffer for text. PNG RAM cannot be used (font drawing).
    char buffer[buffer_size];
    int buffer_pos = 0; ///< position in buffer

    addFormatText(buffer, buffer_size, buffer_pos, "TASK: %s. ", tskName);

    uint32_t __SCB[35];
    dump_in_xflash_read_regs_SCB(&__SCB, 35 * sizeof(uint32_t));

    uint32_t __CFSR = __SCB[0x28 >> 2];

    switch ((__CFSR) & (IACCVIOL_Msk | DACCVIOL_Msk | MSTKERR_Msk | MUNSTKERR_Msk | MLSPERR_Msk | STKERR_Msk | UNSTKERR_Msk | IBUSERR_Msk | LSPERR_Msk | PRECISERR_Msk | IMPRECISERR_Msk | UNDEFINSTR_Msk | INVSTATE_Msk | INVPC_Msk | NOCPC_Msk | UNALIGNED_Msk | DIVBYZERO_Msk)) {
    case IACCVIOL_Msk:
        addText(buffer, buffer_size, buffer_pos, IACCVIOL_Txt);
        break;
    case DACCVIOL_Msk:
        addText(buffer, buffer_size, buffer_pos, DACCVIOL_Txt);
        break;
    case MSTKERR_Msk:
        addText(buffer, buffer_size, buffer_pos, MSTKERR_Txt);
        break;
    case MUNSTKERR_Msk:
        addText(buffer, buffer_size, buffer_pos, MUNSTKERR_Txt);
        break;
    case MLSPERR_Msk:
        addText(buffer, buffer_size, buffer_pos, MLSPERR_Txt);
        break;

    case STKERR_Msk:
        addText(buffer, buffer_size, buffer_pos, STKERR_Txt);
        break;
    case UNSTKERR_Msk:
        addText(buffer, buffer_size, buffer_pos, UNSTKERR_Txt);
        break;
    case IBUSERR_Msk:
        addText(buffer, buffer_size, buffer_pos, IBUSERR_Txt);
        break;
    case LSPERR_Msk:
        addText(buffer, buffer_size, buffer_pos, LSPERR_Txt);
        break;
    case PRECISERR_Msk:
        addText(buffer, buffer_size, buffer_pos, PRECISERR_Txt);
        break;
    case IMPRECISERR_Msk:
        addText(buffer, buffer_size, buffer_pos, IMPRECISERR_Txt);
        break;

    case UNDEFINSTR_Msk:
        addText(buffer, buffer_size, buffer_pos, UNDEFINSTR_Txt);
        break;
    case INVSTATE_Msk:
        addText(buffer, buffer_size, buffer_pos, INVSTATE_Txt);
        break;
    case INVPC_Msk:
        addText(buffer, buffer_size, buffer_pos, INVPC_Txt);
        break;
    case NOCPC_Msk:
        addText(buffer, buffer_size, buffer_pos, NOCPC_Txt);
        break;
    case UNALIGNED_Msk:
        addText(buffer, buffer_size, buffer_pos, UNALIGNED_Txt);
        break;
    case DIVBYZERO_Msk:
        addText(buffer, buffer_size, buffer_pos, DIVBYZERO_Txt);
        break;

    default:
        addFormatNum(buffer, buffer_size, buffer_pos, "Multiple Errors CFSR :%08x", __CFSR);
        break;
    }
    addText(buffer, buffer_size, buffer_pos, "\n");

    addFormatNum(buffer, buffer_size, buffer_pos, "bot: 0x%08x ", (uint32_t)pBotOfStack);
    addFormatNum(buffer, buffer_size, buffer_pos, "top: 0x%08x\n", (uint32_t)pTopOfStack);

    uint32_t __CPUID = __SCB[0x00 >> 2];
    uint32_t __ICSR = __SCB[0x04 >> 2];
    uint32_t __VTOR = __SCB[0x08 >> 2];
    uint32_t __AIRCR = __SCB[0x0c >> 2];
    uint32_t __SCR = __SCB[0x10 >> 2];
    uint32_t __CCR = __SCB[0x14 >> 2];
    uint32_t __SHCSR = __SCB[0x24 >> 2];
    uint32_t __HFSR = __SCB[0x2c >> 2];
    uint32_t __DFSR = __SCB[0x30 >> 2];
    uint32_t __MMFAR = __SCB[0x34 >> 2];
    uint32_t __BFAR = __SCB[0x38 >> 2];
    uint32_t __AFSR = __SCB[0x3c >> 2];
    uint32_t __DFR = __SCB[0x48 >> 2];
    uint32_t __ADR = __SCB[0x4c >> 2];
    uint32_t __CPACR = __SCB[0x88 >> 2];

    //32 characters per line
    addFormatNum(buffer, buffer_size, buffer_pos, "CPUID:%08x  ", __CPUID);
    if (__ICSR)
        addFormatNum(buffer, buffer_size, buffer_pos, "ICSR :%08x  ", __ICSR);
    if (__VTOR)
        addFormatNum(buffer, buffer_size, buffer_pos, "VTOR :%08x  ", __VTOR);
    if (__AIRCR)
        addFormatNum(buffer, buffer_size, buffer_pos, "AIRCR:%08x  ", __AIRCR);
    if (__SCR)
        addFormatNum(buffer, buffer_size, buffer_pos, "SCR  :%08x  ", __SCR);
    if (__CCR)
        addFormatNum(buffer, buffer_size, buffer_pos, "CCR  :%08x  ", __CCR);
    if (__SHCSR)
        addFormatNum(buffer, buffer_size, buffer_pos, "SHCSR:%08x  ", __SHCSR);
    if (__HFSR)
        addFormatNum(buffer, buffer_size, buffer_pos, "HFSR :%08x  ", __HFSR);
    if (__DFSR)
        addFormatNum(buffer, buffer_size, buffer_pos, "DFSR :%08x  ", __DFSR);
    if ((__CFSR)&MMARVALID_Msk)
        addFormatNum(buffer, buffer_size, buffer_pos, "MMFAR:%08x  ", __MMFAR); ///< print this only if value is valid
    if ((__CFSR)&BFARVALID_Msk)
        addFormatNum(buffer, buffer_size, buffer_pos, "BFAR :%08x  ", __BFAR); ///< print this only if value is valid
    if (__AFSR)
        addFormatNum(buffer, buffer_size, buffer_pos, "AFSR :%08x  ", __AFSR);
    if (__DFR)
        addFormatNum(buffer, buffer_size, buffer_pos, "DFR  :%08x  ", __DFR);
    if (__ADR)
        addFormatNum(buffer, buffer_size, buffer_pos, "ADR  :%08x  ", __ADR);
    if (__CPACR)
        addFormatNum(buffer, buffer_size, buffer_pos, "CPACR:%08x\n", __CPACR);

    /*
    term_printf(&term, "r0 :%08x", r0);
    term_printf(&term, "r1 :%08x", r1);
    term_printf(&term, "r2 :%08x", r2);
    term_printf(&term, "r3 :%08x", r3);
    term_printf(&term, "r12:%08x", r12);
    term_printf(&term, "lr :%08x", lr);
    term_printf(&term, "pc :%08x", pc);
    term_printf(&term, "psr:%08x", psr);*/

    //const int addr_string_len = 10;//"0x12345678"
    const int strings_per_row = 3;

    const int lines = str2multiline(buffer, buffer_size, COLS);
    const int available_rows = lines < 0 ? 0 : ROWS - lines - 1;
    //int available_chars = available_rows * COLS;
    const int stack_sz = pTopOfStack - pBotOfStack;
    //int stack_chars_to_print = (addr_string_len +1)* stack_sz - stack_sz / 3;//+1 == space, - stack_sz / 3 .. 3rd string does not have a space
    const int requested_rows = stack_sz / 3; ///< 3 addresses per line

    StackType_t *lastAddr;
    if (requested_rows < available_rows)
        lastAddr = pBotOfStack - 1;
    else
        lastAddr = pTopOfStack - available_rows * strings_per_row;

    int space_counter = 0; //3rd string does not have a space behind it
    for (StackType_t *i = pTopOfStack; i != lastAddr; --i) {
        space_counter++;
        uint32_t sp = 0;
        dump_in_xflash_read_RAM(&sp, (unsigned int)i, sizeof(uint32_t));
        addFormatNum(buffer, buffer_size, buffer_pos, "0x%08x ", sp);
    }

    display::DrawText(Rect16(8, 10, 232, 290), string_view_utf8::MakeCPUFLASH((const uint8_t *)buffer), resource_font(IDR_FNT_SMALL), COLOR_NAVY, COLOR_WHITE, RENDER_FLG_WORDB);
    display::DrawText(Rect16(8, 290, 220, 20), string_view_utf8::MakeCPUFLASH((const uint8_t *)project_version_full), resource_font(IDR_FNT_SMALL), COLOR_NAVY, COLOR_WHITE);
}

    #endif //PSOD_BSOD

#else  //HAS_GUI
void _bsod(const char *fmt, const char *file_name, int line_number, ...) {}
void general_error(const char *error, const char *module) {}
void temp_error(const char *error, const char *module, float t_noz, float tt_noz, float t_bed, float tt_bed) {}
void ScreenHardFault(void) {}
void vApplicationStackOverflowHook(TaskHandle_t xTask, signed char *pcTaskName) {}
#endif //HAS_GUI<|MERGE_RESOLUTION|>--- conflicted
+++ resolved
@@ -320,13 +320,9 @@
             render_text_align(Rect16(160, 295, 40, 10), string_view_utf8::MakeCPUFLASH((const uint8_t *)signed_fw_str), resource_font(IDR_FNT_SMALL), COLOR_RED_ALERT, COLOR_WHITE, padding_ui8(0, 0, 0, 0), ALIGN_HCENTER);
         }
         /// apendix
-<<<<<<< HEAD
         if (!(ram_data_exchange.model_specific_flags & APPENDIX_FLAG_MASK)
             && bootloader->major >= 1
             && bootloader->minor >= 1) {
-=======
-        if (!(ram_data_exchange.model_specific_flags & APPENDIX_FLAG_MASK)) {
->>>>>>> e6bc34a3
             static const char apendix_str[4] = "[A]";
             render_text_align(Rect16(185, 295, 40, 10), string_view_utf8::MakeCPUFLASH((const uint8_t *)apendix_str), resource_font(IDR_FNT_SMALL), COLOR_RED_ALERT, COLOR_WHITE, padding_ui8(0, 0, 0, 0), ALIGN_HCENTER);
         }
