--- conflicted
+++ resolved
@@ -186,9 +186,6 @@
     render_text_align(Rect16(PADDING, 260, X_MAX, 30), string_view_utf8::MakeCPUFLASH((const uint8_t *)rp), GuiDefaults::Font,
         COLOR_WHITE, COLOR_BLACK, { 0, 0, 0, 0 }, ALIGN_CENTER);
 
-<<<<<<< HEAD
-    gui_reset_jogwheel();
-=======
     //questionable placement - where now, in almost every BSOD timers are
     //stopped and Sound class cannot update itself for timing sound signals.
     //GUI is in the middle of refactoring and should be showned after restart
@@ -206,7 +203,6 @@
 void general_error_init() {
     __disable_irq();
     stop_common();
->>>>>>> e2445b14
 
     //questionable placement - where now, in almost every BSOD timers are
     //stopped and Sound class cannot update itself for timing sound signals.
@@ -220,11 +216,7 @@
     //cannot use jogwheel_signals  (disabled interrupt)
     while (1) {
         wdt_iwdg_refresh();
-<<<<<<< HEAD
-        if (jogwheel_low_level_button_pressed())
-=======
         if (!jogwheel.GetJogwheelButtonPinState())
->>>>>>> e2445b14
             sys_reset(); //button press
     }
 }
