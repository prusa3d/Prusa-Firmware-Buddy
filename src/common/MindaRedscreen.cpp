--- conflicted
+++ resolved
@@ -175,19 +175,10 @@
     render_text_align(Rect16(PADDING, 260, X_MAX, 30), _("RESET PRINTER"), GuiDefaults::Font,
         COLOR_WHITE, COLOR_BLACK, { 0, 0, 0, 0 }, ALIGN_CENTER);
 
-<<<<<<< HEAD
-    gui_reset_jogwheel();
-
-    //cannot use jogwheel_signals  (disabled interrupt)
-    while (1) {
-        wdt_iwdg_refresh();
-        if (jogwheel_low_level_button_pressed())
-=======
     //cannot use jogwheel_signals  (disabled interrupt)
     while (1) {
         wdt_iwdg_refresh();
         if (!jogwheel.GetJogwheelButtonPinState())
->>>>>>> e2445b14
             sys_reset(); //button press
     }
 }