--- conflicted
+++ resolved
@@ -173,11 +173,7 @@
     }
 
     render_text_align(Rect16(PADDING, 260, X_MAX, 30), _("RESET PRINTER"), GuiDefaults::Font,
-<<<<<<< HEAD
-        color_t::White, color_t::Black, { 0, 0, 0, 0 }, ALIGN_CENTER);
-=======
-        COLOR_WHITE, COLOR_BLACK, { 0, 0, 0, 0 }, Align_t::Center());
->>>>>>> 81c4923a
+        color_t::White, color_t::Black, { 0, 0, 0, 0 }, Align_t::Center());
 
     //cannot use jogwheel_signals  (disabled interrupt)
     while (1) {
