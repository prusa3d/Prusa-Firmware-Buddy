--- conflicted
+++ resolved
@@ -37,11 +37,8 @@
     MARLIN_EVT_Reheat,              //
     MARLIN_EVT_DialogOpen,          //
     MARLIN_EVT_DialogClose,         //
-<<<<<<< HEAD
     MARLIN_EVT_DialogChange,        //
-=======
     MARLIN_EVT_GFileChange,         // when gcode file changed on start print
->>>>>>> 25287ae9
     MARLIN_EVT_Acknowledge          // onAcknowledge - lowest priority
 } MARLIN_EVT_t;
 #define MARLIN_EVT_MAX MARLIN_EVT_Acknowledge
