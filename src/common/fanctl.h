--- conflicted
+++ resolved
@@ -13,31 +13,6 @@
     FANCTL_MEASURE_EDGES = 3       //
 };
 
-<<<<<<< HEAD
-=======
-// this structure contain variables for software pwm fan control with phase-shifting
-// used in class CFanCtlPWM
-typedef struct _fanctl_pwm_t {
-    uint8_t pin;       // output pwm pin
-    uint8_t min_value; // minimum pwm value
-    uint8_t max_value; // maximum pwm value
-    union {
-        struct {                   // flags:
-            bool initialized : 1;  //  hw initialized
-            bool output_state : 1; //  current pwm output state (0/1)
-        };
-    };
-    uint8_t pwm;      // requested pwm value
-    uint8_t cnt;      // pwm counter (value 0..max-1)
-    uint8_t val;      // pwm value (cached during pwm cycle)
-    uint8_t pha_mode; // pwm phase shift mode
-    uint8_t pha_thr;  // pwm phase shift threshold (shifting will be enabled for pwm <= pha_thr)
-    int8_t pha;       // pwm phase shift
-    int8_t pha_max;   // pwm phase shift maximum (calculated when pwm changed)
-    int8_t pha_stp;   // pwm phase shift step (calculated when pwm changed)
-} fanctl_pwm_t;
-
->>>>>>> 4d2f2e4d
 // this structure contain variables for rpm measuement
 // used in class CFanCtlTach
 typedef struct _fanctl_tach_t {
@@ -66,11 +41,7 @@
 
 public:
     // constructor
-<<<<<<< HEAD
-    CFanCtlPWM(const buddy::hw::OutputPin &pinOut, uint8_t pwm_min, uint8_t pwm_max);
-=======
-    CFanCtlPWM(uint8_t pin_out, uint8_t pwm_min, uint8_t pwm_max, uint8_t phase_shift_threshold);
->>>>>>> 4d2f2e4d
+    CFanCtlPWM(const buddy::hw::OutputPin &pinOut, uint8_t pwm_min, uint8_t pwm_max, uint8_t phase_shift_threshold);
 
 public:
     int8_t tick(); // tick callback from timer interrupt
@@ -84,7 +55,7 @@
 
     // setters
     void set_PWM(uint8_t new_pwm);
-<<<<<<< HEAD
+    inline void set_PhaseShiftMode(PhaseShiftMode new_pha_mode) { pha_mode = new_pha_mode; }
     void safeState();
 
 private:
@@ -97,15 +68,14 @@
         };
         uint8_t flags; // flags as uint8
     };
-    uint8_t pwm;    // requested pwm value
-    uint8_t cnt;    // pwm counter (value 0..max-1)
-    uint8_t val;    // pwm value (cached during pwm cycle)
-    int8_t pha;     // pwm phase shift
-    int8_t pha_max; // pwm phase shift maximum (calculated when pwm changed)
-    int8_t pha_stp; // pwm phase shift step (calculated when pwm changed)
-=======
-    inline void set_PhaseShiftMode(PhaseShiftMode new_pha_mode) { pha_mode = new_pha_mode; }
->>>>>>> 4d2f2e4d
+    uint8_t pwm;      // requested pwm value
+    uint8_t cnt;      // pwm counter (value 0..max-1)
+    uint8_t val;      // pwm value (cached during pwm cycle)
+    int8_t pha;       // pwm phase shift
+    uint8_t pha_mode; // pwm phase shift mode
+    uint8_t pha_thr;  // pwm phase shift threshold (shifting will be enabled for pwm <= pha_thr)
+    int8_t pha_max;   // pwm phase shift maximum (calculated when pwm changed)
+    int8_t pha_stp;   // pwm phase shift step (calculated when pwm changed)
 };
 
 // class for rpm measurement
@@ -115,23 +85,14 @@
     CFanCtlTach(const buddy::hw::InputPin &inputPin);
 
 public:
-<<<<<<< HEAD
-    void tick(int8_t pwm_on); // tick callback from timer interrupt (currently 1kHz)
-    // returns: true = tach cycle complete (used for RPM calculation)
-
-    // getters
-    inline uint16_t getRPM() { return rpm; }
-
-private:
-    const buddy::hw::InputPin &m_pin;
-=======
-    void init();              // init function - initialize hw
     bool tick(int8_t pwm_on); // tick callback from timer interrupt (currently 1kHz), returns true when edge detected
     // returns: true = tach cycle complete (used for RPM calculation)
 
     // getters
     inline uint16_t getRPM() const { return rpm; }
->>>>>>> 4d2f2e4d
+
+private:
+    const buddy::hw::InputPin &m_pin;
 };
 
 //
@@ -149,23 +110,13 @@
 
 public:
     // constructor
-<<<<<<< HEAD
-    CFanCtl(const buddy::hw::OutputPin &pinOut, const buddy::hw::InputPin &pinTach, uint8_t minPWM, uint8_t maxPWM, uint16_t minRPM, uint16_t maxRPM);
+    CFanCtl(const buddy::hw::OutputPin &pinOut, const buddy::hw::InputPin &pinTach, uint8_t minPWM, uint8_t maxPWM, uint16_t minRPM, uint16_t maxRPM, uint8_t thrPWM);
 
 public:
-    void tick();               // tick callback from timer interrupt
-                               // getters (in-lined)
-    inline uint8_t getMinPWM() // get minimum PWM, this should be safe value for self starting
-=======
-    CFanCtl(uint8_t pinOut, uint8_t pinTach, uint8_t minPWM, uint8_t maxPWM, uint16_t minRPM, uint16_t maxRPM, uint8_t thrPWM);
-
-public:
-    void init(); // init function - initialize hw
     void tick(); // tick callback from timer interrupt
 
     // getters (in-lined)
     inline uint8_t getMinPWM() const // get minimum PWM, this should be safe value for self starting
->>>>>>> 4d2f2e4d
     { return m_pwm.get_min_PWM(); }
     inline uint8_t getMaxPWM() const // get maximum PWM, this is value representing 100% power
     { return m_pwm.get_max_PWM(); }
@@ -183,29 +134,20 @@
     { return m_pwm.get_PhaseShiftMode(); }
 
     // setters
-<<<<<<< HEAD
-    void setPWM(uint8_t pwm); // set PWM value - switch to non closed-loop mode
+    void setPWM(uint8_t pwm);            // set PWM value - switch to non closed-loop mode
+    void setPhaseShiftMode(uint8_t psm); // set phase shift mode (none/triangle/random)
+    uint32_t measure();                  // measure tacho delay [us], blocking
     void safeState();
 
 private:
     const uint16_t m_MinRPM; // minimum rpm value (set in constructor)
     const uint16_t m_MaxRPM; // maximum rpm value (set in constructor)
-    FanState m_State;        // fan control state
-
-=======
-    void setPWM(uint8_t pwm);            // set PWM value - switch to non closed-loop mode
-    void setPhaseShiftMode(uint8_t psm); // set phase shift mode (none/triangle/random)
-    uint32_t measure();                  // measure tacho delay [us], blocking
-private:
-    uint16_t m_MinRPM; // minimum rpm value (set in constructor)
-    uint16_t m_MaxRPM; // maximum rpm value (set in constructor)
-    uint16_t m_Ticks;  // tick counter - used for starting and measurement
+    uint16_t m_Ticks;        // tick counter - used for starting and measurement
     uint16_t m_Result;
     FanState m_State;    // fan control state
     uint8_t m_PWMValue;  // current pwm value
     uint8_t m_Edges;     // edge counter - used for starting and measurement
     FanState m_TmpState; // storage for previous fan control state during measurement cycle
->>>>>>> 4d2f2e4d
     CFanCtlPWM m_pwm;
     CFanCtlTach m_tach;
 };
