--- conflicted
+++ resolved
@@ -53,7 +53,6 @@
 #pragma pack(1)
 
 typedef struct _marlin_server_t {
-<<<<<<< HEAD
     char gcode_name[GCODE_NAME_MAX_LEN + 1]; // printing gcode name
     uint16_t flags;                          // server flags (MARLIN_SFLG)
     uint64_t notify_events;                  // event notification mask
@@ -63,7 +62,6 @@
     int request_len;
     uint64_t client_events[MARLIN_MAX_CLIENTS];              // client event mask
     uint64_t client_changes[MARLIN_MAX_CLIENTS];             // client variable change mask
-    variant8_t client_events_notsent[MARLIN_MAX_CLIENTS][4]; // buffer for events that are not sent
     uint32_t last_update;                                    // last update tick count
     uint8_t idle_cnt;                                        // idle call counter
     uint8_t pqueue_head;                                     // copy of planner.block_buffer_head
@@ -75,31 +73,9 @@
     uint32_t command_end;                                    // variable for notification
     marlin_mesh_t mesh;                                      // meshbed leveling
     uint64_t mesh_point_notsent[MARLIN_MAX_CLIENTS];         // mesh point mask (points that are not sent)
+    uint64_t update_vars;                                    // variable update mask
     marlin_print_state_t print_state;
     float resume_pos[4];
-=======
-    char gcode_name[GCODE_NAME_MAX_LEN + 1];         // printing gcode name
-    uint16_t flags;                                  // server flags (MARLIN_SFLG)
-    uint64_t notify_events[MARLIN_MAX_CLIENTS];      // event notification mask
-    uint64_t notify_changes[MARLIN_MAX_CLIENTS];     // variable change notification mask
-    marlin_vars_t vars;                              // cached variables
-    char request[MARLIN_MAX_REQUEST];                //
-    int request_len;                                 //
-    uint64_t client_events[MARLIN_MAX_CLIENTS];      // client event mask
-    uint64_t client_changes[MARLIN_MAX_CLIENTS];     // client variable change mask
-    uint32_t last_update;                            // last update tick count
-    uint8_t idle_cnt;                                // idle call counter
-    uint8_t pqueue_head;                             // copy of planner.block_buffer_head
-    uint8_t pqueue_tail;                             // copy of planner.block_buffer_tail
-    uint8_t pqueue;                                  // calculated number of records in planner queue
-    uint8_t gqueue;                                  // copy of queue.length - number of commands in gcode queue
-    uint32_t command;                                // actually running command
-    uint32_t command_begin;                          // variable for notification
-    uint32_t command_end;                            // variable for notification
-    marlin_mesh_t mesh;                              // meshbed leveling
-    uint64_t mesh_point_notsent[MARLIN_MAX_CLIENTS]; // mesh point mask (points that are not sent)
-    uint64_t update_vars;                            // variable update mask
->>>>>>> 7e6f1aa8
 } marlin_server_t;
 
 #pragma pack(pop)
@@ -561,7 +537,6 @@
     constexpr xyz_pos_t park = NOZZLE_PARK_POINT;
     //homed check
     if (all_axes_homed() && all_axes_known()) {
-<<<<<<< HEAD
         planner.synchronize();
         marlin_server.resume_pos[0] = current_position.x;
         marlin_server.resume_pos[1] = current_position.y;
@@ -587,18 +562,6 @@
         current_position.e += 2 / planner.e_factor[active_extruder];
         line_to_current_position(2000);
         current_position.e = marlin_server.resume_pos[3];
-=======
-        float x = ((float)stepper.position(X_AXIS)) / planner.settings.axis_steps_per_mm[X_AXIS];
-        float y = ((float)stepper.position(Y_AXIS)) / planner.settings.axis_steps_per_mm[Y_AXIS];
-        float z = ((float)stepper.position(Z_AXIS)) / planner.settings.axis_steps_per_mm[Z_AXIS];
-        current_position.x = x;
-        current_position.y = y;
-        current_position.z = z;
-        current_position.e = 0;
-        planner.set_position_mm(x, y, z, 0);
-        xyz_pos_t park_point = NOZZLE_PARK_POINT;
-        nozzle.park(2, park_point);
->>>>>>> 7e6f1aa8
     }
 }
 
@@ -1057,17 +1020,14 @@
     } else if (sscanf(request, "!fsm_r %d", &ival) == 1) { //finit state machine response
         ClientResponseHandler::SetResponse(ival);
         processed = 1;
-<<<<<<< HEAD
+    } else if (sscanf(request, "!event_msk %08lx %08lx", msk32 + 0, msk32 + 1)) {
+        marlin_server.notify_events[client_id] = msk32[0] + (((uint64_t)msk32[1]) << 32);
+        processed = 1;
+    } else if (sscanf(request, "!change_msk %08lx %08lx", msk32 + 0, msk32 + 1)) {
+        marlin_server.notify_changes[client_id] = msk32[0] + (((uint64_t)msk32[1]) << 32);
+        processed = 1;
     } else {
         //TODO: BSOD
-=======
-    } else if (sscanf(request, "!event_msk %08lx %08lx", msk32 + 0, msk32 + 1)) {
-        marlin_server.notify_events[client_id] = msk32[0] + (((uint64_t)msk32[1]) << 32);
-        processed = 1;
-    } else if (sscanf(request, "!change_msk %08lx %08lx", msk32 + 0, msk32 + 1)) {
-        marlin_server.notify_changes[client_id] = msk32[0] + (((uint64_t)msk32[1]) << 32);
-        processed = 1;
->>>>>>> 7e6f1aa8
     }
     if (processed)
         _send_notify_event_to_client(client_id, marlin_client_queue[client_id], MARLIN_EVT_Acknowledge, 0, 0);
