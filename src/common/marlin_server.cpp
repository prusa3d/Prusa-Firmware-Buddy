--- conflicted
+++ resolved
@@ -435,14 +435,10 @@
 }
 
 void marlin_server_print_abort(void) {
-<<<<<<< HEAD
     wait_for_heatup = wait_for_user = false;
     app_fileprint_stop();
     print_job_timer.stop();
     queue.clear();
-=======
-    card.flag.abort_sd_printing = true;
->>>>>>> dbeaaeff
 }
 
 void marlin_server_print_pause(void) {
