// marlin_server.cpp

#include "marlin_server.h"
#include "marlin_server.hpp"
#include <stdarg.h>
#include <stdio.h>
#include "dbg.h"
#include "app.h"
#include "bsod.h"
#include "cmsis_os.h"
#include <string.h> //strncmp
#include <assert.h>

#include "../Marlin/src/lcd/extensible_ui/ui_api.h"
#include "../Marlin/src/gcode/queue.h"
#include "../Marlin/src/gcode/parser.h"
#include "../Marlin/src/module/planner.h"
#include "../Marlin/src/module/stepper.h"
#include "../Marlin/src/module/temperature.h"
#include "../Marlin/src/module/probe.h"
#include "../Marlin/src/module/configuration_store.h"
#include "../Marlin/src/module/printcounter.h"
#include "../Marlin/src/feature/babystep.h"
#include "../Marlin/src/feature/pause.h"
#include "../Marlin/src/libs/nozzle.h"
#include "../Marlin/src/core/language.h" //GET_TEXT(MSG)
#include "../Marlin/src/gcode/gcode.h"
#include "../Marlin/src/gcode/lcd/M73_PE.h"

#include "hwio.h"
#include "eeprom.h"
#include "media.h"
#include "filament_sensor.h"
#include "wdt.h"

static_assert(MARLIN_VAR_MAX < 64, "MarlinAPI: Too many variables");

#ifdef MINDA_BROKEN_CABLE_DETECTION
    #include "Z_probe.h" //get_Z_probe_endstop_hits
#endif

#define DBG _dbg1 //enabled level 1
//#define DBG(...)

//#define DBG_XUI DBG //trace ExtUI events
#define DBG_XUI(...) //disable trace

//#define DBG_REQ DBG //trace requests
#define DBG_REQ(...) //disable trace

//#define DBG_FSM DBG //trace fsm
#define DBG_FSM(...) //disable trace

#pragma pack(push)
#pragma pack(1)

typedef struct _marlin_server_t {
    uint16_t flags;                              // server flags (MARLIN_SFLG)
    uint64_t notify_events[MARLIN_MAX_CLIENTS];  // event notification mask
    uint64_t notify_changes[MARLIN_MAX_CLIENTS]; // variable change notification mask
    marlin_vars_t vars;                          // cached variables
    char request[MARLIN_MAX_REQUEST];
    int request_len;
    uint64_t client_events[MARLIN_MAX_CLIENTS];      // client event mask
    uint64_t client_changes[MARLIN_MAX_CLIENTS];     // client variable change mask
    uint32_t last_update;                            // last update tick count
    uint8_t idle_cnt;                                // idle call counter
    uint8_t pqueue_head;                             // copy of planner.block_buffer_head
    uint8_t pqueue_tail;                             // copy of planner.block_buffer_tail
    uint8_t pqueue;                                  // calculated number of records in planner queue
    uint8_t gqueue;                                  // copy of queue.length - number of commands in gcode queue
    uint32_t command;                                // actually running command
    uint32_t command_begin;                          // variable for notification
    uint32_t command_end;                            // variable for notification
    marlin_mesh_t mesh;                              // meshbed leveling
    uint64_t mesh_point_notsent[MARLIN_MAX_CLIENTS]; // mesh point mask (points that are not sent)
    uint64_t update_vars;                            // variable update mask
    marlin_print_state_t print_state;                // printing state (printing, paused, ...)
    float resume_pos[4];                             // resume position for unpark_head
    float resume_nozzle_temp;                        // resume nozzle temperature
    uint32_t paused_ticks;                           // tick count in moment when printing paused
} marlin_server_t;

#pragma pack(pop)

extern "C" {

//-----------------------------------------------------------------------------
// variables
extern uint32_t Tacho_FAN0;
extern uint32_t Tacho_FAN1;

osThreadId marlin_server_task = 0;    // task handle
osMessageQId marlin_server_queue = 0; // input queue (uint8_t)
osSemaphoreId marlin_server_sema = 0; // semaphore handle

marlin_server_t marlin_server; // server structure - initialize task to zero
#ifdef DEBUG_FSENSOR_IN_HEADER
uint32_t *pCommand = &marlin_server.command;
#endif
marlin_server_idle_t *marlin_server_idle_cb = 0; // idle callback

//==========MSG_STACK===================
//	top of the stack is at [0]

msg_stack_t msg_stack = { '\0', 0 };

void _add_status_msg(const char *const popup_msg) {
    char message[MSG_MAX_LENGTH];
    size_t str_size = strlen(popup_msg);
    if (str_size >= MSG_MAX_LENGTH - 1) {
        strncpy(message, popup_msg, MSG_MAX_LENGTH - 1); // popup_msg is not always null-terminated...
        message[MSG_MAX_LENGTH - 1] = '\0';
    } else {
        strncpy(message, popup_msg, str_size);
        message[str_size] = '\0';
    }

    for (uint8_t i = msg_stack.count; i; i--) {
        if (i == MSG_STACK_SIZE)
            i--; // last place of the limited stack will be always overwritten
        strncpy(msg_stack.msg_data[i], msg_stack.msg_data[i - 1], MSG_MAX_LENGTH);
    }

    strncpy(msg_stack.msg_data[0], message, MSG_MAX_LENGTH);

    if (msg_stack.count < MSG_STACK_SIZE)
        msg_stack.count++;
}

//-----------------------------------------------------------------------------
// external variables from marlin_client

extern osThreadId marlin_client_task[MARLIN_MAX_CLIENTS];    // task handles
extern osMessageQId marlin_client_queue[MARLIN_MAX_CLIENTS]; // input queue handles (uint32_t)

//-----------------------------------------------------------------------------
// forward declarations of private functions

static void _server_print_loop(void);
static int _send_notify_to_client(osMessageQId queue, variant8_t msg);
static int _send_notify_event_to_client(int client_id, osMessageQId queue, MARLIN_EVT_t evt_id, uint32_t usr32, uint16_t usr16);
static uint64_t _send_notify_events_to_client(int client_id, osMessageQId queue, uint64_t evt_msk);
static uint8_t _send_notify_event(MARLIN_EVT_t evt_id, uint32_t usr32, uint16_t usr16);
static int _send_notify_change_to_client(osMessageQId queue, uint8_t var_id, variant8_t var);
static uint64_t _send_notify_changes_to_client(int client_id, osMessageQId queue, uint64_t var_msk);
static void _server_update_gqueue(void);
static void _server_update_pqueue(void);
static uint64_t _server_update_vars(uint64_t force_update_msk);
static int _process_server_request(char *request);
static int _server_set_var(char *name_val_str);
static void _server_update_and_notify(int client_id, uint64_t update);

//-----------------------------------------------------------------------------
// server side functions

void marlin_server_init(void) {
    int i;
    memset(&marlin_server, 0, sizeof(marlin_server_t));
    osMessageQDef(serverQueue, MARLIN_SERVER_QUEUE, uint8_t);
    marlin_server_queue = osMessageCreate(osMessageQ(serverQueue), NULL);
    osSemaphoreDef(serverSema);
    marlin_server_sema = osSemaphoreCreate(osSemaphore(serverSema), 1);
    marlin_server.flags = MARLIN_SFLG_PROCESS | MARLIN_SFLG_STARTED;
    for (i = 0; i < MARLIN_MAX_CLIENTS; i++) {
        marlin_server.notify_events[i] = MARLIN_EVT_MSK(MARLIN_EVT_Acknowledge) | MARLIN_EVT_MSK(MARLIN_EVT_Startup); // by default only ack and startup
        marlin_server.notify_changes[i] = 0;                                                                          // by default nothing
    }
    marlin_server_task = osThreadGetId();
    marlin_server.mesh.xc = 4;
    marlin_server.mesh.yc = 4;
    marlin_server.update_vars = MARLIN_VAR_MSK_DEF;
    marlin_server.vars.media_file_name = media_print_filename;
    marlin_server.vars.media_file_path = media_print_filepath;
}

void print_fan_spd() {
    if (DEBUGGING(INFO)) {
        static int time = 0;
        static int last_prt = 0;
        time = HAL_GetTick();
        int timediff = time - last_prt;
        if (timediff >= 1000) {

            serial_echopair_PGM("Tacho_FAN0 ", (30 * 1000 * Tacho_FAN0) / timediff); //60s / 2 pulses per rotation
            serialprintPGM("rpm ");
            SERIAL_EOL();
            serial_echopair_PGM("Tacho_FAN1 ", (30 * 1000 * Tacho_FAN1) / timediff);
            serialprintPGM("rpm ");
            SERIAL_EOL();
            Tacho_FAN0 = 0;
            Tacho_FAN1 = 0;
            last_prt = time;
        }
    }
}

#ifdef MINDA_BROKEN_CABLE_DETECTION
static void print_Z_probe_cnt() {
    if (DEBUGGING(INFO)) {
        static uint32_t last = 0;
        static uint32_t actual = 0;
        actual = get_Z_probe_endstop_hits();
        if (last != actual) {
            last = actual;
            serial_echopair_PGM("Z Endstop hit ", actual);
            serialprintPGM(" times.");
            SERIAL_EOL();
        }
    }
}
#endif
int marlin_server_cycle(void) {

    static int processing = 0;
    if (processing)
        return 0;
    processing = 1;

    _server_print_loop(); // we need call print loop here because it must be processed while blocking commands (M109)

    FSM_notifier::SendNotification();

    print_fan_spd();
#ifdef MINDA_BROKEN_CABLE_DETECTION
    print_Z_probe_cnt();
#endif

    int count = 0;
    int client_id;
    uint64_t msk = 0;
    uint64_t changes = 0;
    osMessageQId queue;
    osEvent ose;
    uint32_t tick;
    char ch;
    if (marlin_server.flags & MARLIN_SFLG_PENDREQ) {
        if (_process_server_request(marlin_server.request)) {
            marlin_server.request_len = 0;
            count++;
            marlin_server.flags &= ~MARLIN_SFLG_PENDREQ;
        }
    }
    if ((marlin_server.flags & MARLIN_SFLG_PENDREQ) == 0)
        while ((ose = osMessageGet(marlin_server_queue, 0)).status == osEventMessage) {
            ch = (char)((uint8_t)(ose.value.v));
            switch (ch) {
            case '\r':
            case '\n':
                ch = 0;
                break;
            }
            if (marlin_server.request_len < MARLIN_MAX_REQUEST)
                marlin_server.request[marlin_server.request_len++] = ch;
            else {
                //TODO: request too long
                marlin_server.request_len = 0;
            }
            if ((ch == 0) && (marlin_server.request_len > 1)) {
                if (_process_server_request(marlin_server.request)) {
                    marlin_server.request_len = 0;
                    count++;
                } else {
                    marlin_server.flags |= MARLIN_SFLG_PENDREQ;
                    break;
                }
            }
        }
    // update gqueue (gcode queue)
    _server_update_gqueue();
    // update pqueue (planner queue)
    _server_update_pqueue();
    // update variables
    tick = HAL_GetTick();
    if ((tick - marlin_server.last_update) > MARLIN_UPDATE_PERIOD) {
        marlin_server.last_update = tick;
        changes = _server_update_vars(marlin_server.update_vars);
    }

    // send notifications to clients
    for (client_id = 0; client_id < MARLIN_MAX_CLIENTS; client_id++)
        if ((queue = marlin_client_queue[client_id]) != 0) {
            marlin_server.client_changes[client_id] |= (changes & marlin_server.notify_changes[client_id]);
            // send change notifications, clear bits for successful sent notification
            if ((msk = marlin_server.client_changes[client_id]) != 0)
                marlin_server.client_changes[client_id] &= ~_send_notify_changes_to_client(client_id, queue, msk);
            // send events to client only when all changes already sent, clear bits for successful sent notification
            if ((marlin_server.client_changes[client_id]) == 0)
                if ((msk = marlin_server.client_events[client_id]) != 0)
                    marlin_server.client_events[client_id] &= ~_send_notify_events_to_client(client_id, queue, msk);
        }
    if ((marlin_server.flags & MARLIN_SFLG_PROCESS) == 0)
        wdt_iwdg_refresh(); // this prevents iwdg reset while processing disabled
    processing = 0;
    return count;
}

#define MARLIN_IDLE_CNT_BUSY 1

int marlin_server_loop(void) {
    if (marlin_server.idle_cnt >= MARLIN_IDLE_CNT_BUSY)
        if (marlin_server.flags & MARLIN_SFLG_BUSY) {
            //_dbg("SVR: READY");
            marlin_server.flags &= ~MARLIN_SFLG_BUSY;
            if ((marlin_server.command != MARLIN_CMD_NONE) && (marlin_server.command != MARLIN_CMD_M600)) {
                _send_notify_event(MARLIN_EVT_CommandEnd, marlin_server.command, 0);
                marlin_server.command = MARLIN_CMD_NONE;
            }
        }
    marlin_server.idle_cnt = 0;
    media_loop();
    return marlin_server_cycle();
}

int marlin_server_idle(void) {
    if (marlin_server.idle_cnt < MARLIN_IDLE_CNT_BUSY)
        marlin_server.idle_cnt++;
    else if ((marlin_server.flags & MARLIN_SFLG_BUSY) == 0) {
        //_dbg("SVR: BUSY");
        marlin_server.flags |= MARLIN_SFLG_BUSY;
        if (parser.command_letter == 'G')
            switch (parser.codenum) {
            case 28:
            case 29:
                marlin_server.command = MARLIN_CMD_G + parser.codenum;
                break;
            }
        else if (parser.command_letter == 'M')
            switch (parser.codenum) {
            case 109:
            case 190:
            case 303:
            //case 600: // hacked in gcode (_force_M600_notify)
            case 701:
            case 702:
                marlin_server.command = MARLIN_CMD_M + parser.codenum;
                break;
            }
        if (marlin_server.command != MARLIN_CMD_NONE) {
            marlin_server.command_begin = marlin_server.command;
            marlin_server.command_end = marlin_server.command;
            _send_notify_event(MARLIN_EVT_CommandBegin, marlin_server.command, 0);
        }
    }
    return marlin_server_cycle();
}

int marlin_server_processing(void) {
    return (marlin_server.flags & MARLIN_SFLG_PROCESS) ? 1 : 0;
}

void marlin_server_start_processing(void) {
    marlin_server.flags |= MARLIN_SFLG_PROCESS;
    _send_notify_event(MARLIN_EVT_StartProcessing, 0, 0);
}

void marlin_server_stop_processing(void) {
    marlin_server.flags &= ~MARLIN_SFLG_PROCESS;
    //TODO: disable heaters and safe state
    _send_notify_event(MARLIN_EVT_StopProcessing, 0, 0);
}

marlin_vars_t *marlin_server_vars(void) {
    return &(marlin_server.vars);
}

void marlin_server_do_babystep_Z(float offs) {
    babystep.add_steps(Z_AXIS, offs * planner.settings.axis_steps_per_mm[Z_AXIS]);
    babystep.task();
}

int marlin_server_enqueue_gcode(const char *gcode) {
    return queue.enqueue_one(gcode) ? 1 : 0;
}

int marlin_server_inject_gcode(const char *gcode) {
    queue.inject_P(gcode);
    return 1;
}

void marlin_server_settings_save(void) {
    eeprom_set_var(EEVAR_ZOFFSET, variant8_flt(probe_offset.z));
    eeprom_set_var(EEVAR_PID_BED_P, variant8_flt(Temperature::temp_bed.pid.Kp));
    eeprom_set_var(EEVAR_PID_BED_I, variant8_flt(Temperature::temp_bed.pid.Ki));
    eeprom_set_var(EEVAR_PID_BED_D, variant8_flt(Temperature::temp_bed.pid.Kd));
    eeprom_set_var(EEVAR_PID_NOZ_P, variant8_flt(Temperature::temp_hotend[0].pid.Kp));
    eeprom_set_var(EEVAR_PID_NOZ_I, variant8_flt(Temperature::temp_hotend[0].pid.Ki));
    eeprom_set_var(EEVAR_PID_NOZ_D, variant8_flt(Temperature::temp_hotend[0].pid.Kd));
}

void marlin_server_settings_load(void) {
    (void)settings.reset();
#if HAS_BED_PROBE
    probe_offset.z = eeprom_get_var(EEVAR_ZOFFSET).flt;
#endif
    Temperature::temp_bed.pid.Kp = eeprom_get_var(EEVAR_PID_BED_P).flt;
    Temperature::temp_bed.pid.Ki = eeprom_get_var(EEVAR_PID_BED_I).flt;
    Temperature::temp_bed.pid.Kd = eeprom_get_var(EEVAR_PID_BED_D).flt;
    Temperature::temp_hotend[0].pid.Kp = eeprom_get_var(EEVAR_PID_NOZ_P).flt;
    Temperature::temp_hotend[0].pid.Ki = eeprom_get_var(EEVAR_PID_NOZ_I).flt;
    Temperature::temp_hotend[0].pid.Kd = eeprom_get_var(EEVAR_PID_NOZ_D).flt;
    thermalManager.updatePID();
}

void marlin_server_settings_reset(void) {
    (void)settings.reset();
}

void marlin_server_manage_heater(void) {
    thermalManager.manage_heater();
}

void marlin_server_quick_stop(void) {
    planner.quick_stop();
}

void marlin_server_print_start(const char *filename) {
    if ((marlin_server.print_state == mpsIdle) || (marlin_server.print_state == mpsFinished) || (marlin_server.print_state == mpsAborted)) {
        media_print_start(filename);
        for (int id = 0; id < MARLIN_MAX_CLIENTS; id++)
            marlin_server.client_changes[id] |= MARLIN_VAR_MSK(MARLIN_VAR_FILEPATH);
        //_server_update_and_notify(-1, MARLIN_VAR_MSK(MARLIN_VAR_FILEPATH));
        print_job_timer.start();
        marlin_server.print_state = mpsPrinting;
    }
}

void marlin_server_print_abort(void) {
    if ((marlin_server.print_state == mpsPrinting) || (marlin_server.print_state == mpsPaused)) {
        marlin_server.print_state = mpsAborting_Begin;
    }
}

void marlin_server_print_pause(void) {
    if (marlin_server.print_state == mpsPrinting) {
        marlin_server.print_state = mpsPausing_Begin;
    }
}

void marlin_server_print_resume(void) {
    if (marlin_server.print_state == mpsPaused) {
        marlin_server.print_state = mpsResuming_Begin;
    }
}

void marlin_server_print_reheat_start(void) {
    if ((marlin_server.print_state == mpsPaused) && (marlin_server_print_reheat_ready() == 0)) {
        thermalManager.setTargetHotend(marlin_server.resume_nozzle_temp, 0);
    }
}

int marlin_server_print_reheat_ready(void) {
    if (marlin_server.vars.target_nozzle == marlin_server.resume_nozzle_temp)
        if (marlin_server.vars.temp_nozzle >= (marlin_server.vars.target_nozzle - 5))
            return 1;
    return 0;
}

static void _server_print_loop(void) {
    switch (marlin_server.print_state) {
    case mpsIdle:
        break;
    case mpsPrinting:
        switch (media_print_get_state()) {
        case media_print_state_PRINTING:
            break;
        case media_print_state_PAUSED:
            marlin_server.print_state = mpsPausing_Begin;
            break;
        case media_print_state_NONE:
            marlin_server.print_state = mpsFinishing_WaitIdle;
            break;
        }
        break;
    case mpsPausing_Begin:
        media_print_pause();
        print_job_timer.pause();
        marlin_server.resume_nozzle_temp = marlin_server.vars.target_nozzle; //save nozzle target temp
        marlin_server.print_state = mpsPausing_WaitIdle;
        break;
    case mpsPausing_WaitIdle:
        if ((planner.movesplanned() == 0) && (queue.length == 0)) {
            marlin_server_park_head();
            marlin_server.print_state = mpsPausing_ParkHead;
        }
        break;
    case mpsPausing_ParkHead:
        if (planner.movesplanned() == 0) {
            marlin_server.paused_ticks = HAL_GetTick(); //time when printing paused
            marlin_server.print_state = mpsPaused;
        }
        break;
    case mpsPaused:
        if ((marlin_server.vars.target_nozzle > 0) && (HAL_GetTick() - marlin_server.paused_ticks > (1000 * PAUSE_NOZZLE_TIMEOUT)))
            thermalManager.setTargetHotend(0, 0);
        gcode.reset_stepper_timeout(); //prevent disable axis
        break;
    case mpsResuming_Begin:
        if (marlin_server_print_reheat_ready()) {
            marlin_server_unpark_head();
            marlin_server.print_state = mpsResuming_UnparkHead;
        } else {
            thermalManager.setTargetHotend(marlin_server.resume_nozzle_temp, 0);
            marlin_server.print_state = mpsResuming_Reheating;
        }
        break;
    case mpsResuming_Reheating:
        if (marlin_server_print_reheat_ready()) {
            marlin_server_unpark_head();
            marlin_server.print_state = mpsResuming_UnparkHead;
        }
        break;
    case mpsResuming_UnparkHead:
        if (planner.movesplanned() == 0) {
            media_print_resume();
            print_job_timer.resume(0);
            marlin_server.print_state = mpsPrinting;
        }
        break;
    case mpsAborting_Begin:
        media_print_stop();
        thermalManager.disable_all_heaters();
        thermalManager.set_fan_speed(0, 0);
        print_job_timer.stop();
        planner.quick_stop();
        marlin_server.print_state = mpsAborting_WaitIdle;
        break;
    case mpsAborting_WaitIdle:
        if (planner.movesplanned() == 0) {
            float x = ((float)stepper.position(X_AXIS)) / planner.settings.axis_steps_per_mm[X_AXIS];
            float y = ((float)stepper.position(Y_AXIS)) / planner.settings.axis_steps_per_mm[Y_AXIS];
            float z = ((float)stepper.position(Z_AXIS)) / planner.settings.axis_steps_per_mm[Z_AXIS];
            current_position.x = x;
            current_position.y = y;
            current_position.z = z;
            current_position.e = 0;
            planner.set_position_mm(x, y, z, 0);
            marlin_server_park_head();
            marlin_server.print_state = mpsAborting_ParkHead;
        }
        break;
    case mpsAborting_ParkHead:
        if (planner.movesplanned() == 0) {
            marlin_server.print_state = mpsAborted;
        }
        break;
    case mpsFinishing_WaitIdle:
        if (planner.movesplanned() == 0) {
            marlin_server_park_head();
            marlin_server.print_state = mpsFinishing_ParkHead;
        }
        break;
    case mpsFinishing_ParkHead:
        if (planner.movesplanned() == 0) {
            marlin_server.print_state = mpsFinished;
        }
        break;
    default:
        break;
    }
}

void marlin_server_park_head(void) {
    constexpr feedRate_t fr_xy = NOZZLE_PARK_XY_FEEDRATE, fr_z = NOZZLE_PARK_Z_FEEDRATE;
    constexpr xyz_pos_t park = NOZZLE_PARK_POINT;
    //homed check
    if (all_axes_homed() && all_axes_known()) {
        planner.synchronize();
        marlin_server.resume_pos[0] = current_position.x;
        marlin_server.resume_pos[1] = current_position.y;
        marlin_server.resume_pos[2] = current_position.z;
        marlin_server.resume_pos[3] = current_position.e;
        current_position.e -= (float)PAUSE_PARK_RETRACT_LENGTH / planner.e_factor[active_extruder];
        line_to_current_position(PAUSE_PARK_RETRACT_FEEDRATE);
        current_position.z = _MIN(current_position.z + park.z, Z_MAX_POS);
        line_to_current_position(fr_z);
        current_position.set(park.x, park.y);
        line_to_current_position(fr_xy);
    }
}

void marlin_server_unpark_head(void) {
    constexpr feedRate_t fr_xy = NOZZLE_PARK_XY_FEEDRATE, fr_z = NOZZLE_PARK_Z_FEEDRATE;
    if (all_axes_homed() && all_axes_known()) {
        planner.synchronize();
        current_position.set(marlin_server.resume_pos[0], marlin_server.resume_pos[1]);
        line_to_current_position(fr_xy);
        current_position.z = marlin_server.resume_pos[2];
        line_to_current_position(fr_z);
        current_position.e += (float)PAUSE_PARK_RETRACT_LENGTH / planner.e_factor[active_extruder];
        line_to_current_position(PAUSE_PARK_RETRACT_FEEDRATE);
        current_position.e = marlin_server.resume_pos[3];
    }
}

int marlin_all_axes_homed(void) {
    return all_axes_homed() ? 1 : 0;
}

int marlin_all_axes_known(void) {
    return all_axes_known() ? 1 : 0;
}

void marlin_server_set_temp_to_display(float value) {
    marlin_server.vars.display_nozzle = value;
<<<<<<< HEAD
    for (int client_id = 0; client_id < MARLIN_MAX_CLIENTS; client_id++)
        marlin_server.client_changes[client_id] |= MARLIN_VAR_MSK(MARLIN_VAR_DTEM_NOZ);
=======
>>>>>>> cd63ab90
}

//-----------------------------------------------------------------------------
// private functions

// send notify message (variant8_t) to client queue (called from server thread)
static int _send_notify_to_client(osMessageQId queue, variant8_t msg) {
    //synchronization not necessary because only server thread can write to this queue
    if (queue == 0)
        return 0;
    if (osMessageAvailableSpace(queue) < 2)
        return 0;
    osMessagePut(queue, *(((uint32_t *)(&msg)) + 0), osWaitForever);
    osMessagePut(queue, *(((uint32_t *)(&msg)) + 1), osWaitForever);
    return 1;
}

// send event notification to client (called from server thread)
static int _send_notify_event_to_client(int client_id, osMessageQId queue, MARLIN_EVT_t evt_id, uint32_t usr32, uint16_t usr16) {
    variant8_t msg;
    msg = variant8_user(usr32, usr16, evt_id);
    return _send_notify_to_client(queue, msg);
}

// send event notification to client - multiple events (called from server thread)
// returns mask of succesfull sent events
static uint64_t _send_notify_events_to_client(int client_id, osMessageQId queue, uint64_t evt_msk) {
    uint64_t sent = 0;
    uint64_t msk = 1;
    for (uint8_t evt_int = 0; evt_int <= MARLIN_EVT_MAX; evt_int++) {
        MARLIN_EVT_t evt_id = (MARLIN_EVT_t)evt_int;
        if (msk & evt_msk)
            switch ((MARLIN_EVT_t)evt_id) {
            // Events without arguments
            case MARLIN_EVT_Startup:
            case MARLIN_EVT_MediaInserted:
            case MARLIN_EVT_MediaError:
            case MARLIN_EVT_MediaRemoved:
            case MARLIN_EVT_PrintTimerStarted:
            case MARLIN_EVT_PrintTimerPaused:
            case MARLIN_EVT_PrintTimerStopped:
            case MARLIN_EVT_FilamentRunout:
            case MARLIN_EVT_FactoryReset:
            case MARLIN_EVT_LoadSettings:
            case MARLIN_EVT_StoreSettings:
            case MARLIN_EVT_StartProcessing:
            case MARLIN_EVT_StopProcessing:
            // StatusChanged event - one string argument
            case MARLIN_EVT_StatusChanged:
                if (_send_notify_event_to_client(client_id, queue, evt_id, 0, 0))
                    sent |= msk; // event sent, set bit
                break;
            // CommandBegin/End - one ui32 argument (CMD)
            case MARLIN_EVT_CommandBegin:
                if (_send_notify_event_to_client(client_id, queue, evt_id, marlin_server.command_begin, 0))
                    sent |= msk; // event sent, set bit
                break;
            case MARLIN_EVT_CommandEnd:
                if (_send_notify_event_to_client(client_id, queue, evt_id, marlin_server.command_end, 0))
                    sent |= msk; // event sent, set bit
                break;
            case MARLIN_EVT_MeshUpdate:
                if (marlin_server.mesh_point_notsent[client_id]) {
                    uint8_t x;
                    uint8_t y;
                    uint64_t mask = 1;
                    for (y = 0; y < marlin_server.mesh.yc; y++)
                        for (x = 0; x < marlin_server.mesh.xc; x++) {
                            if (mask & marlin_server.mesh_point_notsent[client_id]) {
                                uint8_t index = x + marlin_server.mesh.xc * y;
                                float z = marlin_server.mesh.z[index];
                                uint32_t usr32 = variant8_flt(z).ui32;
                                uint16_t usr16 = x | ((uint16_t)y << 8);
                                if (_send_notify_event_to_client(client_id, queue, evt_id, usr32, usr16))
                                    marlin_server.mesh_point_notsent[client_id] &= ~mask;
                            }
                            mask <<= 1;
                        }
                    if (marlin_server.mesh_point_notsent[client_id] == 0)
                        sent |= msk; // event sent, set bit
                }
                break;
            case MARLIN_EVT_Acknowledge:
                if (_send_notify_event_to_client(client_id, queue, evt_id, 0, 0))
                    sent |= msk; // event sent, set bit
                break;
            //unused events
            case MARLIN_EVT_PrinterKilled:
            case MARLIN_EVT_Error:
            case MARLIN_EVT_PlayTone:
            case MARLIN_EVT_UserConfirmRequired:
            case MARLIN_EVT_SafetyTimerExpired:
            case MARLIN_EVT_Message:
            case MARLIN_EVT_Reheat:

            //do not resend open close dialog, send is forced
            case MARLIN_EVT_FSM_Create:
            case MARLIN_EVT_FSM_Destroy:
            case MARLIN_EVT_FSM_Change:

                sent |= msk; // fake event sent for unused and forced events
                break;
            }
        if (sent & msk)
            msk <<= 1;
        else
            break; //skip sending if queue is full
    }
    return sent;
}

// send event notification to all clients (called from server thread)
// returns bitmask - bit0 = notify for client0 successfully send, bit1 for client1...
static uint8_t _send_notify_event(MARLIN_EVT_t evt_id, uint32_t usr32, uint16_t usr16) {
    uint8_t client_msk = 0;
    for (int client_id = 0; client_id < MARLIN_MAX_CLIENTS; client_id++)
        if (marlin_server.notify_events[client_id] & ((uint64_t)1 << evt_id)) {
            if (_send_notify_event_to_client(client_id, marlin_client_queue[client_id], evt_id, usr32, usr16) == 0) {
                marlin_server.client_events[client_id] |= ((uint64_t)1 << evt_id); // event not sent, set bit
                if (evt_id == MARLIN_EVT_MeshUpdate) {
                    uint8_t x = usr16 & 0xff;                      // x index
                    uint8_t y = usr16 >> 8;                        // y index
                    uint8_t index = x + marlin_server.mesh.xc * y; // index
                    uint64_t mask = ((uint64_t)1 << index);        // mask
                    marlin_server.mesh_point_notsent[client_id] |= mask;
                }
            } else
                client_msk |= (1 << client_id);
        }
    return client_msk;
}

// send variable change notification to client (called from server thread)
static int _send_notify_change_to_client(osMessageQId queue, uint8_t var_id, variant8_t var) {
    var.usr8 = var_id | MARLIN_USR8_VAR_FLG;
    return _send_notify_to_client(queue, var);
}

// send variable change notification to client - multiple vars (called from server thread)
static uint64_t _send_notify_changes_to_client(int client_id, osMessageQId queue, uint64_t var_msk) {
    variant8_t var;
    uint64_t sent = 0;
    uint64_t msk = 1;
    for (uint8_t var_id = 0; var_id < 64; var_id++) {
        if (msk & var_msk) {
            var = marlin_vars_get_var(&(marlin_server.vars), var_id);
            if (var.type != VARIANT8_EMPTY) {
                if (_send_notify_change_to_client(queue, var_id, var))
                    sent |= msk;
                else
                    break; //skip sending if queue is full
            }
        }
        msk <<= 1;
    }
    return sent;
}

static void _server_update_gqueue(void) {
    if (marlin_server.gqueue != queue.length) {
        marlin_server.gqueue = queue.length;
        //		_dbg("gqueue: %2d", marlin_server.gqueue);
    }
}

static void _server_update_pqueue(void) {
    if ((marlin_server.pqueue_head != planner.block_buffer_head) || (marlin_server.pqueue_tail != planner.block_buffer_tail)) {
        marlin_server.pqueue_head = planner.block_buffer_head;
        marlin_server.pqueue_tail = planner.block_buffer_tail;
        marlin_server.pqueue = (marlin_server.pqueue_head >= marlin_server.pqueue_tail) ? (marlin_server.pqueue_head - marlin_server.pqueue_tail) : (BLOCK_BUFFER_SIZE + marlin_server.pqueue_head - marlin_server.pqueue_tail);
        //		_dbg("pqueue: %2d", marlin_server.pqueue);
    }
}

// update server variables defined by 'update', returns changed variables mask (called from server thread)
static uint64_t _server_update_vars(uint64_t update) {
    int i;
    variant8_t v;
    uint64_t changes = 0;

    if (update == 0)
        return 0;

    if (update & MARLIN_VAR_MSK(MARLIN_VAR_GQUEUE))
        if (marlin_server.vars.gqueue != marlin_server.gqueue) {
            marlin_server.vars.gqueue = marlin_server.gqueue;
            changes |= MARLIN_VAR_MSK(MARLIN_VAR_GQUEUE);
        }

    if (update & MARLIN_VAR_MSK(MARLIN_VAR_PQUEUE))
        if (marlin_server.vars.pqueue != marlin_server.pqueue) {
            marlin_server.vars.pqueue = marlin_server.pqueue;
            changes |= MARLIN_VAR_MSK(MARLIN_VAR_PQUEUE);
        }

    if (update & MARLIN_VAR_MSK(MARLIN_VAR_MOTION)) {
        v.ui8 = 0;
        if (stepper.axis_is_moving(X_AXIS))
            v.ui8 |= 0x01;
        if (stepper.axis_is_moving(Y_AXIS))
            v.ui8 |= 0x02;
        if (stepper.axis_is_moving(Z_AXIS))
            v.ui8 |= 0x04;
        if (stepper.axis_is_moving(E_AXIS))
            v.ui8 |= 0x08;
        if (marlin_server.vars.motion != v.ui8) {
            marlin_server.vars.motion = v.ui8;
            changes |= MARLIN_VAR_MSK(MARLIN_VAR_MOTION);
        }
    }

    if (update & MARLIN_VAR_MSK_IPOS_XYZE) {
        for (i = 0; i < 4; i++)
            if (update & MARLIN_VAR_MSK(MARLIN_VAR_IPOS_X + i)) {
                v.i32 = stepper.position((AxisEnum)i);
                if (marlin_server.vars.ipos[i] != v.i32) {
                    marlin_server.vars.ipos[i] = v.i32;
                    changes |= MARLIN_VAR_MSK(MARLIN_VAR_IPOS_X + i);
                }
            }
    }

    if (update & MARLIN_VAR_MSK_POS_XYZE) {
        for (i = 0; i < 4; i++)
            if (update & MARLIN_VAR_MSK(MARLIN_VAR_POS_X + i)) {
                v.flt = planner.get_axis_position_mm((AxisEnum)i);
                if (marlin_server.vars.pos[i] != v.flt) {
                    marlin_server.vars.pos[i] = v.flt;
                    changes |= MARLIN_VAR_MSK(MARLIN_VAR_POS_X + i);
                }
            }
    }

    if (update & MARLIN_VAR_MSK(MARLIN_VAR_TEMP_NOZ)) {
        v.flt = thermalManager.temp_hotend[0].celsius;
        if (marlin_server.vars.temp_nozzle != v.flt) {
            marlin_server.vars.temp_nozzle = v.flt;
            changes |= MARLIN_VAR_MSK(MARLIN_VAR_TEMP_NOZ);
        }
    }

    if (update & MARLIN_VAR_MSK(MARLIN_VAR_TTEM_NOZ)) {
        v.flt = thermalManager.temp_hotend[0].target;
        if (marlin_server.vars.target_nozzle != v.flt) {
            marlin_server.vars.target_nozzle = v.flt;
            changes |= MARLIN_VAR_MSK(MARLIN_VAR_TTEM_NOZ);
        }
    }

    if (update & MARLIN_VAR_MSK(MARLIN_VAR_TEMP_BED)) {
        v.flt = thermalManager.temp_bed.celsius;
        if (marlin_server.vars.temp_bed != v.flt) {
            marlin_server.vars.temp_bed = v.flt;
            changes |= MARLIN_VAR_MSK(MARLIN_VAR_TEMP_BED);
        }
    }

    if (update & MARLIN_VAR_MSK(MARLIN_VAR_TTEM_BED)) {
        v.flt = thermalManager.temp_bed.target;
        if (marlin_server.vars.target_bed != v.flt) {
            marlin_server.vars.target_bed = v.flt;
            changes |= MARLIN_VAR_MSK(MARLIN_VAR_TTEM_BED);
        }
    }

    if (update & MARLIN_VAR_MSK(MARLIN_VAR_Z_OFFSET)) {
        v.flt = probe_offset.z;
        if (marlin_server.vars.z_offset != v.flt) {
            marlin_server.vars.z_offset = v.flt;
            changes |= MARLIN_VAR_MSK(MARLIN_VAR_Z_OFFSET);
        }
    }

    if (update & MARLIN_VAR_MSK(MARLIN_VAR_FANSPEED)) {
#if FAN_COUNT > 0
        v.ui8 = thermalManager.fan_speed[0];
#endif
        if (marlin_server.vars.fan_speed != v.ui8) {
            marlin_server.vars.fan_speed = v.ui8;
            changes |= MARLIN_VAR_MSK(MARLIN_VAR_FANSPEED);
        }
    }

    if (update & MARLIN_VAR_MSK(MARLIN_VAR_PRNSPEED)) {
        v.ui16 = (unsigned)feedrate_percentage;
        if (marlin_server.vars.print_speed != v.ui16) {
            marlin_server.vars.print_speed = v.ui16;
            changes |= MARLIN_VAR_MSK(MARLIN_VAR_PRNSPEED);
        }
    }

    if (update & MARLIN_VAR_MSK(MARLIN_VAR_FLOWFACT)) {
        v.ui16 = (unsigned)planner.flow_percentage[0];
        if (marlin_server.vars.flow_factor != v.ui16) {
            marlin_server.vars.flow_factor = v.ui16;
            changes |= MARLIN_VAR_MSK(MARLIN_VAR_FLOWFACT);
        }
    }

    if (update & MARLIN_VAR_MSK(MARLIN_VAR_WAITHEAT)) {
        v.ui8 = wait_for_heatup ? 1 : 0;
        if (marlin_server.vars.wait_heat != v.ui8) {
            marlin_server.vars.wait_heat = v.ui8;
            changes |= MARLIN_VAR_MSK(MARLIN_VAR_WAITHEAT);
        }
    }

    if (update & MARLIN_VAR_MSK(MARLIN_VAR_WAITUSER)) {
        v.ui8 = wait_for_user ? 1 : 0;
        if (marlin_server.vars.wait_user != v.ui8) {
            marlin_server.vars.wait_user = v.ui8;
            changes |= MARLIN_VAR_MSK(MARLIN_VAR_WAITUSER);
        }
    }

    if (update & MARLIN_VAR_MSK(MARLIN_VAR_SD_PRINT)) {
        v.ui8 = (media_print_get_state() != media_print_state_NONE);
        if (marlin_server.vars.sd_printing != v.ui8) {
            marlin_server.vars.sd_printing = v.ui8;
            changes |= MARLIN_VAR_MSK(MARLIN_VAR_SD_PRINT);
        }
    }

    if (update & MARLIN_VAR_MSK(MARLIN_VAR_SD_PDONE)) {
        if (oProgressData.oPercentDone.mIsActual(marlin_server.vars.print_duration))
            v.ui8 = (uint8_t)oProgressData.oPercentDone.mGetValue();
        else
            v.ui8 = (uint8_t)media_print_get_percent_done();
        if (marlin_server.vars.sd_percent_done != v.ui8) {
            marlin_server.vars.sd_percent_done = v.ui8;
            changes |= MARLIN_VAR_MSK(MARLIN_VAR_SD_PDONE);
        }
    }

    if (update & MARLIN_VAR_MSK(MARLIN_VAR_DURATION)) {
        v.ui32 = print_job_timer.duration();
        if (marlin_server.vars.print_duration != v.ui32) {
            marlin_server.vars.print_duration = v.ui32;
            changes |= MARLIN_VAR_MSK(MARLIN_VAR_DURATION);
        }
    }

    if (update & MARLIN_VAR_MSK(MARLIN_VAR_MEDIAINS)) {
        v.ui8 = (media_get_state() == media_state_INSERTED) ? 1 : 0;
        if (marlin_server.vars.media_inserted != v.ui8) {
            marlin_server.vars.media_inserted = v.ui8;
            changes |= MARLIN_VAR_MSK(MARLIN_VAR_MEDIAINS);
            _send_notify_event(marlin_server.vars.media_inserted ? MARLIN_EVT_MediaInserted : MARLIN_EVT_MediaRemoved, 0, 0);
        }
    }

    if (update & MARLIN_VAR_MSK(MARLIN_VAR_PRNSTATE)) {
        v.ui8 = marlin_server.print_state;
        if (marlin_server.vars.print_state != v.ui8) {
            marlin_server.vars.print_state = (marlin_print_state_t)(v.ui8);
            changes |= MARLIN_VAR_MSK(MARLIN_VAR_PRNSTATE);
        }
    }

    if (update & MARLIN_VAR_MSK(MARLIN_VAR_TIMTOEND)) {
        if (oProgressData.oPercentDone.mIsActual(marlin_server.vars.print_duration))
            v.ui32 = oProgressData.oTime2End.mGetValue();
        else
            v.ui32 = -1;
        if (marlin_server.vars.time_to_end != v.ui32) {
            marlin_server.vars.time_to_end = v.ui32;
            changes |= MARLIN_VAR_MSK(MARLIN_VAR_TIMTOEND);
        }
    }

    return changes;
}

// process request on server side
static int _process_server_request(char *request) {
    int processed = 0;
    uint32_t msk32[2];
    float offs;
    int ival;
    int client_id = *(request++) - '0';
    if ((client_id < 0) || (client_id >= MARLIN_MAX_CLIENTS))
        return 1;
    DBG_REQ("SRV: REQ %c%s", '0' + client_id, request);
    if (strncmp("!g ", request, 3) == 0) {
        processed = marlin_server_enqueue_gcode(request + 3);
    } else if (strncmp("!ig ", request, sizeof("!ig ") / sizeof(char) - 1) == 0) {
        unsigned long int iptr = strtoul(request + sizeof("!ig ") / sizeof(char) - 1, NULL, 0);
        processed = marlin_server_inject_gcode((const char *)iptr);
    } else if (strcmp("!start", request) == 0) {
        marlin_server_start_processing();
        processed = 1;
    } else if (strcmp("!stop", request) == 0) {
        marlin_server_stop_processing();
        processed = 1;
    } else if (strncmp("!var ", request, 5) == 0) {
        _server_set_var(request + 5);
        processed = 1;
    } else if (sscanf(request, "!update %08lx %08lx", msk32 + 0, msk32 + 1)) {
        _server_update_and_notify(client_id, msk32[0] + (((uint64_t)msk32[1]) << 32));
        processed = 1;
    } else if (sscanf(request, "!babystep_Z %f", &offs) == 1) {
        marlin_server_do_babystep_Z(offs);
        processed = 1;
    } else if (strcmp("!cfg_save", request) == 0) {
        marlin_server_settings_save();
        processed = 1;
    } else if (strcmp("!cfg_load", request) == 0) {
        marlin_server_settings_load();
        processed = 1;
    } else if (strcmp("!cfg_reset", request) == 0) {
        marlin_server_settings_reset();
        processed = 1;
    } else if (strcmp("!updt", request) == 0) {
        marlin_server_manage_heater();
        processed = 1;
    } else if (strcmp("!qstop", request) == 0) {
        marlin_server_quick_stop();
        processed = 1;
    } else if (strncmp("!pstart ", request, 8) == 0) {
        marlin_server_print_start(request + 8);
        processed = 1;
    } else if (strcmp("!pabort", request) == 0) {
        marlin_server_print_abort();
        processed = 1;
    } else if (strcmp("!ppause", request) == 0) {
        marlin_server_print_pause();
        processed = 1;
    } else if (strcmp("!presume", request) == 0) {
        marlin_server_print_resume();
        processed = 1;
    } else if (strcmp("!park", request) == 0) {
        marlin_server_park_head();
        processed = 1;
    } else if (sscanf(request, "!fsm_r %d", &ival) == 1) { //finit state machine response
        ClientResponseHandler::SetResponse(ival);
        processed = 1;
    } else if (sscanf(request, "!event_msk %08lx %08lx", msk32 + 0, msk32 + 1)) {
        marlin_server.notify_events[client_id] = msk32[0] + (((uint64_t)msk32[1]) << 32);
        processed = 1;
    } else if (sscanf(request, "!change_msk %08lx %08lx", msk32 + 0, msk32 + 1)) {
        marlin_server.notify_changes[client_id] = msk32[0] + (((uint64_t)msk32[1]) << 32);
        marlin_server.client_changes[client_id] = msk32[0] + (((uint64_t)msk32[1]) << 32);
        processed = 1;
    } else {
        bsod("Unknown request %s", request);
    }
    if (processed)
        if (!_send_notify_event_to_client(client_id, marlin_client_queue[client_id], MARLIN_EVT_Acknowledge, 0, 0))
            marlin_server.notify_events[client_id] |= MARLIN_EVT_MSK(MARLIN_EVT_Acknowledge); // set bit if notification not sent
    return processed;
}

// set variable from string request
static int _server_set_var(char *name_val_str) {
    int var_id;
    bool changed = false;
    char *val_str = strchr(name_val_str, ' ');
    *(val_str++) = 0;
    if ((var_id = marlin_vars_get_id_by_name(name_val_str)) >= 0) {
        if (marlin_vars_str_to_value(&(marlin_server.vars), var_id, val_str) == 1) {
            switch (var_id) {
            case MARLIN_VAR_TTEM_NOZ:
                changed = (thermalManager.temp_hotend[0].target != marlin_server.vars.target_nozzle);
                thermalManager.setTargetHotend(marlin_server.vars.target_nozzle, 0);
                break;
            case MARLIN_VAR_TTEM_BED:
                changed = (thermalManager.temp_bed.target != marlin_server.vars.target_bed);
                thermalManager.setTargetBed(marlin_server.vars.target_bed);
                break;
            case MARLIN_VAR_Z_OFFSET:
#if HAS_BED_PROBE
                changed = (probe_offset.z != marlin_server.vars.z_offset);
                probe_offset.z = marlin_server.vars.z_offset;
#endif //HAS_BED_PROBE
                break;
            case MARLIN_VAR_FANSPEED:
#if FAN_COUNT > 0
                changed = (thermalManager.fan_speed[0] != marlin_server.vars.fan_speed);
                thermalManager.set_fan_speed(0, marlin_server.vars.fan_speed);
#endif
                break;
            case MARLIN_VAR_PRNSPEED:
                changed = (feedrate_percentage != (int16_t)marlin_server.vars.print_speed);
                feedrate_percentage = (int16_t)marlin_server.vars.print_speed;
                break;
            case MARLIN_VAR_FLOWFACT:
                changed = (planner.flow_percentage[0] != (int16_t)marlin_server.vars.flow_factor);
                planner.flow_percentage[0] = (int16_t)marlin_server.vars.flow_factor;
                planner.refresh_e_factor(0);
                break;
            case MARLIN_VAR_WAITHEAT:
                changed = true;
                wait_for_heatup = marlin_server.vars.wait_heat ? true : false;
                break;
            case MARLIN_VAR_WAITUSER:
                changed = true;
                wait_for_user = marlin_server.vars.wait_user ? true : false;
                break;
            }
            if (changed) {
                int client_id;
                uint64_t var_msk = MARLIN_VAR_MSK(var_id);
                for (client_id = 0; client_id < MARLIN_MAX_CLIENTS; client_id++)
                    marlin_server.client_changes[client_id] |= (var_msk & marlin_server.notify_changes[client_id]);
            }
        }
    }
    //	_dbg("_server_set_var %d %s %s", var_id, name_val_str, val_str);
    return 1;
}

// update variables defined by 'update' mask and send notification to client that requested updating
// other clients will receive notification in next cycle
static void _server_update_and_notify(int client_id, uint64_t update) {
    int id;
    osMessageQId queue;
    uint64_t changes = _server_update_vars(update);
    for (id = 0; id < MARLIN_MAX_CLIENTS; id++)
        if (id == client_id) {
            marlin_server.client_changes[id] |= changes;
            if ((queue = marlin_client_queue[id]) != 0)
                marlin_server.client_changes[id] &= ~_send_notify_changes_to_client(id, queue, update);
        } else
            marlin_server.client_changes[id] |= (changes & marlin_server.notify_changes[id]);
}

} // extern "C"

#ifdef DEBUG_FSENSOR_IN_HEADER
int _is_in_M600_flg = 0;
#endif

// force send M600 begin/end notify
void _ensure_event_sent(MARLIN_EVT_t evt_id, uint8_t client_mask) {
    int client_id;
    // loop until event successfully sent to all clients
    // clients that have not enabled the event will be skipped because sending is filtered in _send_notify_event
    // and bit in marlin_server.client_events will be always zero for these clients
    //while (client_mask != ((1 << MARLIN_MAX_CLIENTS) - 1)) {
    do {
        // check that event sent inside idle and update mask
        for (client_id = 0; client_id < MARLIN_MAX_CLIENTS; client_id++)
            if ((marlin_server.client_events[client_id] & ((uint64_t)1 << evt_id)) == 0)
                client_mask |= (1 << client_id);
        if (client_mask == ((1 << MARLIN_MAX_CLIENTS) - 1))
            break;
        idle(); // call marlin idle
    } while (1);
}

//-----------------------------------------------------------------------------
// ExtUI event handlers

namespace ExtUI {

void onStartup() {
    DBG_XUI("XUI: onStartup");
    _send_notify_event(MARLIN_EVT_Startup, 0, 0);
}

void onIdle() {
    marlin_server_idle();
    if (marlin_server_idle_cb)
        marlin_server_idle_cb();
}

//todo remove me after new thermal manager
int _is_thermal_error(PGM_P const msg) {
    if (!strcmp(msg, GET_TEXT(MSG_HEATING_FAILED_LCD)))
        return 1;
    if (!strcmp(msg, GET_TEXT(MSG_HEATING_FAILED_LCD_BED)))
        return 1;
    if (!strcmp(msg, GET_TEXT(MSG_HEATING_FAILED_LCD_CHAMBER)))
        return 1;
    if (!strcmp(msg, GET_TEXT(MSG_ERR_REDUNDANT_TEMP)))
        return 1;
    if (!strcmp(msg, GET_TEXT(MSG_THERMAL_RUNAWAY)))
        return 1;
    if (!strcmp(msg, GET_TEXT(MSG_THERMAL_RUNAWAY_BED)))
        return 1;
    if (!strcmp(msg, GET_TEXT(MSG_THERMAL_RUNAWAY_CHAMBER)))
        return 1;
    if (!strcmp(msg, GET_TEXT(MSG_ERR_MAXTEMP)))
        return 1;
    if (!strcmp(msg, GET_TEXT(MSG_ERR_MINTEMP)))
        return 1;
    if (!strcmp(msg, GET_TEXT(MSG_ERR_MAXTEMP_BED)))
        return 1;
    if (!strcmp(msg, GET_TEXT(MSG_ERR_MINTEMP_BED)))
        return 1;
    return 0;
}

void onPrinterKilled(PGM_P const msg, PGM_P const component) {
    //_dbg("onPrinterKilled %s", msg);
    if (!(SCB->ICSR & SCB_ICSR_VECTACTIVE_Msk))
        taskENTER_CRITICAL();     //never exit CRITICAL, wanted to use __disable_irq, but it does not work. i do not know why
    wdt_iwdg_refresh();           //watchdog reset
    if (_is_thermal_error(msg)) { //todo remove me after new thermal manager
        const marlin_vars_t &vars = marlin_server.vars;
        temp_error(msg, component, vars.temp_nozzle, vars.target_nozzle, vars.temp_bed, vars.target_bed);
    } else {
        general_error(msg, component);
    }
}

void onMediaInserted() {
    DBG_XUI("XUI: onMediaInserted");
    _send_notify_event(MARLIN_EVT_MediaInserted, 0, 0);
}

void onMediaError() {
    DBG_XUI("XUI: onMediaError");
    _send_notify_event(MARLIN_EVT_MediaError, 0, 0);
}

void onMediaRemoved() {
    DBG_XUI("XUI: onMediaRemoved");
    _send_notify_event(MARLIN_EVT_MediaRemoved, 0, 0);
}

void onPlayTone(const uint16_t frequency, const uint16_t duration) {
    DBG_XUI("XUI: onPlayTone");
    _send_notify_event(MARLIN_EVT_PlayTone, frequency, duration);
}

void onPrintTimerStarted() {
    DBG_XUI("XUI: onPrintTimerStarted");
    _send_notify_event(MARLIN_EVT_PrintTimerStarted, 0, 0);
}

void onPrintTimerPaused() {
    DBG_XUI("XUI: onPrintTimerPaused");
    _send_notify_event(MARLIN_EVT_PrintTimerPaused, 0, 0);
}

void onPrintTimerStopped() {
    DBG_XUI("XUI: onPrintTimerStopped");
    _send_notify_event(MARLIN_EVT_PrintTimerStopped, 0, 0);
}

void onFilamentRunout(const extruder_t extruder) {
    DBG_XUI("XUI: onFilamentRunout");
    _send_notify_event(MARLIN_EVT_FilamentRunout, 0, 0);
}

void onUserConfirmRequired(const char *const msg) {
    DBG_XUI("XUI: onUserConfirmRequired: %s", msg);
    _send_notify_event(MARLIN_EVT_UserConfirmRequired, 0, 0);
}

void onStatusChanged(const char *const msg) {
    static bool pending_err_msg = false;

    DBG_XUI("XUI: onStatusChanged: %s", msg);
    _send_notify_event(MARLIN_EVT_StatusChanged, 0, 0);
    if (strcmp(msg, "Prusa-mini Ready.") == 0) {
    } //TODO
    else if (strcmp(msg, "TMC CONNECTION ERROR") == 0)
        _send_notify_event(MARLIN_EVT_Error, MARLIN_ERR_TMCDriverError, 0);
    else {
        if (!is_abort_state(marlin_server.print_state))
            pending_err_msg = false;
        if (!pending_err_msg) {
            if (strcmp(msg, MSG_ERR_PROBING_FAILED) == 0) {
                _send_notify_event(MARLIN_EVT_Error, MARLIN_ERR_ProbingFailed, 0);
                marlin_server_print_abort();
                pending_err_msg = true;
            }

            if (msg && msg[0] != 0) { //empty message filter

                _add_status_msg(msg);
                _send_notify_event(MARLIN_EVT_Message, 0, 0);
            }
        }
    }
}

void onFactoryReset() {
    DBG_XUI("XUI: onFactoryReset");
    _send_notify_event(MARLIN_EVT_FactoryReset, 0, 0);
}

void onLoadSettings(char const *) {
    DBG_XUI("XUI: onLoadSettings");
    _send_notify_event(MARLIN_EVT_LoadSettings, 0, 0);
}

void onStoreSettings(char *) {
    DBG_XUI("XUI: onStoreSettings");
    _send_notify_event(MARLIN_EVT_StoreSettings, 0, 0);
}

void onConfigurationStoreWritten(bool success) {
    DBG_XUI("XUI: onConfigurationStoreWritten");
}

void onConfigurationStoreRead(bool success) {
    DBG_XUI("XUI: onConfigurationStoreRead");
}

void onMeshUpdate(const uint8_t xpos, const uint8_t ypos, const float zval) {
    DBG_XUI("XUI: onMeshUpdate x: %u, y: %u, z: %.2f", xpos, ypos, (double)zval);
    uint8_t index = xpos + marlin_server.mesh.xc * ypos;
    uint32_t usr32 = variant8_flt(zval).ui32;
    uint16_t usr16 = xpos | ((uint16_t)ypos << 8);
    marlin_server.mesh.z[index] = zval;
    _send_notify_event(MARLIN_EVT_MeshUpdate, usr32, usr16);
}

}

//remember last event
static uint32_t fsm_change_last_usr32 = -1;

//must match fsm_create_t signature
void fsm_create(ClientFSM type, uint8_t data) {
    //erase info about last event
    fsm_change_last_usr32 = -1;

    uint32_t usr32 = uint32_t(type) + (uint32_t(data) << 8);
    DBG_FSM("fsm_create %d", usr32);

    const MARLIN_EVT_t evt_id = MARLIN_EVT_FSM_Create;
    uint8_t client_mask = _send_notify_event(evt_id, usr32, 0);
    // notification will wait until successfully sent to gui client
    _ensure_event_sent(evt_id, client_mask);
}

//must match fsm_destroy_t signature
void fsm_destroy(ClientFSM type) {
    DBG_FSM("fsm_destroy %d", (int)type);

    const MARLIN_EVT_t evt_id = MARLIN_EVT_FSM_Destroy;
    uint8_t client_mask = _send_notify_event(evt_id, uint32_t(type), 0);
    // notification will wait until successfully sent to gui client
    _ensure_event_sent(evt_id, client_mask);
}

//must match fsm_change_t signature
void _fsm_change(ClientFSM type, uint8_t phase, uint8_t progress_tot, uint8_t progress) {
    uint32_t usr32 = uint32_t(type) + (uint32_t(phase) << 8) + (uint32_t(progress_tot) << 16) + (uint32_t(progress) << 24);
    if (usr32 == uint32_t(-1))
        bsod("FATAL Invalid Event");
    if (usr32 == fsm_change_last_usr32)
        return;
    fsm_change_last_usr32 = usr32;
    DBG_FSM("fsm_change %d", usr32);
    const MARLIN_EVT_t evt_id = MARLIN_EVT_FSM_Change;
    uint8_t client_mask = _send_notify_event(evt_id, usr32, 0);
    // notification will wait until successfully sent to gui client
    _ensure_event_sent(evt_id, client_mask);
}

/*****************************************************************************/
//FSM_notifier
FSM_notifier::data FSM_notifier::s_data;

FSM_notifier::FSM_notifier(ClientFSM type, uint8_t phase, cvariant8 min, cvariant8 max,
    uint8_t progress_min, uint8_t progress_max, uint8_t var_id)
    : temp_data(s_data) {
    s_data.type = type;
    s_data.phase = phase;
    s_data.scale = static_cast<float>(progress_max - progress_min) / static_cast<float>(max - min);
    s_data.offset = -static_cast<float>(min) * s_data.scale + static_cast<float>(progress_min);
    s_data.progress_min = progress_min;
    s_data.progress_max = progress_max;
    s_data.var_id = var_id;
    s_data.last_progress_sent = -1;
}

//static method
//notifies clients about progress rise
//scales "binded" variable via following formula to calculate progress
//x = (actual - s_data.min) * s_data.scale + s_data.progress_min;
//x = actual * s_data.scale - s_data.min * s_data.scale + s_data.progress_min;
//s_data.offset == -s_data.min * s_data.scale + s_data.progress_min
//simplified formula
//x = actual * s_data.scale + s_data.offset;
void FSM_notifier::SendNotification() {
    if (s_data.type == ClientFSM::_none)
        return;

    cvariant8 temp;
    temp.attach(marlin_vars_get_var(&(marlin_server.vars), s_data.var_id));

    float actual = static_cast<float>(temp);
    actual = actual * s_data.scale + s_data.offset;

    int progress = static_cast<int>(actual); //int - must be signed
    if (progress < s_data.progress_min)
        progress = s_data.progress_min;
    if (progress > s_data.progress_max)
        progress = s_data.progress_max;

    // after first sent, progress can only rise
    if ((s_data.last_progress_sent == uint8_t(-1)) || (progress > s_data.last_progress_sent)) {
        s_data.last_progress_sent = progress;
        _fsm_change(s_data.type, s_data.phase, progress, 0);
    }
}

FSM_notifier::~FSM_notifier() {
    s_data = temp_data;
}

/*****************************************************************************/
//ClientResponseHandler
//define static member
//-1 (maxval) is used as no response from client
uint32_t ClientResponseHandler::server_side_encoded_response = -1;<|MERGE_RESOLUTION|>--- conflicted
+++ resolved
@@ -603,11 +603,8 @@
 
 void marlin_server_set_temp_to_display(float value) {
     marlin_server.vars.display_nozzle = value;
-<<<<<<< HEAD
     for (int client_id = 0; client_id < MARLIN_MAX_CLIENTS; client_id++)
         marlin_server.client_changes[client_id] |= MARLIN_VAR_MSK(MARLIN_VAR_DTEM_NOZ);
-=======
->>>>>>> cd63ab90
 }
 
 //-----------------------------------------------------------------------------
