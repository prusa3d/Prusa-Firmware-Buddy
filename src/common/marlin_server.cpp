// marlin_server.cpp

#include "marlin_server.h"
#include "dialogs.h" //dialog_t
#include <stdarg.h>
#include <stdio.h>
#include "dbg.h"
#include "app.h"
#include "bsod.h"
#include "cmsis_os.h"
#include <string.h> //strncmp

#include "../Marlin/src/lcd/extensible_ui/ui_api.h"
#include "../Marlin/src/gcode/queue.h"
#include "../Marlin/src/gcode/parser.h"
#include "../Marlin/src/module/planner.h"
#include "../Marlin/src/module/stepper.h"
#include "../Marlin/src/module/temperature.h"
#include "../Marlin/src/module/probe.h"
#include "../Marlin/src/module/configuration_store.h"
#include "../Marlin/src/module/printcounter.h"
#include "../Marlin/src/feature/host_actions.h"
#include "../Marlin/src/feature/babystep.h"
#include "../Marlin/src/feature/pause.h"
#include "../Marlin/src/sd/cardreader.h"
#include "../Marlin/src/libs/nozzle.h"
#include "../Marlin/src/core/language.h" //GET_TEXT(MSG)

#include "hwio_a3ides.h"
#include "eeprom.h"
#include "filament_sensor.h"
#ifdef MINDA_BROKEN_CABLE_DETECTION
    #include "Z_probe.h" //get_Z_probe_endstop_hits
#endif

#ifdef LCDSIM
    #include "lcdsim.h"
#endif // LCDSIM

#define DBG _dbg1 //enabled level 1
//#define DBG(...)

#define DBG_XUI DBG //trace ExtUI events
//#define DBG_XUI(...)    //disable trace

//#define DBG_REQ  DBG    //trace requests
#define DBG_REQ(...) //disable trace

#define DBG_HOST DBG //trace host_actions
//#define DBG_HOST(...)   //disable trace

// host_actions definitions
#define HOST_PROMPT_LEN_MAX 32 // max 32 chars prompt text
#define HOST_BUTTON_LEN_MAX 16 // max 16 chars button text
#define HOST_BUTTON_CNT_MAX 4  // max 4 buttons

#pragma pack(push)
#pragma pack(1)

typedef struct _marlin_server_t {
    char gcode_name[GCODE_NAME_MAX_LEN + 1]; // printing gcode name
    uint16_t flags;                          // server flags (MARLIN_SFLG)
    uint64_t notify_events;                  // event notification mask
    uint64_t notify_changes;                 // variable change notification mask
    marlin_vars_t vars;                      // cached variables
    char request[MARLIN_MAX_REQUEST];
    int request_len;
    uint64_t client_events[MARLIN_MAX_CLIENTS];              // client event mask
    uint64_t client_changes[MARLIN_MAX_CLIENTS];             // client variable change mask
    variant8_t client_events_notsent[MARLIN_MAX_CLIENTS][4]; // buffer for events that are not sent
    uint32_t last_update;                                    // last update tick count
    uint8_t idle_cnt;                                        // idle call counter
    uint8_t pqueue_head;                                     // copy of planner.block_buffer_head
    uint8_t pqueue_tail;                                     // copy of planner.block_buffer_tail
    uint8_t pqueue;                                          // calculated number of records in planner queue
    uint8_t gqueue;                                          // copy of queue.length - number of commands in gcode queue
    uint32_t command;                                        // actually running command
    uint32_t command_begin;                                  // variable for notification
    uint32_t command_end;                                    // variable for notification
    marlin_mesh_t mesh;                                      // meshbed leveling
    uint64_t mesh_point_notsent[MARLIN_MAX_CLIENTS];         // mesh point mask (points that are not sent)
} marlin_server_t;

#pragma pack(pop)

PromptReason host_prompt_reason = PROMPT_NOT_DEFINED;

extern "C" {

#ifndef _DEBUG
extern IWDG_HandleTypeDef hiwdg; //watchdog handle
#endif                           //_DEBUG

//-----------------------------------------------------------------------------
// variables
extern uint32_t Tacho_FAN0;
extern uint32_t Tacho_FAN1;

osThreadId marlin_server_task = 0;    // task handle
osMessageQId marlin_server_queue = 0; // input queue (uint8_t)
osSemaphoreId marlin_server_sema = 0; // semaphore handle

marlin_server_t marlin_server; // server structure - initialize task to zero
#ifdef DEBUG_FSENSOR_IN_HEADER
uint32_t *pCommand = &marlin_server.command;
#endif
marlin_server_idle_t *marlin_server_idle_cb = 0; // idle callback

//==========MSG_STACK===================
//	top of the stack is at [0]

msg_stack_t msg_stack = { '\0', 0 };

void _add_status_msg(const char *const popup_msg) {
    char message[MSG_MAX_LENGTH];
    size_t str_size = strlen(popup_msg);
    if (str_size >= MSG_MAX_LENGTH - 1) {
        strncpy(message, popup_msg, MSG_MAX_LENGTH - 1); // popup_msg is not always null-terminated...
        message[MSG_MAX_LENGTH - 1] = '\0';
    } else {
        strncpy(message, popup_msg, str_size);
        message[str_size] = '\0';
    }

    for (uint8_t i = msg_stack.count; i; i--) {
        if (i == MSG_STACK_SIZE)
            i--; // last place of the limited stack will be always overwritten
        strncpy(msg_stack.msg_data[i], msg_stack.msg_data[i - 1], MSG_MAX_LENGTH);
    }

    strncpy(msg_stack.msg_data[0], message, MSG_MAX_LENGTH);

    if (msg_stack.count < MSG_STACK_SIZE)
        msg_stack.count++;
}

// host_actions vars
char host_prompt[HOST_PROMPT_LEN_MAX] = "";
char host_prompt_button[HOST_BUTTON_CNT_MAX][HOST_PROMPT_LEN_MAX];
uint8_t host_prompt_buttons = 0;
host_prompt_button_t host_prompt_button_clicked = HOST_PROMPT_BTN_None;

//-----------------------------------------------------------------------------
// external variables from marlin_client

extern osThreadId marlin_client_task[MARLIN_MAX_CLIENTS];    // task handles
extern osMessageQId marlin_client_queue[MARLIN_MAX_CLIENTS]; // input queue handles (uint32_t)

//-----------------------------------------------------------------------------
// forward declarations of private functions

int _send_notify_to_client(osMessageQId queue, variant8_t msg);
int _send_notify_event_to_client(int client_id, osMessageQId queue, MARLIN_EVT_t evt_id, uint32_t usr32, uint16_t usr16);
uint64_t _send_notify_events_to_client(int client_id, osMessageQId queue, uint64_t evt_msk);
uint8_t _send_notify_event(MARLIN_EVT_t evt_id, uint32_t usr32, uint16_t usr16);
int _send_notify_change_to_client(osMessageQId queue, uint8_t var_id, variant8_t var);
uint64_t _send_notify_changes_to_client(int client_id, osMessageQId queue, uint64_t var_msk);
void _server_update_gqueue(void);
void _server_update_pqueue(void);
uint64_t _server_update_vars(uint64_t force_update_msk);
int _process_server_request(char *request);
int _server_set_var(char *name_val_str);

//-----------------------------------------------------------------------------
// server side functions

void marlin_server_init(void) {
    memset(&marlin_server, 0, sizeof(marlin_server_t));
    osMessageQDef(serverQueue, 64, uint8_t);
    marlin_server_queue = osMessageCreate(osMessageQ(serverQueue), NULL);
    osSemaphoreDef(serverSema);
    marlin_server_sema = osSemaphoreCreate(osSemaphore(serverSema), 1);
    marlin_server.flags = MARLIN_SFLG_PROCESS | MARLIN_SFLG_STARTED;
    marlin_server.notify_events = MARLIN_EVT_MSK_DEF;
    marlin_server.notify_changes = MARLIN_VAR_MSK_DEF;
    marlin_server_task = osThreadGetId();
    marlin_server.mesh.xc = 4;
    marlin_server.mesh.yc = 4;
    marlin_server.gcode_name[0] = '\0';
}

void print_fan_spd() {
    if (DEBUGGING(INFO)) {
        static int time = 0;
        static int last_prt = 0;
        time = HAL_GetTick();
        int timediff = time - last_prt;
        if (timediff >= 1000) {

            serial_echopair_PGM("Tacho_FAN0 ", (30 * 1000 * Tacho_FAN0) / timediff); //60s / 2 pulses per rotation
            serialprintPGM("rpm ");
            SERIAL_EOL();
            serial_echopair_PGM("Tacho_FAN1 ", (30 * 1000 * Tacho_FAN1) / timediff);
            serialprintPGM("rpm ");
            SERIAL_EOL();
            Tacho_FAN0 = 0;
            Tacho_FAN1 = 0;
            last_prt = time;
        }
    }
}

#ifdef MINDA_BROKEN_CABLE_DETECTION
static void print_Z_probe_cnt() {
    if (DEBUGGING(INFO)) {
        static uint32_t last = 0;
        static uint32_t actual = 0;
        actual = get_Z_probe_endstop_hits();
        if (last != actual) {
            last = actual;
            serial_echopair_PGM("Z Endstop hit ", actual);
            serialprintPGM(" times.");
            SERIAL_EOL();
        }
    }
}
#endif
int marlin_server_cycle(void) {

    print_fan_spd();
#ifdef MINDA_BROKEN_CABLE_DETECTION
    print_Z_probe_cnt();
#endif

    int count = 0;
    int client_id;
    uint64_t msk = 0;
    uint64_t changes = 0;
    osMessageQId queue;
    osEvent ose;
    uint32_t tick;
    char ch;
    if (marlin_server.flags & MARLIN_SFLG_PENDREQ) {
        if (_process_server_request(marlin_server.request)) {
            marlin_server.request_len = 0;
            count++;
            marlin_server.flags &= ~MARLIN_SFLG_PENDREQ;
        }
    }
    if ((marlin_server.flags & MARLIN_SFLG_PENDREQ) == 0)
        while ((ose = osMessageGet(marlin_server_queue, 0)).status == osEventMessage) {
            ch = (char)((uint8_t)(ose.value.v));
            switch (ch) {
            case '\r':
            case '\n':
                ch = 0;
                break;
            }
            if (marlin_server.request_len < MARLIN_MAX_REQUEST)
                marlin_server.request[marlin_server.request_len++] = ch;
            else {
                //TODO: request too long
                marlin_server.request_len = 0;
            }
            if ((ch == 0) && (marlin_server.request_len > 1)) {
                if (_process_server_request(marlin_server.request)) {
                    marlin_server.request_len = 0;
                    count++;
                } else {
                    marlin_server.flags |= MARLIN_SFLG_PENDREQ;
                    break;
                }
            }
        }
    // update gqueue (gcode queue)
    _server_update_gqueue();
    // update pqueue (planner queue)
    _server_update_pqueue();
    // update variables
    tick = HAL_GetTick();
    if ((tick - marlin_server.last_update) > MARLIN_UPDATE_PERIOD) {
        marlin_server.last_update = tick;
        changes = _server_update_vars(marlin_server.notify_changes);
    }
    // send notifications
    for (client_id = 0; client_id < MARLIN_MAX_CLIENTS; client_id++)
        if ((queue = marlin_client_queue[client_id]) != 0) {
            marlin_server.client_changes[client_id] |= changes;
            // send change notifications, clear bits for successful sent notification
            if ((msk = marlin_server.client_changes[client_id]) != 0)
                marlin_server.client_changes[client_id] &= ~_send_notify_changes_to_client(client_id, queue, msk);
            // send events, clear bits for successful sent notification
            if ((msk = marlin_server.client_events[client_id]) != 0)
                marlin_server.client_events[client_id] &= ~_send_notify_events_to_client(client_id, queue, msk);
        }
#ifndef _DEBUG
    if ((marlin_server.flags & MARLIN_SFLG_PROCESS) == 0)
        HAL_IWDG_Refresh(&hiwdg); // this prevents iwdg reset while processing disabled
#endif                            //_DEBUG
    return count;
}

#define MARLIN_IDLE_CNT_BUSY 2

int marlin_server_loop(void) {
    if (marlin_server.idle_cnt >= MARLIN_IDLE_CNT_BUSY)
        if (marlin_server.flags & MARLIN_SFLG_BUSY) {
            //_dbg("SVR: READY");
            marlin_server.flags &= ~MARLIN_SFLG_BUSY;
            _send_notify_event(MARLIN_EVT_Ready, 0, 0);
            if ((marlin_server.command != MARLIN_CMD_NONE) && (marlin_server.command != MARLIN_CMD_M600)) {
                _send_notify_event(MARLIN_EVT_CommandEnd, marlin_server.command, 0);
                marlin_server.command = MARLIN_CMD_NONE;
            }
        }
    marlin_server.idle_cnt = 0;
    return marlin_server_cycle();
}

int marlin_server_idle(void) {
    if (marlin_server.idle_cnt < MARLIN_IDLE_CNT_BUSY)
        marlin_server.idle_cnt++;
    else if ((marlin_server.flags & MARLIN_SFLG_BUSY) == 0) {
        //_dbg("SVR: BUSY");
        marlin_server.flags |= MARLIN_SFLG_BUSY;
        _send_notify_event(MARLIN_EVT_Busy, 0, 0);
        if (parser.command_letter == 'G')
            switch (parser.codenum) {
            case 28:
            case 29:
                marlin_server.command = MARLIN_CMD_G + parser.codenum;
                break;
            }
        else if (parser.command_letter == 'M')
            switch (parser.codenum) {
            case 109:
            case 190:
            //case 600: // hacked in gcode (_force_M600_notify)
            case 701:
            case 702:
                marlin_server.command = MARLIN_CMD_M + parser.codenum;
                break;
            }
        if (marlin_server.command != MARLIN_CMD_NONE) {
            marlin_server.command_begin = marlin_server.command;
            marlin_server.command_end = marlin_server.command;
            _send_notify_event(MARLIN_EVT_CommandBegin, marlin_server.command, 0);
        }
    }
    return marlin_server_cycle();
}

int marlin_server_processing(void) {
    return (marlin_server.flags & MARLIN_SFLG_PROCESS) ? 1 : 0;
}

void marlin_server_start_processing(void) {
    marlin_server.flags |= MARLIN_SFLG_PROCESS;
    _send_notify_event(MARLIN_EVT_StartProcessing, 0, 0);
}

void marlin_server_stop_processing(void) {
    marlin_server.flags &= ~MARLIN_SFLG_PROCESS;
    //TODO: disable heaters and safe state
    _send_notify_event(MARLIN_EVT_StopProcessing, 0, 0);
}

marlin_vars_t *marlin_server_vars(void) {
    return &(marlin_server.vars);
}

void marlin_server_update(uint64_t update) {
    int client_id;
    osMessageQId queue;
    _server_update_vars(update);
    for (client_id = 0; client_id < MARLIN_MAX_CLIENTS; client_id++)
        if ((queue = marlin_client_queue[client_id]) != 0)
            marlin_server.client_changes[client_id] &= ~_send_notify_changes_to_client(client_id, queue, update);
    //	_dbg0("UPDATE");
}

void marlin_server_do_babystep_Z(float offs) {
    babystep.add_steps(Z_AXIS, offs * planner.settings.axis_steps_per_mm[Z_AXIS]);
    babystep.task();
}

int marlin_server_enqueue_gcode(const char *gcode) {
    return queue.enqueue_one(gcode) ? 1 : 0;
}

int marlin_server_inject_gcode(const char *gcode) {
    queue.inject_P(gcode);
    return 1;
}

void marlin_server_settings_save(void) {
    (void)settings.save();
}

void marlin_server_settings_load(void) {
    (void)settings.load();
}

void marlin_server_manage_heater(void) {
    thermalManager.manage_heater();
}

void marlin_server_quick_stop(void) {
    planner.quick_stop();
}

void marlin_server_print_abort(void) {
    wait_for_heatup = wait_for_user = false;
    card.flag.abort_sd_printing = true;
    print_job_timer.stop();
    queue.clear();
    //	planner.quick_stop();
    //	marlin_server_park_head();
    //	planner.synchronize();
    //	queue.inject_P("M125");
}

void marlin_server_print_pause(void) {
    card.pauseSDPrint();
    print_job_timer.pause();
    queue.inject_P("M125");
}

void marlin_server_print_resume(void) {
    wait_for_user = false;
    host_prompt_button_clicked = HOST_PROMPT_BTN_Continue;
    queue.inject_P("M24");
}

void marlin_server_park_head(void) {
    //homed check
    if (all_axes_homed() && all_axes_known()) {
        xyz_pos_t park_point = NOZZLE_PARK_POINT;
        nozzle.park(2, park_point);
    }
}

int marlin_all_axes_homed(void) {
    return all_axes_homed() ? 1 : 0;
}

int marlin_all_axes_known(void) {
    return all_axes_known() ? 1 : 0;
}

//-----------------------------------------------------------------------------
// private functions

// send notify message (variant8_t) to client queue (called from server thread)
int _send_notify_to_client(osMessageQId queue, variant8_t msg) {
    //synchronization not necessary because only server thread can write to this queue
    if (queue == 0)
        return 0;
    if (osMessageAvailableSpace(queue) < 2)
        return 0;
    osMessagePut(queue, *(((uint32_t *)(&msg)) + 0), osWaitForever);
    osMessagePut(queue, *(((uint32_t *)(&msg)) + 1), osWaitForever);
    return 1;
}

// send event notification to client (called from server thread)
int _send_notify_event_to_client(int client_id, osMessageQId queue, MARLIN_EVT_t evt_id, uint32_t usr32, uint16_t usr16) {
    variant8_t msg;
    msg = variant8_user(usr32, usr16, evt_id);
    return _send_notify_to_client(queue, msg);
}

// send event notification to client - multiple events (called from server thread)
// returns mask of succesfull sent events
uint64_t _send_notify_events_to_client(int client_id, osMessageQId queue, uint64_t evt_msk) {
    uint64_t sent = 0;
    uint64_t msk = 1;
    for (uint8_t evt_int = 0; evt_int <= MARLIN_EVT_MAX; evt_int++) {
        MARLIN_EVT_t evt_id = (MARLIN_EVT_t)evt_int;
        if (msk & evt_msk)
            switch ((MARLIN_EVT_t)evt_id) {
            // Events without arguments
            case MARLIN_EVT_Startup:
            case MARLIN_EVT_MediaInserted:
            case MARLIN_EVT_MediaError:
            case MARLIN_EVT_MediaRemoved:
            case MARLIN_EVT_PrintTimerStarted:
            case MARLIN_EVT_PrintTimerPaused:
            case MARLIN_EVT_PrintTimerStopped:
            case MARLIN_EVT_FilamentRunout:
            case MARLIN_EVT_FactoryReset:
            case MARLIN_EVT_LoadSettings:
            case MARLIN_EVT_StoreSettings:
            case MARLIN_EVT_StartProcessing:
            case MARLIN_EVT_StopProcessing:
            case MARLIN_EVT_Busy:
            case MARLIN_EVT_Ready:
            case MARLIN_EVT_DialogOpen:
            case MARLIN_EVT_DialogClose:
                if (_send_notify_event_to_client(client_id, queue, evt_id, 0, 0))
                    sent |= msk; // event sent, set bit
                break;
            // StatusChanged event - one string argument
            case MARLIN_EVT_StatusChanged:
                if (_send_notify_event_to_client(client_id, queue, evt_id, 0, 0))
                    sent |= msk; // event sent, set bit
                break;
            // CommandBegin/End - one ui32 argument (CMD)
            case MARLIN_EVT_CommandBegin:
                if (_send_notify_event_to_client(client_id, queue, evt_id, marlin_server.command_begin, 0))
                    sent |= msk; // event sent, set bit
                break;
            case MARLIN_EVT_CommandEnd:
                if (_send_notify_event_to_client(client_id, queue, evt_id, marlin_server.command_end, 0))
                    sent |= msk; // event sent, set bit
                break;
            case MARLIN_EVT_MeshUpdate:
                if (marlin_server.mesh_point_notsent[client_id]) {
                    uint8_t x;
                    uint8_t y;
                    uint64_t mask = 1;
                    for (y = 0; y < marlin_server.mesh.yc; y++)
                        for (x = 0; x < marlin_server.mesh.xc; x++) {
                            if (mask & marlin_server.mesh_point_notsent[client_id]) {
                                uint8_t index = x + marlin_server.mesh.xc * y;
                                float z = marlin_server.mesh.z[index];
                                uint32_t usr32 = variant8_flt(z).ui32;
                                uint16_t usr16 = x | ((uint16_t)y << 8);
                                if (_send_notify_event_to_client(client_id, queue, evt_id, usr32, usr16))
                                    marlin_server.mesh_point_notsent[client_id] &= ~mask;
                            }
                            mask <<= 1;
                        }
                    if (marlin_server.mesh_point_notsent[client_id] == 0)
                        sent |= msk; // event sent, set bit
                }
                break;
            case MARLIN_EVT_Acknowledge:
                if (_send_notify_event_to_client(client_id, queue, evt_id, 0, 0))
                    sent |= msk; // event sent, set bit
                break;
            //unused events
            case MARLIN_EVT_Idle:
            case MARLIN_EVT_PrinterKilled:
            case MARLIN_EVT_Error:
            case MARLIN_EVT_PlayTone:
            case MARLIN_EVT_HostPrompt:
            case MARLIN_EVT_UserConfirmRequired:
            case MARLIN_EVT_SafetyTimerExpired:
            case MARLIN_EVT_Message:
            case MARLIN_EVT_Reheat:
                break;
            }
        msk <<= 1;
    }
    return sent;
}

// send event notification to all clients (called from server thread)
// returns bitmask - bit0 = notify for client0 successfully send, bit1 for client1...
uint8_t _send_notify_event(MARLIN_EVT_t evt_id, uint32_t usr32, uint16_t usr16) {
    uint8_t client_msk = 0;
    if ((marlin_server.notify_events & ((uint64_t)1 << evt_id)) == 0)
        return client_msk;
    for (int client_id = 0; client_id < MARLIN_MAX_CLIENTS; client_id++)
        if (_send_notify_event_to_client(client_id, marlin_client_queue[client_id], evt_id, usr32, usr16) == 0) {
            marlin_server.client_events[client_id] |= ((uint64_t)1 << evt_id); // event not sent, set bit
            if (evt_id == MARLIN_EVT_MeshUpdate) {
                uint8_t x = usr16 & 0xff;                      // x index
                uint8_t y = usr16 >> 8;                        // y index
                uint8_t index = x + marlin_server.mesh.xc * y; // index
                uint64_t mask = ((uint64_t)1 << index);        // mask
                marlin_server.mesh_point_notsent[client_id] |= mask;
            }
        } else
            client_msk |= (1 << client_id);
    return client_msk;
}

// send variable change notification to client (called from server thread)
int _send_notify_change_to_client(osMessageQId queue, uint8_t var_id, variant8_t var) {
    var.usr8 = var_id | MARLIN_USR8_VAR_FLG;
    return _send_notify_to_client(queue, var);
}

// send variable change notification to client - multiple vars (called from server thread)
uint64_t _send_notify_changes_to_client(int client_id, osMessageQId queue, uint64_t var_msk) {
    variant8_t var;
    uint64_t sent = 0;
    uint64_t msk = 1;
    for (uint8_t var_id = 0; var_id < 64; var_id++) {
        if (msk & var_msk) {
            var = marlin_vars_get_var(&(marlin_server.vars), var_id);
            if (var.type != VARIANT8_EMPTY)
                if (_send_notify_change_to_client(queue, var_id, var))
                    sent |= msk;
        }
        msk <<= 1;
    }
    return sent;
}

void _server_update_gqueue(void) {
    if (marlin_server.gqueue != queue.length) {
        marlin_server.gqueue = queue.length;
        //		_dbg("gqueue: %2d", marlin_server.gqueue);
    }
}

void _server_update_pqueue(void) {
    if ((marlin_server.pqueue_head != planner.block_buffer_head) || (marlin_server.pqueue_tail != planner.block_buffer_tail)) {
        marlin_server.pqueue_head = planner.block_buffer_head;
        marlin_server.pqueue_tail = planner.block_buffer_tail;
        marlin_server.pqueue = (marlin_server.pqueue_head >= marlin_server.pqueue_tail) ? (marlin_server.pqueue_head - marlin_server.pqueue_tail) : (BLOCK_BUFFER_SIZE + marlin_server.pqueue_head - marlin_server.pqueue_tail);
        //		_dbg("pqueue: %2d", marlin_server.pqueue);
    }
}

// update server variables defined by 'update', returns changed variables mask (called from server thread)
uint64_t _server_update_vars(uint64_t update) {
    int i;
    variant8_t v;
    uint64_t changes = 0;

    if (update == 0)
        return 0;

    if (update & MARLIN_VAR_MSK(MARLIN_VAR_GQUEUE))
        if (marlin_server.vars.gqueue != marlin_server.gqueue) {
            marlin_server.vars.gqueue = marlin_server.gqueue;
            changes |= MARLIN_VAR_MSK(MARLIN_VAR_GQUEUE);
        }

    if (update & MARLIN_VAR_MSK(MARLIN_VAR_PQUEUE))
        if (marlin_server.vars.pqueue != marlin_server.pqueue) {
            marlin_server.vars.pqueue = marlin_server.pqueue;
            changes |= MARLIN_VAR_MSK(MARLIN_VAR_PQUEUE);
        }

    if (update & MARLIN_VAR_MSK(MARLIN_VAR_MOTION)) {
        v.ui8 = 0;
        if (stepper.axis_is_moving(X_AXIS))
            v.ui8 |= 0x01;
        if (stepper.axis_is_moving(Y_AXIS))
            v.ui8 |= 0x02;
        if (stepper.axis_is_moving(Z_AXIS))
            v.ui8 |= 0x04;
        if (stepper.axis_is_moving(E_AXIS))
            v.ui8 |= 0x08;
        if (marlin_server.vars.motion != v.ui8) {
            marlin_server.vars.motion = v.ui8;
            changes |= MARLIN_VAR_MSK(MARLIN_VAR_MOTION);
        }
    }

    if (update & MARLIN_VAR_MSK_IPOS_XYZE) {
        for (i = 0; i < 4; i++)
            if (update & MARLIN_VAR_MSK(MARLIN_VAR_IPOS_X + i)) {
                v.i32 = stepper.position((AxisEnum)i);
                if (marlin_server.vars.ipos[i] != v.i32) {
                    marlin_server.vars.ipos[i] = v.i32;
                    changes |= MARLIN_VAR_MSK(MARLIN_VAR_IPOS_X + i);
                }
            }
    }

    if (update & MARLIN_VAR_MSK_POS_XYZE) {
        for (i = 0; i < 4; i++)
            if (update & MARLIN_VAR_MSK(MARLIN_VAR_POS_X + i)) {
                v.flt = planner.get_axis_position_mm((AxisEnum)i);
                if (marlin_server.vars.pos[i] != v.flt) {
                    marlin_server.vars.pos[i] = v.flt;
                    changes |= MARLIN_VAR_MSK(MARLIN_VAR_POS_X + i);
                }
            }
    }

    if (update & MARLIN_VAR_MSK(MARLIN_VAR_TEMP_NOZ)) {
        v.flt = thermalManager.temp_hotend[0].celsius;
        if (marlin_server.vars.temp_nozzle != v.flt) {
            marlin_server.vars.temp_nozzle = v.flt;
            changes |= MARLIN_VAR_MSK(MARLIN_VAR_TEMP_NOZ);
        }
    }

    if (update & MARLIN_VAR_MSK(MARLIN_VAR_TTEM_NOZ)) {
        v.flt = thermalManager.temp_hotend[0].target;
        if (marlin_server.vars.target_nozzle != v.flt) {
            marlin_server.vars.target_nozzle = v.flt;
            changes |= MARLIN_VAR_MSK(MARLIN_VAR_TTEM_NOZ);
        }
    }

    if (update & MARLIN_VAR_MSK(MARLIN_VAR_TEMP_BED)) {
        v.flt = thermalManager.temp_bed.celsius;
        if (marlin_server.vars.temp_bed != v.flt) {
            marlin_server.vars.temp_bed = v.flt;
            changes |= MARLIN_VAR_MSK(MARLIN_VAR_TEMP_BED);
        }
    }

    if (update & MARLIN_VAR_MSK(MARLIN_VAR_TTEM_BED)) {
        v.flt = thermalManager.temp_bed.target;
        if (marlin_server.vars.target_bed != v.flt) {
            marlin_server.vars.target_bed = v.flt;
            changes |= MARLIN_VAR_MSK(MARLIN_VAR_TTEM_BED);
        }
    }

    if (update & MARLIN_VAR_MSK(MARLIN_VAR_Z_OFFSET)) {
        v.flt = probe_offset.z;
        if (marlin_server.vars.z_offset != v.flt) {
            marlin_server.vars.z_offset = v.flt;
            changes |= MARLIN_VAR_MSK(MARLIN_VAR_Z_OFFSET);
        }
    }

    if (update & MARLIN_VAR_MSK(MARLIN_VAR_FANSPEED)) {
        v.ui8 = thermalManager.fan_speed[0];
        if (marlin_server.vars.fan_speed != v.ui8) {
            marlin_server.vars.fan_speed = v.ui8;
            changes |= MARLIN_VAR_MSK(MARLIN_VAR_FANSPEED);
        }
    }

    if (update & MARLIN_VAR_MSK(MARLIN_VAR_PRNSPEED)) {
        v.ui16 = (unsigned)feedrate_percentage;
        if (marlin_server.vars.print_speed != v.ui16) {
            marlin_server.vars.print_speed = v.ui16;
            changes |= MARLIN_VAR_MSK(MARLIN_VAR_PRNSPEED);
        }
    }

    if (update & MARLIN_VAR_MSK(MARLIN_VAR_FLOWFACT)) {
        v.ui16 = (unsigned)planner.flow_percentage[0];
        if (marlin_server.vars.flow_factor != v.ui16) {
            marlin_server.vars.flow_factor = v.ui16;
            changes |= MARLIN_VAR_MSK(MARLIN_VAR_FLOWFACT);
        }
    }

    if (update & MARLIN_VAR_MSK(MARLIN_VAR_WAITHEAT)) {
        v.ui8 = wait_for_heatup ? 1 : 0;
        if (marlin_server.vars.wait_heat != v.ui8) {
            marlin_server.vars.wait_heat = v.ui8;
            changes |= MARLIN_VAR_MSK(MARLIN_VAR_WAITHEAT);
        }
    }

    if (update & MARLIN_VAR_MSK(MARLIN_VAR_WAITUSER)) {
        v.ui8 = wait_for_user ? 1 : 0;
        if (marlin_server.vars.wait_user != v.ui8) {
            marlin_server.vars.wait_user = v.ui8;
            changes |= MARLIN_VAR_MSK(MARLIN_VAR_WAITUSER);
        }
    }

    if (update & MARLIN_VAR_MSK(MARLIN_VAR_SD_PRINT)) {
        v.ui8 = card.flag.sdprinting ? 1 : 0;
        if (marlin_server.vars.sd_printing != v.ui8) {
            marlin_server.vars.sd_printing = v.ui8;
            changes |= MARLIN_VAR_MSK(MARLIN_VAR_SD_PRINT);
        }
    }

    if (update & MARLIN_VAR_MSK(MARLIN_VAR_SD_PDONE)) {
        v.ui8 = card.percentDone();
        if (marlin_server.vars.sd_percent_done != v.ui8) {
            marlin_server.vars.sd_percent_done = v.ui8;
            changes |= MARLIN_VAR_MSK(MARLIN_VAR_SD_PDONE);
        }
    }

    if (update & MARLIN_VAR_MSK(MARLIN_VAR_DURATION)) {
        v.ui32 = print_job_timer.duration();
        if (marlin_server.vars.print_duration != v.ui32) {
            marlin_server.vars.print_duration = v.ui32;
            changes |= MARLIN_VAR_MSK(MARLIN_VAR_DURATION);
        }
    }
    return changes;
}

// set name of the printing gcode (for WUI)
void marlin_server_set_gcode_name(const char *request) {
    if (request == NULL)
        return;
    const char *ptr;
    int ret = sscanf(request, "%p", &ptr);
    if (ret != 1 || ptr == NULL)
        return;
    strlcpy(marlin_server.gcode_name, ptr, GCODE_NAME_MAX_LEN + 1);
    _send_notify_event(MARLIN_EVT_GFileChange, 0, 0);
}

// fill pointer with name of the printing gcode (for WUI), dest param have to be at least 97 chars long!
void marlin_server_get_gcode_name(const char *dest) {
    if (dest == NULL)
        return;
    char *ptr;
    int ret = sscanf(dest, "%p", &ptr);
    if (ret != 1 || ptr == NULL)
        return;
    strlcpy(ptr, marlin_server.gcode_name, GCODE_NAME_MAX_LEN + 1);
}

// process request on server side
int _process_server_request(char *request) {
    int processed = 0;
    //uint64_t msk;
    uint32_t msk32[2];
    float offs;
    int ival;
    int client_id = *(request++) - '0';
    if ((client_id < 0) || (client_id >= MARLIN_MAX_CLIENTS))
        return 1;
    DBG_REQ("SRV: REQ %c%s", '0' + client_id, request);
    if (strncmp("!g ", request, 3) == 0) {
        processed = marlin_server_enqueue_gcode(request + 3);
    } else if (strncmp("!ig ", request, sizeof("!ig ") / sizeof(char) - 1) == 0) {
        unsigned long int iptr = strtoul(request + sizeof("!ig ") / sizeof(char) - 1, NULL, 0);
        processed = marlin_server_inject_gcode((const char *)iptr);
    } else if (strcmp("!start", request) == 0) {
        marlin_server_start_processing();
        processed = 1;
    } else if (strcmp("!stop", request) == 0) {
        marlin_server_stop_processing();
        processed = 1;
    } else if (strncmp("!var ", request, 5) == 0) {
        _server_set_var(request + 5);
        processed = 1;
    } else if (sscanf(request, "!update %08lx %08lx", msk32 + 0, msk32 + 1)) {
        marlin_server_update(msk32[0] + (((uint64_t)msk32[1]) << 32));
        processed = 1;
    } else if (sscanf(request, "!babystep_Z %f", &offs) == 1) {
        marlin_server_do_babystep_Z(offs);
        processed = 1;
    } else if (strcmp("!save", request) == 0) {
        marlin_server_settings_save();
        processed = 1;
    } else if (strcmp("!load", request) == 0) {
        marlin_server_settings_load();
        processed = 1;
    } else if (strcmp("!updt", request) == 0) {
        marlin_server_manage_heater();
        processed = 1;
    } else if (strncmp("!gfileset ", request, 10) == 0) {
        marlin_server_set_gcode_name(request + 10);
        processed = 1;
    } else if (strncmp("!gfileget ", request, 10) == 0) {
        marlin_server_get_gcode_name(request + 10);
        processed = 1;
    } else if (strcmp("!qstop", request) == 0) {
        marlin_server_quick_stop();
        processed = 1;
    } else if (strcmp("!pabort", request) == 0) {
        marlin_server_print_abort();
        processed = 1;
    } else if (strcmp("!ppause", request) == 0) {
        marlin_server_print_pause();
        processed = 1;
    } else if (strcmp("!presume", request) == 0) {
        marlin_server_print_resume();
        processed = 1;
    } else if (strcmp("!park", request) == 0) {
        marlin_server_park_head();
        processed = 1;
    } else if (sscanf(request, "!hclick %d", &ival) == 1) {
        host_prompt_button_clicked = (host_prompt_button_t)ival;
        processed = 1;
    }
    if (processed)
        _send_notify_event_to_client(client_id, marlin_client_queue[client_id], MARLIN_EVT_Acknowledge, 0, 0);
    return processed;
}

// set variable from string request
int _server_set_var(char *name_val_str) {
    int var_id;
    bool var_change_update = false;
    char *val_str = strchr(name_val_str, ' ');
    *(val_str++) = 0;
    if ((var_id = marlin_vars_get_id_by_name(name_val_str)) >= 0) {
        if (marlin_vars_str_to_value(&(marlin_server.vars), var_id, val_str) == 1) {
            switch (var_id) {
            case MARLIN_VAR_TTEM_NOZ:
                thermalManager.setTargetHotend(marlin_server.vars.target_nozzle, 0);
                break;
            case MARLIN_VAR_TTEM_BED:
                thermalManager.setTargetBed(marlin_server.vars.target_bed);
                break;
            case MARLIN_VAR_Z_OFFSET:
#if HAS_BED_PROBE
                probe_offset.z = marlin_server.vars.z_offset;
<<<<<<< HEAD
                var_change_update = true;
=======
#endif //HAS_BED_PROBE
>>>>>>> 255f6563
                break;
            case MARLIN_VAR_FANSPEED:
                thermalManager.set_fan_speed(0, marlin_server.vars.fan_speed);
                var_change_update = true;
                break;
            case MARLIN_VAR_PRNSPEED:
                feedrate_percentage = (int16_t)marlin_server.vars.print_speed;
                var_change_update = true;
                break;
            case MARLIN_VAR_FLOWFACT:
                planner.flow_percentage[0] = (int16_t)marlin_server.vars.flow_factor;
                planner.refresh_e_factor(0);
                var_change_update = true;
                break;
            case MARLIN_VAR_WAITHEAT:
                wait_for_heatup = marlin_server.vars.wait_heat ? true : false;
                break;
            case MARLIN_VAR_WAITUSER:
                wait_for_user = marlin_server.vars.wait_user ? true : false;
                break;
            }

            if (var_change_update) {
                marlin_server_update(MARLIN_VAR_MSK(var_id));
            }
        }
    }
    //	_dbg("_server_set_var %d %s %s", var_id, name_val_str, val_str);
    return 1;
}

// this is extern from guimain.c, used in temporary fix (force_M600_notify)
// this variable is set imediately after
extern int gui_marlin_client_id;

} // extern "C"

#ifdef DEBUG_FSENSOR_IN_HEADER
int _is_in_M600_flg = 0;
#endif

// force send M600 begin/end notify
void _ensure_event_sent(MARLIN_EVT_t evt_id, uint8_t req_client_mask, uint8_t client_mask) {
    int client_id;
    // loop until event successfully sent to requested clients
    while ((client_mask & req_client_mask) != req_client_mask) {
        idle(); // call marlin idle
        // check that event sent inside idle and update mask
        for (client_id = 0; client_id < MARLIN_MAX_CLIENTS; client_id++)
            if ((marlin_server.client_events[client_id] & ((uint64_t)1 << evt_id)) == 0)
                client_mask |= (1 << client_id);
    }
}

void _force_M600_notify(MARLIN_EVT_t evt_id, uint8_t req_client_mask) {
    uint8_t client_mask = _send_notify_event(evt_id, MARLIN_CMD_M600, 0);
    _ensure_event_sent(evt_id, req_client_mask, client_mask);
}

// this is called in main thread directly from M600
void force_M600_begin_notify() {
    marlin_server.command = MARLIN_CMD_M600;
    marlin_server.command_begin = MARLIN_CMD_M600;
    marlin_server.command_end = MARLIN_CMD_M600;
    // notification will wait until successfully sent to gui client
    _force_M600_notify(MARLIN_EVT_CommandBegin, 1 << gui_marlin_client_id);
#ifdef DEBUG_FSENSOR_IN_HEADER
    _is_in_M600_flg = 1;
#endif
}

// this is called in main thread directly from M600
void force_M600_end_notify() {
    marlin_server.command = MARLIN_CMD_NONE;
    // notification will wait until successfully sent to gui client
    _force_M600_notify(MARLIN_EVT_CommandEnd, 1 << gui_marlin_client_id);
    fs_clr_sent();
#ifdef DEBUG_FSENSOR_IN_HEADER
    _is_in_M600_flg = 0;
#endif
}

//-----------------------------------------------------------------------------
// ExtUI event handlers

namespace ExtUI {

void onStartup() {
    DBG_XUI("XUI: onStartup");
    _send_notify_event(MARLIN_EVT_Startup, 0, 0);
}

void onIdle() {
    marlin_server_idle();
    if (marlin_server_idle_cb)
        marlin_server_idle_cb();
}

//todo remove me after new thermal manager
int _is_thermal_error(PGM_P const msg) {
    if (!strcmp(msg, GET_TEXT(MSG_HEATING_FAILED_LCD)))
        return 1;
    if (!strcmp(msg, GET_TEXT(MSG_HEATING_FAILED_LCD_BED)))
        return 1;
    if (!strcmp(msg, GET_TEXT(MSG_HEATING_FAILED_LCD_CHAMBER)))
        return 1;
    if (!strcmp(msg, GET_TEXT(MSG_ERR_REDUNDANT_TEMP)))
        return 1;
    if (!strcmp(msg, GET_TEXT(MSG_THERMAL_RUNAWAY)))
        return 1;
    if (!strcmp(msg, GET_TEXT(MSG_THERMAL_RUNAWAY_BED)))
        return 1;
    if (!strcmp(msg, GET_TEXT(MSG_THERMAL_RUNAWAY_CHAMBER)))
        return 1;
    if (!strcmp(msg, GET_TEXT(MSG_ERR_MAXTEMP)))
        return 1;
    if (!strcmp(msg, GET_TEXT(MSG_ERR_MINTEMP)))
        return 1;
    if (!strcmp(msg, GET_TEXT(MSG_ERR_MAXTEMP_BED)))
        return 1;
    if (!strcmp(msg, GET_TEXT(MSG_ERR_MINTEMP_BED)))
        return 1;
    return 0;
}

void onPrinterKilled(PGM_P const msg, PGM_P const component) {
    //_dbg("onPrinterKilled %s", msg);
    if (!(SCB->ICSR & SCB_ICSR_VECTACTIVE_Msk))
        taskENTER_CRITICAL(); //never exit CRITICAL, wanted to use __disable_irq, but it does not work. i do not know why
#ifndef _DEBUG
    HAL_IWDG_Refresh(&hiwdg);     //watchdog reset
#endif                            //_DEBUG
    if (_is_thermal_error(msg)) { //todo remove me after new thermal manager
        const marlin_vars_t &vars = marlin_server.vars;
        temp_error(msg, component, vars.temp_nozzle, vars.target_nozzle, vars.temp_bed, vars.target_bed);
    } else {
        general_error(msg, component);
    }
}

void onMediaInserted() {
    DBG_XUI("XUI: onMediaInserted");
    _send_notify_event(MARLIN_EVT_MediaInserted, 0, 0);
}

void onMediaError() {
    DBG_XUI("XUI: onMediaError");
    _send_notify_event(MARLIN_EVT_MediaError, 0, 0);
}

void onMediaRemoved() {
    DBG_XUI("XUI: onMediaRemoved");
    _send_notify_event(MARLIN_EVT_MediaRemoved, 0, 0);
}

void onPlayTone(const uint16_t frequency, const uint16_t duration) {
    DBG_XUI("XUI: onPlayTone");
    _send_notify_event(MARLIN_EVT_PlayTone, frequency, duration);
}

void onPrintTimerStarted() {
    DBG_XUI("XUI: onPrintTimerStarted");
    _send_notify_event(MARLIN_EVT_PrintTimerStarted, 0, 0);
}

void onPrintTimerPaused() {
    DBG_XUI("XUI: onPrintTimerPaused");
    _send_notify_event(MARLIN_EVT_PrintTimerPaused, 0, 0);
}

void onPrintTimerStopped() {
    DBG_XUI("XUI: onPrintTimerStopped");
    _send_notify_event(MARLIN_EVT_PrintTimerStopped, 0, 0);
}

void onFilamentRunout(const extruder_t extruder) {
    DBG_XUI("XUI: onFilamentRunout");
    _send_notify_event(MARLIN_EVT_FilamentRunout, 0, 0);
}

void onUserConfirmRequired(const char *const msg) {
    DBG_XUI("XUI: onUserConfirmRequired: %s", msg);
    _send_notify_event(MARLIN_EVT_UserConfirmRequired, 0, 0);
}

void onStatusChanged(const char *const msg) {
    DBG_XUI("XUI: onStatusChanged: %s", msg);
    _send_notify_event(MARLIN_EVT_StatusChanged, 0, 0);
    if (strcmp(msg, "Prusa-mini Ready.") == 0) {
    } //TODO
    else if (strcmp(msg, "TMC CONNECTION ERROR") == 0)
        _send_notify_event(MARLIN_EVT_Error, MARLIN_ERR_TMCDriverError, 0);
    else if (strcmp(msg, MSG_ERR_PROBING_FAILED) == 0)
        _send_notify_event(MARLIN_EVT_Error, MARLIN_ERR_ProbingFailed, 0);
    else {
        if (msg && msg[0] != 0) { //empty message filter

            _add_status_msg(msg);
            _send_notify_event(MARLIN_EVT_Message, 0, 0);
        }
    }
}

void onFactoryReset() {
    DBG_XUI("XUI: onFactoryReset");
    _send_notify_event(MARLIN_EVT_FactoryReset, 0, 0);
}

void onLoadSettings(char const *) {
    DBG_XUI("XUI: onLoadSettings");
    _send_notify_event(MARLIN_EVT_LoadSettings, 0, 0);
}

void onStoreSettings(char *) {
    DBG_XUI("XUI: onStoreSettings");
    _send_notify_event(MARLIN_EVT_StoreSettings, 0, 0);
}

void onConfigurationStoreWritten(bool success) {
    DBG_XUI("XUI: onConfigurationStoreWritten");
}

void onConfigurationStoreRead(bool success) {
    DBG_XUI("XUI: onConfigurationStoreRead");
}

void onMeshUpdate(const uint8_t xpos, const uint8_t ypos, const float zval) {
    DBG_XUI("XUI: onMeshUpdate x: %u, y: %u, z: %.2f", xpos, ypos, (double)zval);
    uint8_t index = xpos + marlin_server.mesh.xc * ypos;
    uint32_t usr32 = variant8_flt(zval).ui32;
    uint16_t usr16 = xpos | ((uint16_t)ypos << 8);
    marlin_server.mesh.z[index] = zval;
    _send_notify_event(MARLIN_EVT_MeshUpdate, usr32, usr16);
}

}

//-----------------------------------------------------------------------------
// host_actions callbacks

void host_action(const char *const pstr, const bool eol) {
}

//Marlin kill handler
// message reported to serial: MSG_ERR_KILLED "Printer halted. kill() called!"
// known kill calls:
//  kill()
//   Marlin/src/gcode/control/M108_M112_M410.cpp, line 44
//   Marlin/src/gcode/queue.cpp, line 666
//   Marlin/src/module/temperature.cpp, line 921
//   Marlin/src/module/temperature.cpp, line 1141
//   Marlin/src/Marlin.cpp, line 446
//   Marlin/src/Marlin.cpp, line 514
//  kill("Driver error")
//   Marlin/src/feature/tmc_util.cpp, line 215
//  kill(PSTR(MSG_ERR_PROBING_FAILED)) "Probing failed"
//   Marlin/src/Marlin.cpp, line 401
//  kill(PSTR(MSG_ERR_HOMING_FAILED)) "Homing failed"
//   Marlin/src/module/endstops.cpp, line 290
//  _temp_error(heater, PSTR(MSG_T_HEATING_FAILED), TEMP_ERR_PSTR(MSG_HEATING_FAILED_LCD, heater)) "Heating failed"
//   Marlin/src/module/temperature.cpp, line 514
//  _temp_error(e, PSTR(MSG_T_HEATING_FAILED), TEMP_ERR_PSTR(MSG_HEATING_FAILED_LCD, e)) "Heating failed"
//   Marlin/src/module/temperature.cpp, line 959
//  _temp_error(-1, PSTR(MSG_T_HEATING_FAILED), TEMP_ERR_PSTR(MSG_HEATING_FAILED_LCD, -1)) "Heating failed"
//   Marlin/src/module/temperature.cpp, line 999
//  _temp_error(-2, PSTR(MSG_T_HEATING_FAILED), TEMP_ERR_PSTR(MSG_HEATING_FAILED_LCD, -2)) "Heating failed"
//   Marlin/src/module/temperature.cpp, line 1069
//  _temp_error(heater, PSTR(MSG_T_THERMAL_RUNAWAY), TEMP_ERR_PSTR(MSG_THERMAL_RUNAWAY, heater)) "Thermal Runaway"
//   Marlin/src/module/temperature.cpp, line 517
//  _temp_error(heater_id, PSTR(MSG_T_THERMAL_RUNAWAY), TEMP_ERR_PSTR(MSG_THERMAL_RUNAWAY, heater_id)) "Thermal Runaway"
//   Marlin/src/module/temperature.cpp, line 1914
//  _temp_error(heater, PSTR(MSG_T_MAXTEMP), TEMP_ERR_PSTR(MSG_ERR_MAXTEMP, heater)) "MAXTEMP triggered"
//   Marlin/src/module/temperature.cpp, line 732
//  _temp_error(heater, PSTR(MSG_T_MINTEMP), TEMP_ERR_PSTR(MSG_ERR_MINTEMP, heater)) "MINTEMP triggered"
//   Marlin/src/module/temperature.cpp, line 736
//  _temp_error(0, PSTR(MSG_REDUNDANCY), PSTR(MSG_ERR_REDUNDANT_TEMP)) "Heater switched off. Temperature difference between temp sensors is too high !"
//   Marlin/src/module/temperature.cpp, line 968
void host_action_kill() {
#ifdef LCDSIM
    char text[85];          //max 4 lines of 20 chars + 4x '\n' + '\x00'
    lcdsim_grab_text(text); //grab text from display buffer
    bsod(text);             //BSOD (endless loop with disabled interrupts)
#endif                      // LCDSIM
}

void host_action_safety_timer_expired() {
    DBG_HOST("host_action_safety_timer_expired");
    _send_notify_event(MARLIN_EVT_SafetyTimerExpired, 0, 0);
}

void host_action_pause(const bool eol /*=true*/) {
    DBG_HOST("host_action_pause");
}

void host_action_resume() {
    DBG_HOST("host_action_resume");
}

void host_action_cancel() {
    DBG_HOST("host_action_cancel");
}

void host_action_paused(const bool eol /*=true*/) {
    DBG_HOST("host_action_paused");
}

void host_action_resumed() {
    DBG_HOST("host_action_resumed");
}

void host_dialog_creation_handler(const uint8_t is_host) {
    DBG_HOST("host_dialog_creation_handler %d", (int)is_host);

    const MARLIN_EVT_t evt_id = is_host ? MARLIN_EVT_DialogOpen : MARLIN_EVT_DialogClose;
    uint8_t client_mask = _send_notify_event(evt_id, DLG_serial_printing, 0);
    // notification will wait until successfully sent to gui client
    _ensure_event_sent(evt_id, 1 << gui_marlin_client_id, client_mask);
}
void host_response_handler(const uint8_t response) {
    DBG_HOST("host_response_handler %d", (int)response);
}

void host_action_prompt_begin(const char *const pstr, const bool eol) {
    DBG_HOST("host_action_prompt_begin '%s' %d", pstr, (int)eol);
    strcpy(host_prompt, pstr);
    host_prompt_buttons = 0;
}

void host_action_prompt_button(const char *const pstr) {
    DBG_HOST("host_action_prompt_button '%s'", pstr);
    if (host_prompt_buttons < HOST_BUTTON_CNT_MAX) {
        strcpy(host_prompt_button[host_prompt_buttons], pstr);
        host_prompt_buttons++;
    }
}

void host_action_prompt_end() {
    DBG_HOST("host_action_prompt_end");
    *host_prompt = 0;
    host_prompt_buttons = 0;
}

void host_action_prompt_show() {
    DBG_HOST("host_action_prompt_show");
    marlin_host_prompt_t prompt = {
        marlin_host_prompt_by_text(host_prompt),
        host_prompt_buttons,
        {
            (host_prompt_buttons > 0) ? marlin_host_prompt_button_by_text(host_prompt_button[0]) : HOST_PROMPT_BTN_None,
            (host_prompt_buttons > 1) ? marlin_host_prompt_button_by_text(host_prompt_button[1]) : HOST_PROMPT_BTN_None,
            (host_prompt_buttons > 2) ? marlin_host_prompt_button_by_text(host_prompt_button[2]) : HOST_PROMPT_BTN_None,
            (host_prompt_buttons > 3) ? marlin_host_prompt_button_by_text(host_prompt_button[3]) : HOST_PROMPT_BTN_None,
        }
    };
    int paused = 0;
    uint32_t ui32 = marlin_host_prompt_encode(&prompt);
    _send_notify_event(MARLIN_EVT_HostPrompt, ui32, 0);
    switch (prompt.type) {
    case HOST_PROMPT_Paused:
        paused = 0;
        if ((marlin_server.command == MARLIN_CMD_M600) || (marlin_server.command == MARLIN_CMD_M701))
            paused = 1; // pause only for M600 or M701
        while (paused) {
            host_prompt_button_clicked = HOST_PROMPT_BTN_None;
            while (host_prompt_button_clicked == HOST_PROMPT_BTN_None) {
                idle(); // call Marlin idle()
            }
            switch (host_prompt_button_clicked) {
            case HOST_PROMPT_BTN_Continue:
                paused = 0;
                break;
            case HOST_PROMPT_BTN_PurgeMore:
#if ENABLED(ADVANCED_PAUSE_FEATURE)
                do_pause_e_move(ADVANCED_PAUSE_PURGE_LENGTH, ADVANCED_PAUSE_PURGE_FEEDRATE);
#endif
                _send_notify_event(MARLIN_EVT_HostPrompt, ui32, 0);
                paused = 1; //TODO: temporarily skip the loop because of unload UI
                break;
            default:
                paused = 0;
                break;
            }
        }
    case HOST_PROMPT_LoadFilament:
        wait_for_user = false; //hack - skip waiting
        break;
    case HOST_PROMPT_FilamentRunout:
        break;
    default:
        break;
    }
    *host_prompt = 0;
    host_prompt_buttons = 0;
}

void host_prompt_do(const PromptReason type, const char *const pstr, const char *const pbtn) {
    DBG_HOST("host_prompt_do %d '%s' '%s'", (int)type, pstr, pbtn);

    switch (type) {
    case PROMPT_INFO:
        if (strcmp(pstr, "Reheating") == 0) {
            _send_notify_event(MARLIN_EVT_Reheat, 1, 0);
        }
        break;
    case PROMPT_USER_CONTINUE:
        //gui must call marlin_print_resume();
        if (strcmp(pstr, "Reheat Done") == 0) {
            _send_notify_event(MARLIN_EVT_Reheat, 0, 0);
        }
        break;
    default:
        break;
    }
}<|MERGE_RESOLUTION|>--- conflicted
+++ resolved
@@ -882,11 +882,7 @@
             case MARLIN_VAR_Z_OFFSET:
 #if HAS_BED_PROBE
                 probe_offset.z = marlin_server.vars.z_offset;
-<<<<<<< HEAD
-                var_change_update = true;
-=======
 #endif //HAS_BED_PROBE
->>>>>>> 255f6563
                 break;
             case MARLIN_VAR_FANSPEED:
                 thermalManager.set_fan_speed(0, marlin_server.vars.fan_speed);
