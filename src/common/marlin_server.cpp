--- conflicted
+++ resolved
@@ -218,16 +218,14 @@
 }
 #endif
 int marlin_server_cycle(void) {
-<<<<<<< HEAD
-    FSM_notifier::SendNotification();
-=======
 
     static int processing = 0;
     if (processing)
         return 0;
     processing = 1;
 
->>>>>>> 16928c56
+    FSM_notifier::SendNotification();
+
     print_fan_spd();
 #ifdef MINDA_BROKEN_CABLE_DETECTION
     print_Z_probe_cnt();
@@ -407,7 +405,9 @@
 
 void marlin_server_settings_load(void) {
     (void)settings.reset();
+#if HAS_BED_PROBE
     probe_offset.z = eeprom_get_var(EEVAR_ZOFFSET).flt;
+#endif
     Temperature::temp_bed.pid.Kp = eeprom_get_var(EEVAR_PID_BED_P).flt;
     Temperature::temp_bed.pid.Ki = eeprom_get_var(EEVAR_PID_BED_I).flt;
     Temperature::temp_bed.pid.Kd = eeprom_get_var(EEVAR_PID_BED_D).flt;
