--- conflicted
+++ resolved
@@ -1241,77 +1241,6 @@
 
 }
 
-<<<<<<< HEAD
-=======
-//-----------------------------------------------------------------------------
-// host_actions callbacks
-
-void host_action(const char *const pstr, const bool eol) {
-}
-
-//Marlin kill handler
-// message reported to serial: MSG_ERR_KILLED "Printer halted. kill() called!"
-// known kill calls:
-//  kill()
-//   Marlin/src/gcode/control/M108_M112_M410.cpp, line 44
-//   Marlin/src/gcode/queue.cpp, line 666
-//   Marlin/src/module/temperature.cpp, line 921
-//   Marlin/src/module/temperature.cpp, line 1141
-//   Marlin/src/Marlin.cpp, line 446
-//   Marlin/src/Marlin.cpp, line 514
-//  kill("Driver error")
-//   Marlin/src/feature/tmc_util.cpp, line 215
-//  kill(PSTR(MSG_ERR_PROBING_FAILED)) "Probing failed"
-//   Marlin/src/Marlin.cpp, line 401
-//  kill(PSTR(MSG_ERR_HOMING_FAILED)) "Homing failed"
-//   Marlin/src/module/endstops.cpp, line 290
-//  _temp_error(heater, PSTR(MSG_T_HEATING_FAILED), TEMP_ERR_PSTR(MSG_HEATING_FAILED_LCD, heater)) "Heating failed"
-//   Marlin/src/module/temperature.cpp, line 514
-//  _temp_error(e, PSTR(MSG_T_HEATING_FAILED), TEMP_ERR_PSTR(MSG_HEATING_FAILED_LCD, e)) "Heating failed"
-//   Marlin/src/module/temperature.cpp, line 959
-//  _temp_error(-1, PSTR(MSG_T_HEATING_FAILED), TEMP_ERR_PSTR(MSG_HEATING_FAILED_LCD, -1)) "Heating failed"
-//   Marlin/src/module/temperature.cpp, line 999
-//  _temp_error(-2, PSTR(MSG_T_HEATING_FAILED), TEMP_ERR_PSTR(MSG_HEATING_FAILED_LCD, -2)) "Heating failed"
-//   Marlin/src/module/temperature.cpp, line 1069
-//  _temp_error(heater, PSTR(MSG_T_THERMAL_RUNAWAY), TEMP_ERR_PSTR(MSG_THERMAL_RUNAWAY, heater)) "Thermal Runaway"
-//   Marlin/src/module/temperature.cpp, line 517
-//  _temp_error(heater_id, PSTR(MSG_T_THERMAL_RUNAWAY), TEMP_ERR_PSTR(MSG_THERMAL_RUNAWAY, heater_id)) "Thermal Runaway"
-//   Marlin/src/module/temperature.cpp, line 1914
-//  _temp_error(heater, PSTR(MSG_T_MAXTEMP), TEMP_ERR_PSTR(MSG_ERR_MAXTEMP, heater)) "MAXTEMP triggered"
-//   Marlin/src/module/temperature.cpp, line 732
-//  _temp_error(heater, PSTR(MSG_T_MINTEMP), TEMP_ERR_PSTR(MSG_ERR_MINTEMP, heater)) "MINTEMP triggered"
-//   Marlin/src/module/temperature.cpp, line 736
-//  _temp_error(0, PSTR(MSG_REDUNDANCY), PSTR(MSG_ERR_REDUNDANT_TEMP)) "Heater switched off. Temperature difference between temp sensors is too high !"
-//   Marlin/src/module/temperature.cpp, line 968
-void host_action_kill() {
-}
-
-void host_action_safety_timer_expired() {
-    DBG_HOST("host_action_safety_timer_expired");
-    _send_notify_event(MARLIN_EVT_SafetyTimerExpired, 0, 0);
-}
-
-void host_action_pause(const bool eol /*=true*/) {
-    DBG_HOST("host_action_pause");
-}
-
-void host_action_resume() {
-    DBG_HOST("host_action_resume");
-}
-
-void host_action_cancel() {
-    DBG_HOST("host_action_cancel");
-}
-
-void host_action_paused(const bool eol /*=true*/) {
-    DBG_HOST("host_action_paused");
-}
-
-void host_action_resumed() {
-    DBG_HOST("host_action_resumed");
-}
-
->>>>>>> b4d00028
 //must match fsm_create_t signature
 void fsm_create(ClinetFSM type, uint8_t data) {
     uint32_t usr32 = uint32_t(type) + (uint32_t(data) << 8);
