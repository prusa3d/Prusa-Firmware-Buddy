--- conflicted
+++ resolved
@@ -941,11 +941,8 @@
 
 void onPrinterKilled(PGM_P const msg, PGM_P const component) {
     //_dbg("onPrinterKilled %s", msg);
-<<<<<<< HEAD
+    taskENTER_CRITICAL();//never exit CRITICAL, wanted to use __disable_irq, but it does not work. i do not know why
     HAL_IWDG_Refresh(&hiwdg);
-=======
-    taskENTER_CRITICAL();//never exit CRITICAL, wanted to use __disable_irq, but it does not work. i do not know why
->>>>>>> 36c289c5
     if (_is_thermal_error(msg)) { //todo remove me after new thermal manager
         const marlin_vars_t &vars = marlin_server.vars;
         temp_error(msg, component, vars.temp_nozzle, vars.target_nozzle, vars.temp_bed, vars.target_bed);
