--- conflicted
+++ resolved
@@ -38,11 +38,8 @@
 #include "trinamic.h"
 #include "otp.h"
 #include "../marlin_stubs/G26.hpp"
-<<<<<<< HEAD
 #include "fsm_types.hpp"
-=======
 #include "odometer.hpp"
->>>>>>> d3005c6f
 
 static_assert(MARLIN_VAR_MAX < 64, "MarlinAPI: Too many variables");
 
@@ -610,12 +607,9 @@
         if ((planner.movesplanned() == 0) && (queue.length == 0)) {
 #ifdef PARK_HEAD_ON_PRINT_FINISH
             marlin_server_park_head();
-<<<<<<< HEAD
-#endif
-=======
+#endif // PARK_HEAD_ON_PRINT_FINISH
             if (print_job_timer.isRunning())
                 print_job_timer.stop();
->>>>>>> d3005c6f
             marlin_server.print_state = mpsFinishing_ParkHead;
         }
         break;
