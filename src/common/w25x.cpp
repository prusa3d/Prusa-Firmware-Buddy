--- conflicted
+++ resolved
@@ -367,12 +367,8 @@
     w25x_deselect();
     if (devid) {
         *devid = w25x_devid;
-<<<<<<< HEAD
+    }
     return ((w25x_devid == DEVID_8M) || (w25x_devid == DEVID_16M) || (w25x_devid == DEVID_32M) || (w25x_devid == DEVID_64M));
-=======
-    }
-    return ((w25x_mfrid == MFRID) && ((w25x_devid == DEVID) || (w25x_devid == DEVID_NEW)));
->>>>>>> 991dd602
 }
 
 } // end anonymous namespace
