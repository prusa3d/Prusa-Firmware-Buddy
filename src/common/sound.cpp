--- conflicted
+++ resolved
@@ -36,17 +36,10 @@
     eSOUND_TYPE::WaitingBeep };
 
 /// signals repeats - how many times will sound signals repeat (-1 is infinite)
-<<<<<<< HEAD
-const int8_t Sound::onceRepeats[] = { 1, 1, 1, -1, 1 };
+const int8_t Sound::onceRepeats[] = { 1, 1, 1, -1, 1, 1 };
 const int8_t Sound::loudRepeats[] = { 1, 1, -1, 3, -1, 1, -1 };
 const int8_t Sound::silentRepeats[] = { 1, 1, -1 };
 const int8_t Sound::assistRepeats[] = { 1, 1, -1, 3, 1, 1, -1, 1, -1 };
-=======
-const int Sound::onceRepeats[] = { 1, 1, 1, -1, 1, 1 };
-const int Sound::loudRepeats[] = { 1, 1, -1, 3, -1, 1, -1 };
-const int Sound::silentRepeats[] = { 1, 1, -1 };
-const int Sound::assistRepeats[] = { 1, 1, -1, 3, 1, 1, -1, 1, -1 };
->>>>>>> 4ce32b59
 
 /// delays for repeat sounds (ms)
 const int16_t Sound::onceDelays[] = { 1, 1, 1, 250, 1 };
@@ -151,11 +144,7 @@
 }
 
 void Sound::_playSound(eSOUND_TYPE sound, const eSOUND_TYPE types[],
-<<<<<<< HEAD
-    const int8_t repeats[], const int16_t delays[], unsigned size) {
-=======
-    const int repeats[], const int16_t durations[], const int16_t delays[], unsigned size) {
->>>>>>> 4ce32b59
+    const int8_t repeats[], const int16_t durations[], const int16_t delays[], unsigned size) {
     for (unsigned i = 0; i < size; i++) {
         eSOUND_TYPE type = types[i];
         if (type == sound) {
