// marlin_events.c

#include "marlin_events.h"
#include <stdio.h>

// event name constants (dbg)
const char *__evt_name[] = {
    "Startup",
    "PrinterKilled",
    "MediaInserted",
    "MediaError",
    "MediaRemoved",
    "PlayTone",
    "PrintTimerStarted",
    "PrintTimerPaused",
    "PrintTimerStopped",
    "FilamentRunout",
    "UserConfirmRequired",
    "StatusChanged",
    "FactoryReset",
    "LoadSettings",
    "StoreSettings",
    "MeshUpdate",
    "HostPrompt",
    "StartProcessing",
    "StopProcessing",
    "Busy",
    "Ready",
    "Error",
    "CommandBegin",
    "CommandEnd",
    "SafetyTimerExpired",
    "Message",
    "Reheat",
    "DialogOpen",
    "DialogClose",
<<<<<<< HEAD
    "DialogChange",
=======
    "GFileChange",
>>>>>>> 25287ae9
    "Acknowledge",
};

_Static_assert((sizeof(__evt_name) / sizeof(__evt_name[0])) == (MARLIN_EVT_MAX + 1), "Incorrect number of event names");

// returns event name (dbg)
const char *marlin_events_get_name(MARLIN_EVT_t evt_id) {
    if (evt_id <= MARLIN_EVT_MAX)
        return __evt_name[evt_id];
    return "";
}<|MERGE_RESOLUTION|>--- conflicted
+++ resolved
@@ -34,11 +34,8 @@
     "Reheat",
     "DialogOpen",
     "DialogClose",
-<<<<<<< HEAD
     "DialogChange",
-=======
     "GFileChange",
->>>>>>> 25287ae9
     "Acknowledge",
 };
 
