#include "config.h"
#include "otp.h"
#include "sys.h"
#include "shared_config.h"
#include "support_utils.h"
#include "display.h"
#include "string.h"
#include "lang.h"
#include "../../gui/wizard/selftest.h"

#include "tm_stm32f4_crc.h"
#include "qrcodegen.h"

char *eofstr(char *str) {
    return (str + strlen(str));
}

void block2hex(char *str, uint32_t str_size, uint8_t *pdata, size_t length) {
    for (; length > 0; length--)
        snprintf(eofstr(str), str_size - strlen(str), "%02X", *(pdata++));
}

void append_crc(char *str, uint32_t str_size) {
    uint32_t crc;

    TM_CRC_Init(); // !!! should be somewhere else (not sure where yet)
    crc = TM_CRC_Calculate8((uint8_t *)(str + sizeof(ER_URL) - 1), strlen(str) - sizeof(ER_URL) + 1, 1);
    snprintf(eofstr(str), str_size - strlen(str), "/%08lX", crc);
}

void create_path_info_4error(char *str, uint32_t str_size, int error_code) {
    strlcpy(str, ER_URL, str_size);
    snprintf(eofstr(str), str_size - strlen(str), "%d/", error_code);
    snprintf(eofstr(str), str_size - strlen(str), "%d/", PRINTER_TYPE);
    snprintf(eofstr(str), str_size - strlen(str), "%08lX%08lX%08lX/", *(uint32_t *)(OTP_STM32_UUID_ADDR), *(uint32_t *)(OTP_STM32_UUID_ADDR + sizeof(uint32_t)), *(uint32_t *)(OTP_STM32_UUID_ADDR + 2 * sizeof(uint32_t)));
    //!//     snprintf(eofstr(str), str_size - strlen(str), "%d/", FW_VERSION);
    snprintf(eofstr(str), str_size - strlen(str), "%s", ((ram_data_exchange.model_specific_flags && APPENDIX_FLAG_MASK) ? "U" : "L"));
    append_crc(str, str_size);
}

void create_path_info_4service(char *str, uint32_t str_size) {
    strlcpy(str, IR_URL, str_size);
    // PrinterType
    snprintf(eofstr(str), str_size - strlen(str), "%d/", PRINTER_TYPE);
    // UniqueID
    block2hex(str, str_size, (uint8_t *)OTP_STM32_UUID_ADDR, OTP_STM32_UUID_SIZE);
    strlcat(str, "/", str_size);
    // AppendixStatus
    snprintf(eofstr(str), str_size - strlen(str), "%s/", ((ram_data_exchange.model_specific_flags && APPENDIX_FLAG_MASK) ? "U" : "L"));
    // SerialNumber
    block2hex(str, str_size, (uint8_t *)OTP_SERIAL_NUMBER_ADDR, OTP_SERIAL_NUMBER_SIZE - 1); // "-1" ~ without "\x00"
    strlcat(str, "/", str_size);
    // BootloaderVersion
    snprintf(eofstr(str), str_size - strlen(str), "%02X%02X%02X/", boot_version.major, boot_version.minor, boot_version.patch);
    // MacAddress
    block2hex(str, str_size, (uint8_t *)OTP_MAC_ADDRESS_ADDR, OTP_MAC_ADDRESS_SIZE);
    strlcat(str, "/", str_size);
    // BoardVersion
    block2hex(str, str_size, (uint8_t *)OTP_BOARD_REVISION_ADDR, OTP_BOARD_REVISION_SIZE);
    strlcat(str, "/", str_size);
    // TimeStamp
    block2hex(str, str_size, (uint8_t *)OTP_BOARD_TIME_STAMP_ADDR, OTP_BOARD_TIME_STAMP_SIZE);
    strlcat(str, "/", str_size);
    // FWversion
    //!//     snprintf(eofstr(str), str_size - strlen(str), "%04X-", (uint16_t)(FW_VERSION));
    // BuildNumber
    //!//     snprintf(eofstr(str), str_size - strlen(str), "%d/",FW_BUILDNR);
    // LanguageInfo
<<<<<<< HEAD
    snprintf(eofstr(str), str_size - strlen(str), "%d/", lang_code);
=======
    sprintf(eofstr(str), "%d/", get_actual_lang()->lang_code);
>>>>>>> bd8b3822
    // SelfTestResult
    if (last_selftest_time == 0)
        strlcat(str, "0", str_size);
    else
        snprintf(eofstr(str), str_size - strlen(str), "%lu-%lu", last_selftest_result, (HAL_GetTick() / 1000 - last_selftest_time));
    strlcat(str, "/", str_size);
    // LockBlock
    block2hex(str, str_size, (uint8_t *)OTP_LOCK_BLOCK_ADDR, OTP_LOCK_BLOCK_SIZE);
    append_crc(str, str_size);
}<|MERGE_RESOLUTION|>--- conflicted
+++ resolved
@@ -66,11 +66,7 @@
     // BuildNumber
     //!//     snprintf(eofstr(str), str_size - strlen(str), "%d/",FW_BUILDNR);
     // LanguageInfo
-<<<<<<< HEAD
-    snprintf(eofstr(str), str_size - strlen(str), "%d/", lang_code);
-=======
-    sprintf(eofstr(str), "%d/", get_actual_lang()->lang_code);
->>>>>>> bd8b3822
+    snprintf(eofstr(str), str_size - strlen(str), "%d/", get_actual_lang()->lang_code);
     // SelfTestResult
     if (last_selftest_time == 0)
         strlcat(str, "0", str_size);
