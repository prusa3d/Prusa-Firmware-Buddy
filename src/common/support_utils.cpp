--- conflicted
+++ resolved
@@ -29,6 +29,8 @@
 }
 
 void create_path_info_4error(char *str, uint32_t str_size, int error_code) {
+    // FIXME use std::vector or forward_list to make code cleaner/safer (implicit length check)
+
     strcpy(str, ER_URL);
     snprintf(eofstr(str), str_size - strlen(str), "%d/", error_code);
     snprintf(eofstr(str), str_size - strlen(str), "%d/", PRINTER_TYPE);
@@ -39,6 +41,8 @@
 }
 
 void create_path_info_4service(char *str, uint32_t str_size) {
+    // FIXME use std::vector or forward_list to make code cleaner/safer (implicit length check)
+
     strcpy(str, IR_URL);
     // PrinterType
     snprintf(eofstr(str), str_size - strlen(str), "%d/", PRINTER_TYPE);
@@ -66,11 +70,7 @@
     // BuildNumber
     //!//     snprintf(eofstr(str), str_size - strlen(str), "%d/",FW_BUILDNR);
     // LanguageInfo
-<<<<<<< HEAD
-    snprintf(eofstr(str), str_size - strlen(str), "%d/", lang_code);
-=======
-    sprintf(eofstr(str), "%d/", get_actual_lang()->lang_code);
->>>>>>> bd8b3822
+    snprintf(eofstr(str), str_size - strlen(str), "%d/", get_actual_lang()->lang_code);
     // SelfTestResult
     if (last_selftest_time == 0)
         strcat(str, "0");
