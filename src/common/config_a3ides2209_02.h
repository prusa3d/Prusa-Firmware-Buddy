--- conflicted
+++ resolved
@@ -63,23 +63,9 @@
 //012345678901234567
 //414140414142414143
 
-<<<<<<< HEAD
-=======
-//--------------------------------------
-//Graphical display ST7789v configuration
-#define ST7789V_PIN_CS  TPC9  // CS signal pin
-#define ST7789V_PIN_RS  TPD11 // RS signal pin
-#define ST7789V_PIN_RST TPC8  // RESET signal pin
-
-//--------------------------------------
-//Jogwheel configuration
-#define JOGWHEEL_PIN_EN1 TPE15 // encoder signal 1 pin
-#define JOGWHEEL_PIN_EN2 TPE13 // encoder signal 2 pin
-#define JOGWHEEL_PIN_ENC TPE12 // button pin
-
 //--------------------------------------
 //FANCTL - new software pwm fan control with rpm measurement and closed loop
-#define NEW_FANCTL
+//#define NEW_FANCTL //TODO REFACTOR HWIO
 #ifdef NEW_FANCTL
 
     //FANCTL0 - printing fan
@@ -101,7 +87,6 @@
 
 #endif //NEW_FANCTL
 
->>>>>>> e2445b14
 //Simulator configuration
 //#define SIM_HEATER
 //#define SIM_MOTION
