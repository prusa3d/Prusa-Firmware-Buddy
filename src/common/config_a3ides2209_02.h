--- conflicted
+++ resolved
@@ -69,31 +69,17 @@
 #define NEW_FANCTL
 #ifdef NEW_FANCTL
 
-<<<<<<< HEAD
 //FANCTL0 - printing fan
-static const uint8_t FANCTL0_PWM_MIN = 15;
-=======
-    //FANCTL0 - printing fan
-    #define FANCTL0_PIN_OUTP TPE11
-    #define FANCTL0_PIN_TACH TPE10
 //static const uint8_t FANCTL0_PWM_MIN = 15;
 static const uint8_t FANCTL0_PWM_MIN = 0;
->>>>>>> 4d2f2e4d
 static const uint8_t FANCTL0_PWM_MAX = 50;
 static const uint16_t FANCTL0_RPM_MIN = 500;
 static const uint16_t FANCTL0_RPM_MAX = 5000;
 static const uint8_t FANCTL0_PWM_THR = 20;
     #define FANCTL0_TRACE
-<<<<<<< HEAD
 //FANCTL1 - heatbreak fan
-static const uint8_t FANCTL1_PWM_MIN = 12;
-=======
-    //FANCTL1 - heatbreak fan
-    #define FANCTL1_PIN_OUTP TPE9
-    #define FANCTL1_PIN_TACH TPE14
 //static const uint8_t FANCTL1_PWM_MIN = 12;
 static const uint8_t FANCTL1_PWM_MIN = 0;
->>>>>>> 4d2f2e4d
 static const uint8_t FANCTL1_PWM_MAX = 50;
 static const uint16_t FANCTL1_RPM_MIN = 1000;
 static const uint16_t FANCTL1_RPM_MAX = 8000;
