// filament_sensor.c

//there is 10kOhm PU to 5V in filament sensor
//mcu PU/PD is in range 30 - 50 kOhm

//when PD is selected and sensor is connected Vmcu = min 3.75V .. (5V * 30kOhm) / (30 + 10 kOhm)
//pin is 5V tolerant

//mcu has 5pF, transistor D-S max 15pF
//max R is 50kOhm
//Max Tau ~= 20*10^-12 * 50*10^3 = 1*10^-6 s ... about 1us

#include "filament_sensor.h"
#include "hwio_pindef.h" //PIN_FSENSOR
#include "stm32f4xx_hal.h"
#include "gpio.h"
#include "eeprom.h"
#include "FreeRTOS.h" //must apper before include task.h
#include "task.h" //critical sections
#include "cmsis_os.h" //osDelay
#include "marlin_client.h" //enable/disable fs in marlin

static volatile fsensor_t state = FS_NOT_INICIALIZED;
static volatile fsensor_t last_state = FS_NOT_INICIALIZED;

typedef enum {
    M600_on_edge  = 0,
    M600_on_level = 1,
    M600_never    = 2
} send_M600_on_t;

typedef struct{
    uint8_t M600_sent;
    uint8_t send_M600_on;
    uint8_t meas_cycle;
}status_t;
static status_t status = { 0, M600_on_edge, 0 };

/*---------------------------------------------------------------------------*/
//debug functions

int fs_was_M600_send(){
	return status.M600_sent != 0;
}
char fs_get_send_M600_on(){
	switch (status.send_M600_on)
	{
	case M600_on_edge:
		return 'e';
	case M600_on_level:
		return 'l';
	case M600_never:
		return 'n';
	default:
		return 'x';

	}
}


/*---------------------------------------------------------------------------*/
//local functions
static void _init();

//simple filter
//without filter fs_meas_cycle1 could set FS_NO_SENSOR (in case filament just runout)
static void _set_state(fsensor_t st) {
    taskENTER_CRITICAL();
    if (last_state == st)
        state = st;
    last_state = st;
    taskEXIT_CRITICAL();
}

static void _enable() {
    gpio_init(PIN_FSENSOR, GPIO_MODE_INPUT, GPIO_PULLUP, GPIO_SPEED_FREQ_VERY_HIGH); // pullup
    state = FS_NOT_INICIALIZED;
    last_state = FS_NOT_INICIALIZED;
    status.meas_cycle = 0;
}

static void _disable() {
    state = FS_DISABLED;
    last_state = FS_DISABLED;
    status.meas_cycle = 0;
}

/*---------------------------------------------------------------------------*/
//global thread safe functions
fsensor_t fs_get_state() {
    return state;
}

//value can change during read, but it is not a problem
int fs_did_filament_runout() {
    return state == FS_NO_FILAMENT;
}

<<<<<<< HEAD
void fs_send_M600_on_edge() {
=======
void fs_send_M600_on_edge()
{
	taskENTER_CRITICAL();
>>>>>>> dfe54086
    status.send_M600_on = M600_on_edge;
    taskEXIT_CRITICAL();
}

<<<<<<< HEAD
void fs_send_M600_on_level() {
=======
void fs_send_M600_on_level()
{
	taskENTER_CRITICAL();
>>>>>>> dfe54086
    status.send_M600_on = M600_on_level;
    taskEXIT_CRITICAL();
}

<<<<<<< HEAD
void fs_send_M600_never() {
=======
void fs_send_M600_never()
{
	taskENTER_CRITICAL();
>>>>>>> dfe54086
    status.send_M600_on = M600_never;
    taskEXIT_CRITICAL();
}
/*---------------------------------------------------------------------------*/
//global thread safe functions
//but cannot be called from interrupt
void fs_enable() {
    taskENTER_CRITICAL();
    _enable();
    eeprom_set_var(EEVAR_FSENSOR_ENABLED, variant8_ui8(1));
    taskEXIT_CRITICAL();
}

void fs_disable() {
    taskENTER_CRITICAL();
    _disable();
    eeprom_set_var(EEVAR_FSENSOR_ENABLED, variant8_ui8(0));
    taskEXIT_CRITICAL();
}

uint8_t fs_get__send_M600_on__and_disable() {
    taskENTER_CRITICAL();
    uint8_t ret = status.send_M600_on;
    status.send_M600_on = M600_never;
    taskEXIT_CRITICAL();
    return ret;
}
void fs_restore__send_M600_on(uint8_t send_M600_on) {
    taskENTER_CRITICAL();
    //cannot call _init(); - it could cause stacking in unincialized state
    status.send_M600_on = send_M600_on;
    taskEXIT_CRITICAL();
}

fsensor_t fs_wait_inicialized() {
    fsensor_t ret = fs_get_state();
    while (ret == FS_NOT_INICIALIZED) {
        osDelay(0); // switch to other threads
        ret = fs_get_state();
    }
    return ret;
}

void fs_clr_sent(){
    taskENTER_CRITICAL();
	status.M600_sent = 0;
    taskEXIT_CRITICAL();
}

/*---------------------------------------------------------------------------*/
//global not thread safe functions
static void _init() {
    int enabled = eeprom_get_var(EEVAR_FSENSOR_ENABLED).ui8 ? 1 : 0;

    if (enabled)
        _enable();
    else
        _disable();
}

void fs_init_on_edge() {
    _init();
    fs_send_M600_on_edge();
}
void fs_init_on_level() {
    _init();
    fs_send_M600_on_level();
}
void fs_init_never() {
    _init();
    fs_send_M600_never();
}

/*---------------------------------------------------------------------------*/
//methods called only in fs_cycle
<<<<<<< HEAD
static void _injectM600() {
    marlin_vars_t *vars = marlin_update_vars(MARLIN_VAR_MSK(MARLIN_VAR_SD_PRINT) | MARLIN_VAR_MSK(MARLIN_VAR_WAITHEAT) | MARLIN_VAR_MSK(MARLIN_VAR_WAITUSER));
    if (vars->sd_printing && (!vars->wait_user) /*&& (!vars->wait_heat)*/) {
        marlin_gcode_push_front("M600"); //change filament
=======
static void _injectM600()
{
    marlin_vars_t* vars = marlin_update_vars(MARLIN_VAR_MSK(MARLIN_VAR_SD_PRINT));
    if (status.M600_sent == 0 && vars->sd_printing) {
        marlin_gcode_push_front("M600");//change filament
>>>>>>> dfe54086
        status.M600_sent = 1;
    }
}

static void _cycle0() {
    if (gpio_get(PIN_FSENSOR) == 1) {
        gpio_init(PIN_FSENSOR, GPIO_MODE_INPUT, GPIO_PULLDOWN, GPIO_SPEED_FREQ_VERY_HIGH); // pulldown
        status.meas_cycle = 1; //next cycle shall be 1
    } else {
        int had_filament = state == FS_HAS_FILAMENT ? 1 : 0;
        _set_state(FS_NO_FILAMENT); //it is filtered, 2 requests are needed to change state
        //M600_on_edge == inject after state was changed from FS_HAS_FILAMENT to FS_NO_FILAMENT
        //M600_on_level == inject on FS_NO_FILAMENT
        //M600_never == do not inject
<<<<<<< HEAD
        if (status.M600_sent == 0 && state == FS_NO_FILAMENT) {
            switch (status.send_M600_on) {
=======
        if (state == FS_NO_FILAMENT)
        {
            switch (status.send_M600_on)
            {
>>>>>>> dfe54086
            case M600_on_edge:
                if (!had_filament)
                    break;
                // no break if had_filament == 1
            case M600_on_level:
                _injectM600();
                break;
            case M600_never:
            default:
                break;
            }
        }

        status.meas_cycle = 0; //remain in cycle 0
    }
}

//called only in fs_cycle
static void _cycle1() {
    //pulldown was set in cycle 0
    _set_state(gpio_get(PIN_FSENSOR) == 1 ? FS_HAS_FILAMENT : FS_NOT_CONNECTED);
    gpio_init(PIN_FSENSOR, GPIO_MODE_INPUT, GPIO_PULLUP, GPIO_SPEED_FREQ_VERY_HIGH); // pullup
    status.meas_cycle = 0; //next cycle shall be 0
}

//dealay between calls must be 1us or longer
void fs_cycle() {
    //sensor is disabled (only init can enable it)
    if (state == FS_DISABLED)
        return;

    //sensor is enabled
    if (status.meas_cycle == 0) {
        _cycle0();
    } else {
        _cycle1();
    }
<<<<<<< HEAD

    //clear M600_sent status if marlin is paused
    if (marlin_update_vars(MARLIN_VAR_MSK(MARLIN_VAR_WAITUSER))->wait_user) {
        status.M600_sent = 0;
    }
=======
>>>>>>> dfe54086
}<|MERGE_RESOLUTION|>--- conflicted
+++ resolved
@@ -96,35 +96,20 @@
     return state == FS_NO_FILAMENT;
 }
 
-<<<<<<< HEAD
 void fs_send_M600_on_edge() {
-=======
-void fs_send_M600_on_edge()
-{
 	taskENTER_CRITICAL();
->>>>>>> dfe54086
     status.send_M600_on = M600_on_edge;
     taskEXIT_CRITICAL();
 }
 
-<<<<<<< HEAD
 void fs_send_M600_on_level() {
-=======
-void fs_send_M600_on_level()
-{
 	taskENTER_CRITICAL();
->>>>>>> dfe54086
     status.send_M600_on = M600_on_level;
     taskEXIT_CRITICAL();
 }
 
-<<<<<<< HEAD
 void fs_send_M600_never() {
-=======
-void fs_send_M600_never()
-{
 	taskENTER_CRITICAL();
->>>>>>> dfe54086
     status.send_M600_on = M600_never;
     taskEXIT_CRITICAL();
 }
@@ -200,18 +185,11 @@
 
 /*---------------------------------------------------------------------------*/
 //methods called only in fs_cycle
-<<<<<<< HEAD
 static void _injectM600() {
     marlin_vars_t *vars = marlin_update_vars(MARLIN_VAR_MSK(MARLIN_VAR_SD_PRINT) | MARLIN_VAR_MSK(MARLIN_VAR_WAITHEAT) | MARLIN_VAR_MSK(MARLIN_VAR_WAITUSER));
-    if (vars->sd_printing && (!vars->wait_user) /*&& (!vars->wait_heat)*/) {
-        marlin_gcode_push_front("M600"); //change filament
-=======
-static void _injectM600()
-{
     marlin_vars_t* vars = marlin_update_vars(MARLIN_VAR_MSK(MARLIN_VAR_SD_PRINT));
     if (status.M600_sent == 0 && vars->sd_printing) {
-        marlin_gcode_push_front("M600");//change filament
->>>>>>> dfe54086
+        marlin_gcode_push_front("M600"); //change filament
         status.M600_sent = 1;
     }
 }
@@ -226,15 +204,8 @@
         //M600_on_edge == inject after state was changed from FS_HAS_FILAMENT to FS_NO_FILAMENT
         //M600_on_level == inject on FS_NO_FILAMENT
         //M600_never == do not inject
-<<<<<<< HEAD
-        if (status.M600_sent == 0 && state == FS_NO_FILAMENT) {
+        if (state == FS_NO_FILAMENT)
             switch (status.send_M600_on) {
-=======
-        if (state == FS_NO_FILAMENT)
-        {
-            switch (status.send_M600_on)
-            {
->>>>>>> dfe54086
             case M600_on_edge:
                 if (!had_filament)
                     break;
@@ -272,12 +243,4 @@
     } else {
         _cycle1();
     }
-<<<<<<< HEAD
-
-    //clear M600_sent status if marlin is paused
-    if (marlin_update_vars(MARLIN_VAR_MSK(MARLIN_VAR_WAITUSER))->wait_user) {
-        status.M600_sent = 0;
-    }
-=======
->>>>>>> dfe54086
 }