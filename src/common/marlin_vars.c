--- conflicted
+++ resolved
@@ -56,74 +56,9 @@
 }
 
 variant8_t marlin_vars_get_var(marlin_vars_t *vars, uint8_t var_id) {
-<<<<<<< HEAD
     if (!vars)
         return variant8_empty();
 
-    switch (var_id) {
-    case MARLIN_VAR_MOTION:
-        return variant8_ui8(vars->motion);
-    case MARLIN_VAR_GQUEUE:
-        return variant8_ui8(vars->gqueue);
-    case MARLIN_VAR_PQUEUE:
-        return variant8_ui8(vars->pqueue);
-    case MARLIN_VAR_IPOS_X:
-        return variant8_i32(vars->ipos[0]);
-    case MARLIN_VAR_IPOS_Y:
-        return variant8_i32(vars->ipos[1]);
-    case MARLIN_VAR_IPOS_Z:
-        return variant8_i32(vars->ipos[2]);
-    case MARLIN_VAR_IPOS_E:
-        return variant8_i32(vars->ipos[3]);
-    case MARLIN_VAR_POS_X:
-        return variant8_flt(vars->pos[0]);
-    case MARLIN_VAR_POS_Y:
-        return variant8_flt(vars->pos[1]);
-    case MARLIN_VAR_POS_Z:
-        return variant8_flt(vars->pos[2]);
-    case MARLIN_VAR_POS_E:
-        return variant8_flt(vars->pos[3]);
-    case MARLIN_VAR_TEMP_NOZ:
-        return variant8_flt(vars->temp_nozzle);
-    case MARLIN_VAR_TEMP_BED:
-        return variant8_flt(vars->temp_bed);
-    case MARLIN_VAR_TTEM_NOZ:
-        return variant8_flt(vars->target_nozzle);
-    case MARLIN_VAR_TTEM_BED:
-        return variant8_flt(vars->target_bed);
-    case MARLIN_VAR_Z_OFFSET:
-        return variant8_flt(vars->z_offset);
-    case MARLIN_VAR_FANSPEED:
-        return variant8_ui8(vars->fan_speed);
-    case MARLIN_VAR_PRNSPEED:
-        return variant8_ui16(vars->print_speed);
-    case MARLIN_VAR_FLOWFACT:
-        return variant8_ui16(vars->flow_factor);
-    case MARLIN_VAR_WAITHEAT:
-        return variant8_ui8(vars->wait_heat);
-    case MARLIN_VAR_WAITUSER:
-        return variant8_ui8(vars->wait_user);
-    case MARLIN_VAR_SD_PRINT:
-        return variant8_ui8(vars->sd_printing);
-    case MARLIN_VAR_SD_PDONE:
-        return variant8_ui8(vars->sd_percent_done);
-    case MARLIN_VAR_DURATION:
-        return variant8_ui32(vars->print_duration);
-    case MARLIN_VAR_MEDIAINS:
-        return variant8_ui8(vars->media_inserted);
-    case MARLIN_VAR_PRNSTATE:
-        return variant8_ui8(vars->print_state);
-    case MARLIN_VAR_FILENAME:
-        return variant8_pchar(vars->media_file_name, 0, 1);
-    case MARLIN_VAR_FILEPATH:
-        return variant8_pchar(vars->media_file_path, 0, 1);
-    case MARLIN_VAR_DTEM_NOZ:
-        return variant8_flt(vars->display_nozzle);
-    case MARLIN_VAR_TIMTOEND:
-        return variant8_ui32(vars->time_to_end);
-    }
-=======
-    if (vars)
         switch (var_id) {
         case MARLIN_VAR_MOTION:
             return variant8_ui8(vars->motion);
@@ -186,242 +121,13 @@
         case MARLIN_VAR_TIMTOEND:
             return variant8_ui32(vars->time_to_end);
         }
->>>>>>> cd63ab90
     return variant8_empty();
 }
 
 void marlin_vars_set_var(marlin_vars_t *vars, uint8_t var_id, variant8_t var) {
-<<<<<<< HEAD
     if (!vars)
         return;
 
-    switch (var_id) {
-    case MARLIN_VAR_MOTION:
-        vars->motion = var.ui8;
-        break;
-    case MARLIN_VAR_GQUEUE:
-        vars->gqueue = var.ui8;
-        break;
-    case MARLIN_VAR_PQUEUE:
-        vars->pqueue = var.ui8;
-        break;
-    case MARLIN_VAR_IPOS_X:
-        vars->ipos[0] = var.i32;
-        break;
-    case MARLIN_VAR_IPOS_Y:
-        vars->ipos[1] = var.i32;
-        break;
-    case MARLIN_VAR_IPOS_Z:
-        vars->ipos[2] = var.i32;
-        break;
-    case MARLIN_VAR_IPOS_E:
-        vars->ipos[3] = var.i32;
-        break;
-    case MARLIN_VAR_POS_X:
-        vars->pos[0] = var.flt;
-        break;
-    case MARLIN_VAR_POS_Y:
-        vars->pos[1] = var.flt;
-        break;
-    case MARLIN_VAR_POS_Z:
-        vars->pos[2] = var.flt;
-        break;
-    case MARLIN_VAR_POS_E:
-        vars->pos[3] = var.flt;
-        break;
-    case MARLIN_VAR_TEMP_NOZ:
-        vars->temp_nozzle = var.flt;
-        break;
-    case MARLIN_VAR_TEMP_BED:
-        vars->temp_bed = var.flt;
-        break;
-    case MARLIN_VAR_TTEM_NOZ:
-        vars->target_nozzle = var.flt;
-        break;
-    case MARLIN_VAR_TTEM_BED:
-        vars->target_bed = var.flt;
-        break;
-    case MARLIN_VAR_Z_OFFSET:
-        vars->z_offset = var.flt;
-        break;
-    case MARLIN_VAR_FANSPEED:
-        vars->fan_speed = var.ui8;
-        break;
-    case MARLIN_VAR_PRNSPEED:
-        vars->print_speed = var.ui16;
-        break;
-    case MARLIN_VAR_FLOWFACT:
-        vars->flow_factor = var.ui16;
-        break;
-    case MARLIN_VAR_WAITHEAT:
-        vars->wait_heat = var.ui8;
-        break;
-    case MARLIN_VAR_WAITUSER:
-        vars->wait_user = var.ui8;
-        break;
-    case MARLIN_VAR_SD_PRINT:
-        vars->sd_printing = var.ui8;
-        break;
-    case MARLIN_VAR_SD_PDONE:
-        vars->sd_percent_done = var.ui8;
-        break;
-    case MARLIN_VAR_DURATION:
-        vars->print_duration = var.ui32;
-        break;
-    case MARLIN_VAR_MEDIAINS:
-        vars->media_inserted = var.ui8;
-        break;
-    case MARLIN_VAR_PRNSTATE:
-        vars->print_state = var.ui8;
-        break;
-    case MARLIN_VAR_FILENAME:
-        if (vars->media_file_name)
-            if (var.type == VARIANT8_PCHAR)
-                strncpy(vars->media_file_name, var.pch, FILE_NAME_MAX_LEN);
-        break;
-    case MARLIN_VAR_FILEPATH:
-        if (vars->media_file_path)
-            if (var.type == VARIANT8_PCHAR)
-                strncpy(vars->media_file_path, var.pch, FILE_PATH_MAX_LEN);
-        break;
-    case MARLIN_VAR_DTEM_NOZ:
-        vars->display_nozzle = var.flt;
-        break;
-    case MARLIN_VAR_TIMTOEND:
-        vars->time_to_end = var.ui32;
-        break;
-    }
-}
-
-int marlin_vars_value_to_str(marlin_vars_t *vars, uint8_t var_id, char *str, unsigned int size) {
-    if (!vars)
-        return 0;
-
-    switch (var_id) {
-    case MARLIN_VAR_MOTION:
-        return snprintf(str, size, "%u", (unsigned int)(vars->motion));
-    case MARLIN_VAR_GQUEUE:
-        return snprintf(str, size, "%u", (unsigned int)(vars->gqueue));
-    case MARLIN_VAR_PQUEUE:
-        return snprintf(str, size, "%u", (unsigned int)(vars->pqueue));
-    case MARLIN_VAR_IPOS_X:
-    case MARLIN_VAR_IPOS_Y:
-    case MARLIN_VAR_IPOS_Z:
-    case MARLIN_VAR_IPOS_E:
-        return snprintf(str, size, "%li", (long int)vars->ipos[var_id - MARLIN_VAR_IPOS_X]);
-    case MARLIN_VAR_POS_X:
-    case MARLIN_VAR_POS_Y:
-    case MARLIN_VAR_POS_Z:
-    case MARLIN_VAR_POS_E:
-        return snprintf(str, size, "%.3f", (double)(vars->pos[var_id - MARLIN_VAR_POS_X]));
-    case MARLIN_VAR_TEMP_NOZ:
-        return snprintf(str, size, "%.1f", (double)(vars->temp_nozzle));
-    case MARLIN_VAR_TEMP_BED:
-        return snprintf(str, size, "%.1f", (double)(vars->temp_bed));
-    case MARLIN_VAR_TTEM_NOZ:
-        return snprintf(str, size, "%.1f", (double)(vars->target_nozzle));
-    case MARLIN_VAR_TTEM_BED:
-        return snprintf(str, size, "%.1f", (double)(vars->target_bed));
-    case MARLIN_VAR_Z_OFFSET:
-        return snprintf(str, size, "%.4f", (double)(vars->z_offset));
-    case MARLIN_VAR_FANSPEED:
-        return snprintf(str, size, "%u", (unsigned int)(vars->fan_speed));
-    case MARLIN_VAR_PRNSPEED:
-        return snprintf(str, size, "%u", (unsigned int)(vars->print_speed));
-    case MARLIN_VAR_FLOWFACT:
-        return snprintf(str, size, "%u", (unsigned int)(vars->flow_factor));
-    case MARLIN_VAR_WAITHEAT:
-        return snprintf(str, size, "%u", (unsigned int)(vars->wait_heat));
-    case MARLIN_VAR_WAITUSER:
-        return snprintf(str, size, "%u", (unsigned int)(vars->wait_user));
-    case MARLIN_VAR_SD_PRINT:
-        return snprintf(str, size, "%u", (unsigned int)(vars->sd_printing));
-    case MARLIN_VAR_SD_PDONE:
-        return snprintf(str, size, "%u", (unsigned int)(vars->sd_percent_done));
-    case MARLIN_VAR_DURATION:
-        return snprintf(str, size, "%lu", (long unsigned int)(vars->print_duration));
-    case MARLIN_VAR_MEDIAINS:
-        return snprintf(str, size, "%u", (unsigned int)(vars->media_inserted));
-    case MARLIN_VAR_PRNSTATE:
-        return snprintf(str, size, "%u", (unsigned int)(vars->print_state));
-    case MARLIN_VAR_FILENAME:
-        return snprintf(str, size, "%s", vars->media_file_name);
-    case MARLIN_VAR_FILEPATH:
-        return snprintf(str, size, "%s", vars->media_file_path);
-    case MARLIN_VAR_DTEM_NOZ:
-        return snprintf(str, size, "%.1f", (double)(vars->display_nozzle));
-    case MARLIN_VAR_TIMTOEND:
-        return snprintf(str, size, "%lu", (long unsigned int)(vars->time_to_end));
-
-    default:
-        return snprintf(str, size, "???");
-    }
-    return 0;
-}
-
-int marlin_vars_str_to_value(marlin_vars_t *vars, uint8_t var_id, const char *str) {
-    if (!vars)
-        return 0;
-
-    switch (var_id) {
-    case MARLIN_VAR_MOTION:
-        return sscanf(str, "%hhu", &(vars->motion));
-    case MARLIN_VAR_GQUEUE:
-        return sscanf(str, "%hhu", &(vars->gqueue));
-    case MARLIN_VAR_PQUEUE:
-        return sscanf(str, "%hhu", &(vars->pqueue));
-    case MARLIN_VAR_IPOS_X:
-    case MARLIN_VAR_IPOS_Y:
-    case MARLIN_VAR_IPOS_Z:
-    case MARLIN_VAR_IPOS_E:
-        return sscanf(str, "%li", &(vars->ipos[var_id - MARLIN_VAR_IPOS_X]));
-    case MARLIN_VAR_POS_X:
-    case MARLIN_VAR_POS_Y:
-    case MARLIN_VAR_POS_Z:
-    case MARLIN_VAR_POS_E:
-        return sscanf(str, "%f", &(vars->pos[var_id - MARLIN_VAR_POS_X]));
-    case MARLIN_VAR_TEMP_NOZ:
-        return sscanf(str, "%f", &(vars->temp_nozzle));
-    case MARLIN_VAR_TEMP_BED:
-        return sscanf(str, "%f", &(vars->temp_bed));
-    case MARLIN_VAR_TTEM_NOZ:
-        return sscanf(str, "%f", &(vars->target_nozzle));
-    case MARLIN_VAR_TTEM_BED:
-        return sscanf(str, "%f", &(vars->target_bed));
-    case MARLIN_VAR_Z_OFFSET:
-        return sscanf(str, "%f", &(vars->z_offset));
-    case MARLIN_VAR_FANSPEED:
-        return sscanf(str, "%hhu", &(vars->fan_speed));
-    case MARLIN_VAR_PRNSPEED:
-        return sscanf(str, "%hu", (unsigned short *)&(vars->print_speed));
-    case MARLIN_VAR_FLOWFACT:
-        return sscanf(str, "%hu", (unsigned short *)&(vars->flow_factor));
-    case MARLIN_VAR_WAITHEAT:
-        return sscanf(str, "%hhu", &(vars->wait_heat));
-    case MARLIN_VAR_WAITUSER:
-        return sscanf(str, "%hhu", &(vars->wait_user));
-    case MARLIN_VAR_SD_PRINT:
-        return sscanf(str, "%hhu", &(vars->sd_printing));
-    case MARLIN_VAR_SD_PDONE:
-        return sscanf(str, "%hhu", &(vars->sd_percent_done));
-    case MARLIN_VAR_DURATION:
-        return sscanf(str, "%lu", &(vars->print_duration));
-    case MARLIN_VAR_MEDIAINS:
-        return sscanf(str, "%hhu", &(vars->media_inserted));
-    case MARLIN_VAR_PRNSTATE:
-        return sscanf(str, "%hhu", &(vars->print_state));
-    case MARLIN_VAR_FILENAME:
-        return sscanf(str, "%s", (vars->media_file_name));
-    case MARLIN_VAR_FILEPATH:
-        return sscanf(str, "%s", (vars->media_file_path));
-    case MARLIN_VAR_DTEM_NOZ:
-        return sscanf(str, "%f", &(vars->display_nozzle));
-    case MARLIN_VAR_TIMTOEND:
-        return sscanf(str, "%lu", &(vars->time_to_end));
-    }
-    return 0;
-=======
-    if (vars)
         switch (var_id) {
         case MARLIN_VAR_MOTION:
             vars->motion = var.ui8;
@@ -521,176 +227,130 @@
 }
 
 int marlin_vars_value_to_str(marlin_vars_t *vars, uint8_t var_id, char *str, unsigned int size) {
-    int ret = 0;
-    if (vars)
+    if (!vars)
+        return 0;
+
         switch (var_id) {
         case MARLIN_VAR_MOTION:
-            ret = snprintf(str, size, "%u", (unsigned int)(vars->motion));
-            break;
+        return snprintf(str, size, "%u", (unsigned int)(vars->motion));
         case MARLIN_VAR_GQUEUE:
-            ret = snprintf(str, size, "%u", (unsigned int)(vars->gqueue));
-            break;
+        return snprintf(str, size, "%u", (unsigned int)(vars->gqueue));
         case MARLIN_VAR_PQUEUE:
-            ret = snprintf(str, size, "%u", (unsigned int)(vars->pqueue));
-            break;
+        return snprintf(str, size, "%u", (unsigned int)(vars->pqueue));
         case MARLIN_VAR_IPOS_X:
         case MARLIN_VAR_IPOS_Y:
         case MARLIN_VAR_IPOS_Z:
         case MARLIN_VAR_IPOS_E:
-            ret = snprintf(str, size, "%li", (long int)vars->ipos[var_id - MARLIN_VAR_IPOS_X]);
-            break;
+        return snprintf(str, size, "%li", (long int)vars->ipos[var_id - MARLIN_VAR_IPOS_X]);
         case MARLIN_VAR_POS_X:
         case MARLIN_VAR_POS_Y:
         case MARLIN_VAR_POS_Z:
         case MARLIN_VAR_POS_E:
-            ret = snprintf(str, size, "%.3f", (double)(vars->pos[var_id - MARLIN_VAR_POS_X]));
-            break;
+        return snprintf(str, size, "%.3f", (double)(vars->pos[var_id - MARLIN_VAR_POS_X]));
         case MARLIN_VAR_TEMP_NOZ:
-            ret = snprintf(str, size, "%.1f", (double)(vars->temp_nozzle));
-            break;
+        return snprintf(str, size, "%.1f", (double)(vars->temp_nozzle));
         case MARLIN_VAR_TEMP_BED:
-            ret = snprintf(str, size, "%.1f", (double)(vars->temp_bed));
-            break;
+        return snprintf(str, size, "%.1f", (double)(vars->temp_bed));
         case MARLIN_VAR_TTEM_NOZ:
-            ret = snprintf(str, size, "%.1f", (double)(vars->target_nozzle));
-            break;
+        return snprintf(str, size, "%.1f", (double)(vars->target_nozzle));
         case MARLIN_VAR_TTEM_BED:
-            ret = snprintf(str, size, "%.1f", (double)(vars->target_bed));
-            break;
+        return snprintf(str, size, "%.1f", (double)(vars->target_bed));
         case MARLIN_VAR_Z_OFFSET:
-            ret = snprintf(str, size, "%.4f", (double)(vars->z_offset));
-            break;
+        return snprintf(str, size, "%.4f", (double)(vars->z_offset));
         case MARLIN_VAR_FANSPEED:
-            ret = snprintf(str, size, "%u", (unsigned int)(vars->fan_speed));
-            break;
+        return snprintf(str, size, "%u", (unsigned int)(vars->fan_speed));
         case MARLIN_VAR_PRNSPEED:
-            ret = snprintf(str, size, "%u", (unsigned int)(vars->print_speed));
-            break;
+        return snprintf(str, size, "%u", (unsigned int)(vars->print_speed));
         case MARLIN_VAR_FLOWFACT:
-            ret = snprintf(str, size, "%u", (unsigned int)(vars->flow_factor));
-            break;
+        return snprintf(str, size, "%u", (unsigned int)(vars->flow_factor));
         case MARLIN_VAR_WAITHEAT:
-            ret = snprintf(str, size, "%u", (unsigned int)(vars->wait_heat));
-            break;
+        return snprintf(str, size, "%u", (unsigned int)(vars->wait_heat));
         case MARLIN_VAR_WAITUSER:
-            ret = snprintf(str, size, "%u", (unsigned int)(vars->wait_user));
-            break;
+        return snprintf(str, size, "%u", (unsigned int)(vars->wait_user));
         case MARLIN_VAR_SD_PRINT:
-            ret = snprintf(str, size, "%u", (unsigned int)(vars->sd_printing));
-            break;
+        return snprintf(str, size, "%u", (unsigned int)(vars->sd_printing));
         case MARLIN_VAR_SD_PDONE:
-            ret = snprintf(str, size, "%u", (unsigned int)(vars->sd_percent_done));
-            break;
+        return snprintf(str, size, "%u", (unsigned int)(vars->sd_percent_done));
         case MARLIN_VAR_DURATION:
-            ret = snprintf(str, size, "%lu", (long unsigned int)(vars->print_duration));
-            break;
+        return snprintf(str, size, "%lu", (long unsigned int)(vars->print_duration));
         case MARLIN_VAR_MEDIAINS:
-            ret = snprintf(str, size, "%u", (unsigned int)(vars->media_inserted));
-            break;
+        return snprintf(str, size, "%u", (unsigned int)(vars->media_inserted));
         case MARLIN_VAR_PRNSTATE:
-            ret = snprintf(str, size, "%u", (unsigned int)(vars->print_state));
-            break;
+        return snprintf(str, size, "%u", (unsigned int)(vars->print_state));
         case MARLIN_VAR_FILENAME:
-            ret = snprintf(str, size, "%s", vars->media_file_name);
-            break;
+        return snprintf(str, size, "%s", vars->media_file_name);
         case MARLIN_VAR_FILEPATH:
-            ret = snprintf(str, size, "%s", vars->media_file_path);
-            break;
+        return snprintf(str, size, "%s", vars->media_file_path);
         case MARLIN_VAR_DTEM_NOZ:
-            ret = snprintf(str, size, "%.1f", (double)(vars->display_nozzle));
-            break;
+        return snprintf(str, size, "%.1f", (double)(vars->display_nozzle));
         case MARLIN_VAR_TIMTOEND:
-            ret = snprintf(str, size, "%lu", (long unsigned int)(vars->time_to_end));
-            break;
+        return snprintf(str, size, "%lu", (long unsigned int)(vars->time_to_end));
+
         default:
-            ret = snprintf(str, size, "???");
+        return snprintf(str, size, "???");
         }
-    return ret;
+    return 0;
 }
 
 int marlin_vars_str_to_value(marlin_vars_t *vars, uint8_t var_id, const char *str) {
-    int ret = 0;
-    if (vars)
+    if (!vars)
+        return 0;
+
         switch (var_id) {
         case MARLIN_VAR_MOTION:
-            ret = sscanf(str, "%hhu", &(vars->motion));
-            break;
+        return sscanf(str, "%hhu", &(vars->motion));
         case MARLIN_VAR_GQUEUE:
-            ret = sscanf(str, "%hhu", &(vars->gqueue));
-            break;
+        return sscanf(str, "%hhu", &(vars->gqueue));
         case MARLIN_VAR_PQUEUE:
-            ret = sscanf(str, "%hhu", &(vars->pqueue));
-            break;
+        return sscanf(str, "%hhu", &(vars->pqueue));
         case MARLIN_VAR_IPOS_X:
         case MARLIN_VAR_IPOS_Y:
         case MARLIN_VAR_IPOS_Z:
         case MARLIN_VAR_IPOS_E:
-            ret = sscanf(str, "%li", &(vars->ipos[var_id - MARLIN_VAR_IPOS_X]));
-            break;
+        return sscanf(str, "%li", &(vars->ipos[var_id - MARLIN_VAR_IPOS_X]));
         case MARLIN_VAR_POS_X:
         case MARLIN_VAR_POS_Y:
         case MARLIN_VAR_POS_Z:
         case MARLIN_VAR_POS_E:
-            ret = sscanf(str, "%f", &(vars->pos[var_id - MARLIN_VAR_POS_X]));
-            break;
+        return sscanf(str, "%f", &(vars->pos[var_id - MARLIN_VAR_POS_X]));
         case MARLIN_VAR_TEMP_NOZ:
-            ret = sscanf(str, "%f", &(vars->temp_nozzle));
-            break;
+        return sscanf(str, "%f", &(vars->temp_nozzle));
         case MARLIN_VAR_TEMP_BED:
-            ret = sscanf(str, "%f", &(vars->temp_bed));
-            break;
+        return sscanf(str, "%f", &(vars->temp_bed));
         case MARLIN_VAR_TTEM_NOZ:
-            ret = sscanf(str, "%f", &(vars->target_nozzle));
-            break;
+        return sscanf(str, "%f", &(vars->target_nozzle));
         case MARLIN_VAR_TTEM_BED:
-            ret = sscanf(str, "%f", &(vars->target_bed));
-            break;
+        return sscanf(str, "%f", &(vars->target_bed));
         case MARLIN_VAR_Z_OFFSET:
-            ret = sscanf(str, "%f", &(vars->z_offset));
-            break;
+        return sscanf(str, "%f", &(vars->z_offset));
         case MARLIN_VAR_FANSPEED:
-            ret = sscanf(str, "%hhu", &(vars->fan_speed));
-            break;
+        return sscanf(str, "%hhu", &(vars->fan_speed));
         case MARLIN_VAR_PRNSPEED:
-            ret = sscanf(str, "%hu", (unsigned short *)&(vars->print_speed));
-            break;
+        return sscanf(str, "%hu", (unsigned short *)&(vars->print_speed));
         case MARLIN_VAR_FLOWFACT:
-            ret = sscanf(str, "%hu", (unsigned short *)&(vars->flow_factor));
-            break;
+        return sscanf(str, "%hu", (unsigned short *)&(vars->flow_factor));
         case MARLIN_VAR_WAITHEAT:
-            ret = sscanf(str, "%hhu", &(vars->wait_heat));
-            break;
+        return sscanf(str, "%hhu", &(vars->wait_heat));
         case MARLIN_VAR_WAITUSER:
-            ret = sscanf(str, "%hhu", &(vars->wait_user));
-            break;
+        return sscanf(str, "%hhu", &(vars->wait_user));
         case MARLIN_VAR_SD_PRINT:
-            ret = sscanf(str, "%hhu", &(vars->sd_printing));
-            break;
+        return sscanf(str, "%hhu", &(vars->sd_printing));
         case MARLIN_VAR_SD_PDONE:
-            ret = sscanf(str, "%hhu", &(vars->sd_percent_done));
-            break;
+        return sscanf(str, "%hhu", &(vars->sd_percent_done));
         case MARLIN_VAR_DURATION:
-            ret = sscanf(str, "%lu", &(vars->print_duration));
-            break;
+        return sscanf(str, "%lu", &(vars->print_duration));
         case MARLIN_VAR_MEDIAINS:
-            ret = sscanf(str, "%hhu", &(vars->media_inserted));
-            break;
+        return sscanf(str, "%hhu", &(vars->media_inserted));
         case MARLIN_VAR_PRNSTATE:
-            ret = sscanf(str, "%hhu", &(vars->print_state));
-            break;
+        return sscanf(str, "%hhu", &(vars->print_state));
         case MARLIN_VAR_FILENAME:
-            ret = sscanf(str, "%s", (vars->media_file_name));
-            break;
+        return sscanf(str, "%s", (vars->media_file_name));
         case MARLIN_VAR_FILEPATH:
-            ret = sscanf(str, "%s", (vars->media_file_path));
-            break;
+        return sscanf(str, "%s", (vars->media_file_path));
         case MARLIN_VAR_DTEM_NOZ:
-            ret = sscanf(str, "%f", &(vars->display_nozzle));
-            break;
+        return sscanf(str, "%f", &(vars->display_nozzle));
         case MARLIN_VAR_TIMTOEND:
-            ret = sscanf(str, "%lu", &(vars->time_to_end));
-            break;
+        return sscanf(str, "%lu", &(vars->time_to_end));
         }
-    return ret;
->>>>>>> cd63ab90
+    return 0;
 }