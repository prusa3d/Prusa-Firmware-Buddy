--- conflicted
+++ resolved
@@ -124,105 +124,6 @@
 }
 
 void marlin_vars_set_var(marlin_vars_t *vars, uint8_t var_id, variant8_t var) {
-<<<<<<< HEAD
-    if (vars)
-        switch (var_id) {
-        case MARLIN_VAR_MOTION:
-            vars->motion = var.ui8;
-            break;
-        case MARLIN_VAR_GQUEUE:
-            vars->gqueue = var.ui8;
-            break;
-        case MARLIN_VAR_PQUEUE:
-            vars->pqueue = var.ui8;
-            break;
-        case MARLIN_VAR_IPOS_X:
-            vars->ipos[0] = var.i32;
-            break;
-        case MARLIN_VAR_IPOS_Y:
-            vars->ipos[1] = var.i32;
-            break;
-        case MARLIN_VAR_IPOS_Z:
-            vars->ipos[2] = var.i32;
-            break;
-        case MARLIN_VAR_IPOS_E:
-            vars->ipos[3] = var.i32;
-            break;
-        case MARLIN_VAR_POS_X:
-            vars->pos[0] = var.flt;
-            break;
-        case MARLIN_VAR_POS_Y:
-            vars->pos[1] = var.flt;
-            break;
-        case MARLIN_VAR_POS_Z:
-            vars->pos[2] = var.flt;
-            break;
-        case MARLIN_VAR_POS_E:
-            vars->pos[3] = var.flt;
-            break;
-        case MARLIN_VAR_TEMP_NOZ:
-            vars->temp_nozzle = var.flt;
-            break;
-        case MARLIN_VAR_TEMP_BED:
-            vars->temp_bed = var.flt;
-            break;
-        case MARLIN_VAR_TTEM_NOZ:
-            vars->target_nozzle = var.flt;
-            break;
-        case MARLIN_VAR_TTEM_BED:
-            vars->target_bed = var.flt;
-            break;
-        case MARLIN_VAR_Z_OFFSET:
-            vars->z_offset = var.flt;
-            break;
-        case MARLIN_VAR_FANSPEED:
-            vars->fan_speed = var.ui8;
-            break;
-        case MARLIN_VAR_PRNSPEED:
-            vars->print_speed = var.ui16;
-            break;
-        case MARLIN_VAR_FLOWFACT:
-            vars->flow_factor = var.ui16;
-            break;
-        case MARLIN_VAR_WAITHEAT:
-            vars->wait_heat = var.ui8;
-            break;
-        case MARLIN_VAR_WAITUSER:
-            vars->wait_user = var.ui8;
-            break;
-        case MARLIN_VAR_SD_PRINT:
-            vars->sd_printing = var.ui8;
-            break;
-        case MARLIN_VAR_SD_PDONE:
-            vars->sd_percent_done = var.ui8;
-            break;
-        case MARLIN_VAR_DURATION:
-            vars->print_duration = var.ui32;
-            break;
-        case MARLIN_VAR_MEDIAINS:
-            vars->media_inserted = var.ui8;
-            break;
-        case MARLIN_VAR_PRNSTATE:
-            vars->print_state = var.ui8;
-            break;
-        case MARLIN_VAR_FILENAME:
-            if (vars->media_LFN)
-                if (var.type == VARIANT8_PCHAR)
-                    strlcpy(vars->media_LFN, var.pch, FILE_NAME_MAX_LEN);
-            break;
-        case MARLIN_VAR_FILEPATH:
-            if (vars->media_SFN_path)
-                if (var.type == VARIANT8_PCHAR)
-                    strlcpy(vars->media_SFN_path, var.pch, FILE_PATH_MAX_LEN);
-            break;
-        case MARLIN_VAR_DTEM_NOZ:
-            vars->display_nozzle = var.flt;
-            break;
-        case MARLIN_VAR_TIMTOEND:
-            vars->time_to_end = var.ui32;
-            break;
-        }
-=======
     if (!vars)
         return;
 
@@ -308,12 +209,12 @@
     case MARLIN_VAR_FILENAME:
         if (vars->media_LFN)
             if (var.type == VARIANT8_PCHAR)
-                strncpy(vars->media_LFN, var.pch, FILE_NAME_MAX_LEN);
+                    strlcpy(vars->media_LFN, var.pch, FILE_NAME_MAX_LEN);
         break;
     case MARLIN_VAR_FILEPATH:
         if (vars->media_SFN_path)
             if (var.type == VARIANT8_PCHAR)
-                strncpy(vars->media_SFN_path, var.pch, FILE_PATH_MAX_LEN);
+                    strlcpy(vars->media_SFN_path, var.pch, FILE_PATH_MAX_LEN);
         break;
     case MARLIN_VAR_DTEM_NOZ:
         vars->display_nozzle = var.flt;
@@ -322,7 +223,6 @@
         vars->time_to_end = var.ui32;
         break;
     }
->>>>>>> bd8b3822
 }
 
 int marlin_vars_value_to_str(marlin_vars_t *vars, uint8_t var_id, char *str, unsigned int size) {
