--- conflicted
+++ resolved
@@ -45,33 +45,6 @@
 
 // lan variables
 #if (EEPROM_FEATURES & EEPROM_FEATURE_LAN)
-<<<<<<< HEAD
-    #define EEVAR_LAN_FLAG     0x12 // lan_flag & 1 -> On = 0/off = 1, lan_flag & 2 -> dhcp = 0/static = 1
-    #define EEVAR_LAN_IP4_ADDR 0x13 // X.X.X.X address encoded in uint32
-    #define EEVAR_LAN_IP4_MSK  0x14 // X.X.X.X address encoded in uint32
-    #define EEVAR_LAN_IP4_GW   0x15 // X.X.X.X address encoded in uint32
-    #define EEVAR_LAN_IP4_DNS1 0x16 // X.X.X.X address encoded in uint32
-    #define EEVAR_LAN_IP4_DNS2 0x17 // X.X.X.X address encoded in uint32
-    #define EEVAR_LAN_HOSTNAME 0x18 // 20char string
-    #define EEVAR_TIMEZONE     0x19 // int8_t hour difference from UTC
-#endif                              // (EEPROM_FEATURES & EEPROM_FEATURE_LAN)
-
-// sound variable
-#define EEVAR_SOUND_MODE   0x1a // uint8_t
-#define EEVAR_SOUND_VOLUME 0x1b // uint8_t
-#define EEVAR_LANGUAGE     0x1c // uint16_t
-#define EEVAR_FILE_SORT    0x1d // uint8_t  filebrowser file sort options
-#define EEVAR_MENU_TIMEOUT 0x1e // uint8_t on / off menu timeout flag
-
-#define EEVAR__PADDING 0x1f // 1..4 chars, to ensure (DATASIZE % 4 == 0)
-
-#define EEVAR_CRC32 0x20 // uint32_t crc32 for
-
-#define LAN_HOSTNAME_MAX_LEN 20
-#define CONNECT_TOKEN_SIZE   20
-#define LAN_EEFLG_ONOFF      1 //EEPROM flag for user-defined settings (SW turn OFF/ON of the LAN)
-#define LAN_EEFLG_TYPE       2 //EEPROM flag for user-defined settings (Switch between dhcp and static)
-=======
     EEVAR_LAN_FLAG = 0x12,     // lan_flag & 1 -> On = 0/off = 1, lan_flag & 2 -> dhcp = 0/static = 1
     EEVAR_LAN_IP4_ADDR = 0x13, // X.X.X.X address encoded in uint32
     EEVAR_LAN_IP4_MSK = 0x14,  // X.X.X.X address encoded in uint32
@@ -87,8 +60,10 @@
     EEVAR_SOUND_VOLUME = 0x1b, // uint8_t
     EEVAR_LANGUAGE = 0x1c,     // uint16_t
     EEVAR_FILE_SORT = 0x1d,    // uint8_t  filebrowser file sort options
-    EEVAR__PADDING = 0x1e,     // 1..4 chars, to ensure (DATASIZE % 4 == 0)
-    EEVAR_CRC32 = 0x1f,        // uint32_t crc32 for
+    EEVAR_MENU_TIMEOUT = 0x1e, // uint8_t on / off menu timeout flag
+
+    EEVAR__PADDING = 0x1f, // 1..4 chars, to ensure (DATASIZE % 4 == 0)
+    EEVAR_CRC32 = 0x20,    // uint32_t crc32 for
 };
 
 enum {
@@ -97,7 +72,6 @@
     LAN_EEFLG_ONOFF = 1, //EEPROM flag for user-defined settings (SW turn OFF/ON of the LAN)
     LAN_EEFLG_TYPE = 2,  //EEPROM flag for user-defined settings (Switch between dhcp and static)
 };
->>>>>>> e2445b14
 
 #ifdef __cplusplus
 extern "C" {
