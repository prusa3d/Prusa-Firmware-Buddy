// eeprom.h

#ifndef _EEPROM_H
#define _EEPROM_H

#include "variant8.h"

#define EEPROM_ADDRESS  0x0500
#define EEPROM_VERSION  7
#define EEPROM_FEATURES (EEPROM_FEATURE_PID_NOZ | EEPROM_FEATURE_PID_BED | EEPROM_FEATURE_LAN)

#define EEPROM_FEATURE_PID_NOZ 0x0001
#define EEPROM_FEATURE_PID_BED 0x0002
#define EEPROM_FEATURE_LAN     0x0004

// basic variables
#define EEVAR_VERSION         0x00 // uint16_t eeprom version
#define EEVAR_FEATURES        0x01 // uint16_t feature mask
#define EEVAR_DATASIZE        0x02 // uint16_t eeprom data size
#define EEVAR_FW_VERSION      0x03 // uint16_t encoded firmware version (e.g. 403 for 4.0.3)
#define EEVAR_FW_BUILD        0x04 // uint16_t firmware build number
#define EEVAR_FILAMENT_TYPE   0x05 // uint8_t  filament type
#define EEVAR_FILAMENT_COLOR  0x06 // uint32_t filament color (rgb)
#define EEVAR_RUN_SELFTEST    0x07 // uint8_t  selftest flag
#define EEVAR_RUN_XYZCALIB    0x08 // uint8_t  xyz calibration flag
#define EEVAR_RUN_FIRSTLAY    0x09 // uint8_t  first layer calibration flag
#define EEVAR_FSENSOR_ENABLED 0x0a // uint8_t  fsensor state
#define EEVAR_ZOFFSET         0x0b // float    zoffset

// nozzle PID variables
#if (EEPROM_FEATURES & EEPROM_FEATURE_PID_NOZ)
    #define EEVAR_PID_NOZ_P 0x0c // float    PID constants for nozzle
    #define EEVAR_PID_NOZ_I 0x0d // float
    #define EEVAR_PID_NOZ_D 0x0e // float
#endif

// bed PID variables
#if (EEPROM_FEATURES & EEPROM_FEATURE_PID_BED)
    #define EEVAR_PID_BED_P 0x0f // float    PID constants for bed
    #define EEVAR_PID_BED_I 0x10 // float
    #define EEVAR_PID_BED_D 0x11 // float
#endif

// lan variables
#if (EEPROM_FEATURES & EEPROM_FEATURE_LAN)
    #define EEVAR_LAN_FLAG     0x12 // lan_flag & 1 -> On = 0/off = 1, lan_flag & 2 -> dhcp = 0/static = 1
    #define EEVAR_LAN_IP4_ADDR 0x13 // X.X.X.X address encoded in uint32
    #define EEVAR_LAN_IP4_MSK  0x14 // X.X.X.X address encoded in uint32
    #define EEVAR_LAN_IP4_GW   0x15 // X.X.X.X address encoded in uint32
    #define EEVAR_LAN_IP4_DNS1 0x16 // X.X.X.X address encoded in uint32
    #define EEVAR_LAN_IP4_DNS2 0x17 // X.X.X.X address encoded in uint32
    #define EEVAR_LAN_HOSTNAME 0x18 // 20char string
    #define EEVAR_TIMEZONE     0x19 // int8_t hour difference from UTC
#endif                              // (EEPROM_FEATURES & EEPROM_FEATURE_LAN)

// sound variable
#define EEVAR_SOUND_MODE   0x1a // uint8_t
#define EEVAR_SOUND_VOLUME 0x1b // uint8_t
<<<<<<< HEAD

#define EEVAR__PADDING 0x1c // 1..4 chars, to ensure (DATASIZE % 4 == 0)

#define EEVAR_CRC32 0x1d // uint32_t crc32 for
=======
#define EEVAR_LANGUAGE     0x1c // uint16_t

#define EEVAR__PADDING 0x1d // 1..4 chars, to ensure (DATASIZE % 4 == 0)

#define EEVAR_CRC32 0x1e // uint32_t crc32 for
>>>>>>> a6ff51eb

#define LAN_HOSTNAME_MAX_LEN 20
#define CONNECT_TOKEN_SIZE   20
#define LAN_EEFLG_ONOFF      1 //EEPROM flag for user-defined settings (SW turn OFF/ON of the LAN)
#define LAN_EEFLG_TYPE       2 //EEPROM flag for user-defined settings (Switch between dhcp and static)

#ifdef __cplusplus
extern "C" {
#endif //__cplusplus

// initialize eeprom, return values:  1 - defaults loaded, 0 - normal init (eeprom data valid)
extern uint8_t eeprom_init(void);

// write default values to all variables
extern void eeprom_defaults(void);

// get variable value as variant8
extern variant8_t eeprom_get_var(uint8_t id);

// set variable value as variant8
extern void eeprom_set_var(uint8_t id, variant8_t var);

// get number of variables
extern uint8_t eeprom_get_var_count(void);

// get variable name
extern const char *eeprom_get_var_name(uint8_t id);

// format variable value to string (some variables can have specific formating)
extern int eeprom_var_format(char *str, unsigned int size, uint8_t id, variant8_t var);

// fill range 0x0000..0x0800 with 0xff
extern void eeprom_clear(void);

// PUT test
int8_t eeprom_test_PUT(const unsigned int);

#ifdef __cplusplus
}
#endif //__cplusplus

#endif //_EEPROM_H<|MERGE_RESOLUTION|>--- conflicted
+++ resolved
@@ -56,18 +56,11 @@
 // sound variable
 #define EEVAR_SOUND_MODE   0x1a // uint8_t
 #define EEVAR_SOUND_VOLUME 0x1b // uint8_t
-<<<<<<< HEAD
-
-#define EEVAR__PADDING 0x1c // 1..4 chars, to ensure (DATASIZE % 4 == 0)
-
-#define EEVAR_CRC32 0x1d // uint32_t crc32 for
-=======
 #define EEVAR_LANGUAGE     0x1c // uint16_t
 
 #define EEVAR__PADDING 0x1d // 1..4 chars, to ensure (DATASIZE % 4 == 0)
 
 #define EEVAR_CRC32 0x1e // uint32_t crc32 for
->>>>>>> a6ff51eb
 
 #define LAN_HOSTNAME_MAX_LEN 20
 #define CONNECT_TOKEN_SIZE   20
