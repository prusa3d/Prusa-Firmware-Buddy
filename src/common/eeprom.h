--- conflicted
+++ resolved
@@ -76,27 +76,18 @@
     EEVAR_SHEET_PROFILE5 = 0x25,
     EEVAR_SHEET_PROFILE6 = 0x26,
     EEVAR_SHEET_PROFILE7 = 0x27,
-<<<<<<< HEAD
-    EEVAR_SELFTEST_RESULT = 0x28,   // uint32_t, two bits for each selftest part
-    EEVAR_DEVHASH_IN_QR = 0x29,     // uint8_t on / off sending UID in QR
-    EEVAR_FAN_CHECK_ENABLED = 0x2a, // uint8_t on / off fan check
-    EEVAR_ODOMETER_X = 0x2b,        // float
-    EEVAR_ODOMETER_Y = 0x2c,        // float
-    EEVAR_ODOMETER_Z = 0x2d,        // float
-    EEVAR_ODOMETER_E = 0x2e,        // float
-
-    EEVAR__PADDING, // 1..4 chars, to ensure (DATASIZE % 4 == 0)
-    EEVAR_CRC32,    // uint32_t crc32 for
-=======
     EEVAR_FOOTER_SETTING = 0x28,
     EEVAR_FOOTER_DRAW_TYPE = 0x29,
     EEVAR_SELFTEST_RESULT = 0x2a,     // uint32_t, two bits for each selftest part
     EEVAR_DEVHASH_IN_QR = 0x2b,       // uint8_t on / off sending UID in QR
     EEVAR_FAN_CHECK_ENABLED = 0x2c,   // uint8_t on / off fan check
     EEVAR_FS_AUTOLOAD_ENABLED = 0x2d, // uint8_t on / off fs autoload
-    EEVAR__PADDING = 0x2e,            // 1..4 chars, to ensure (DATASIZE % 4 == 0)
-    EEVAR_CRC32 = 0x2f,               // uint32_t crc32 for
->>>>>>> 93201214
+    EEVAR_ODOMETER_X = 0x2e,          // float
+    EEVAR_ODOMETER_Y = 0x2f,          // float
+    EEVAR_ODOMETER_Z = 0x30,          // float
+    EEVAR_ODOMETER_E = 0x31,          // float
+    EEVAR__PADDING = 0x32,            // 1..4 chars, to ensure (DATASIZE % 4 == 0)
+    EEVAR_CRC32 = 0x33,               // uint32_t crc32 for
 };
 
 enum {
