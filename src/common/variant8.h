// variant8.h

#pragma once

#include <inttypes.h>
#include <stdlib.h>

enum {
    VARIANT8_EMPTY = 0x00, // empty - no data
    VARIANT8_I8 = 0x01,    // signed char - 1byte
    VARIANT8_UI8 = 0x02,   // unsigned char - 1byte
    VARIANT8_I16 = 0x03,   // signed short - 2byte
    VARIANT8_UI16 = 0x04,  // unsigned short - 2byte
    VARIANT8_I32 = 0x05,   // signed long - 4byte
    VARIANT8_UI32 = 0x06,  // unsigned long - 4byte
    VARIANT8_FLT = 0x07,   // float - 4byte
    VARIANT8_CHAR = 0x08,  // char - 1byte
    VARIANT8_USER = 0x3f,  // user - up to 7 bytes
    VARIANT8_PTR = 0x80,   // pointer - 4 bytes,
    VARIANT8_ERROR = 0xff, // error

    //pointer types
    VARIANT8_PI8 = (VARIANT8_I8 | VARIANT8_PTR),
    VARIANT8_PUI8 = (VARIANT8_UI8 | VARIANT8_PTR),
    VARIANT8_PI16 = (VARIANT8_I16 | VARIANT8_PTR),
    VARIANT8_PUI16 = (VARIANT8_UI16 | VARIANT8_PTR),
    VARIANT8_PI32 = (VARIANT8_I32 | VARIANT8_PTR),
    VARIANT8_PUI32 = (VARIANT8_UI32 | VARIANT8_PTR),
    VARIANT8_PFLT = (VARIANT8_FLT | VARIANT8_PTR),
    VARIANT8_PCHAR = (VARIANT8_CHAR | VARIANT8_PTR),
};

//variant errors
<<<<<<< HEAD
#define VARIANT8_ERR_MALLOC 1 // memory allocation error (during conversion to strings and allocating pointer types)
#define VARIANT8_ERR_UNSTYP 2 // unsupported conversion (during conversion)
#define VARIANT8_ERR_UNSCON 3 // unsupported conversion (during conversion)
#define VARIANT8_ERR_INVFMT 4 // invalid format (during conversion from string)
#define VARIANT8_ERR_OOFRNG 5 // out of range (during conversion from bigger to lower range number)

typedef uint64_t variant8_t;
=======
enum {
    VARIANT8_ERR_MALLOC = 1, // memory allocation error (during conversion to strings and allocating pointer types)
    VARIANT8_ERR_UNSTYP,     // unsupported conversion (during conversion)
    VARIANT8_ERR_UNSCON,     // unsupported conversion (during conversion)
    VARIANT8_ERR_INVFMT,     // invalid format (during conversion from string)
    VARIANT8_ERR_OOFRNG,     // out of range (during conversion from bigger to lower range number)
};

typedef struct _variant8_t {
    union {
        void *ptr;
        char *pch;
        float *pflt;
        uint32_t *pui32;
        int32_t *pi32;
        uint16_t *pui16;
        int16_t *pi16;
        uint8_t *pui8;
        int8_t *pi8;
        uint32_t usr32;
        char ch;
        float flt;
        uint32_t ui32;
        uint8_t ui8a[4]; // array for easy 8 <-> 32 bit conversion
        int32_t i32;
        uint16_t ui16;
        int16_t i16;
        uint8_t ui8;
        int8_t i8;
        uint32_t err32;
    };
    union {
        uint16_t usr16;
        uint16_t size;
        uint16_t err16;
    };
    uint8_t type;
    uint8_t usr8;
} variant8_t;
>>>>>>> 3061f5b2

#ifdef __cplusplus

extern "C" {
#endif //__cplusplus

// returns newly allocated variant8, copy data from pdata if not null
extern variant8_t variant8_init(uint8_t type, uint16_t count, void const *pdata);

// free allocated pointer for VARIANT8_PTR types, sets pvar8 to VARIANT8_EMPTY
extern void variant8_done(variant8_t *pvar8);

// returns copy of pvar8, allocate pointer and copy data for VARIANT8_PTR types
extern variant8_t variant8_copy(const variant8_t *pvar8);

// perform implicit conversion to desired data type (supported conversions described at end of .c file)
extern int variant8_change_type(variant8_t *pvar8, uint8_t type);

// returns VARIANT8_EMPTY
extern variant8_t variant8_empty(void);

// returns VARIANT8_I8
extern variant8_t variant8_i8(int8_t i8);

// returns VARIANT8_UI8
extern variant8_t variant8_ui8(uint8_t ui8);

// returns VARIANT8_I16
extern variant8_t variant8_i16(int16_t i16);

// returns VARIANT8_UI16
extern variant8_t variant8_ui16(uint16_t ui16);

// returns VARIANT8_I32
extern variant8_t variant8_i32(int32_t i32);

// returns VARIANT8_UI32
extern variant8_t variant8_ui32(uint32_t ui32);

// returns VARIANT8_FLT
extern variant8_t variant8_flt(float flt);

// returns VARIANT8_PI8
extern variant8_t variant8_pi8(int8_t *pi8, uint16_t count, int init);

// returns VARIANT8_PUI8
extern variant8_t variant8_pui8(uint8_t *pui8, uint16_t count, int init);

// returns VARIANT8_PI16
extern variant8_t variant8_pi16(int16_t *pi16, uint16_t count, int init);

// returns VARIANT8_PUI16
extern variant8_t variant8_pui16(uint16_t *pui16, uint16_t count, int init);

// returns VARIANT8_PI32
extern variant8_t variant8_pi32(int32_t *pi32, uint16_t count, int init);

// returns VARIANT8_PUI32
extern variant8_t variant8_pui32(uint32_t *pui32, uint16_t count, int init);

// returns VARIANT8_PFLT
extern variant8_t variant8_pflt(float *pflt, uint16_t count, int init);

// returns variant8_t type
extern uint8_t variant8_get_type(variant8_t v);
// returns variant8_t usr8
extern uint8_t variant8_get_usr8(variant8_t v);
// returns variant8_t usr16
extern uint16_t variant8_get_usr16(variant8_t v);
// returns variant8_t flt
extern float variant8_get_flt(variant8_t v);
// returns variant8_t pch
extern char *variant8_get_pch(variant8_t v);
// returns variant8_t ui8
extern uint8_t variant8_get_uia(variant8_t v, uint8_t index);

// returns variant8_t ui32
extern uint32_t variant8_get_ui32(variant8_t v);

// returns variant8_t i32
extern int32_t variant8_get_i32(variant8_t v);

// returns variant8_t ui16
extern uint16_t variant_get_ui16(variant8_t v);

// returns variant8_t ui8
extern uint8_t variant_get_ui8(variant8_t v);

// returns variant8_t i8
extern int8_t variant8_get_i8(variant8_t v);

// set variant8_t usr8 member
extern void variant8_set_usr8(variant8_t *, uint8_t);

// returns VARIANT8_PCHAR
// Because PCHAR is special case of pointer type, there is a simplification for defining size.
// In case that count=0 and init=1 is used strlen to measure size of original string.
extern variant8_t variant8_pchar(char *pch, uint16_t count, int init);

// returns VARIANT8_USER
extern variant8_t variant8_user(uint32_t usr32, uint16_t usr16, uint8_t usr8);

// returns size of data type
extern uint16_t variant8_type_size(uint8_t type);

// returns size of data stored in variant
extern uint16_t variant8_data_size(variant8_t *pvar8);

// returns pointer to data stored in variant
extern void *variant8_data_ptr(variant8_t *pvar8);

// returns pointer to typename (e.g. "PCHAR" for VARIANT8_PCHAR)
const char *variant8_typename(uint8_t type);

// format simple variant8 types to string
// same behavior as normal snprintf except for fmt==null - in this case default formating will be used
extern int variant8_snprintf(char *str, unsigned int size, const char *fmt, variant8_t *pvar8);

// format variant8 with variant8_snprintf, returns pointer to string allocated using variant8_malloc
extern char *variant8_to_str(variant8_t *pvar8, const char *fmt);

// returns variant8 with desired type parsed from string with sscanf
extern variant8_t variant8_from_str(uint8_t type, char *str, const char *fmt);

// variant8 realloc function
extern void *variant8_realloc(void *ptr, uint16_t size);

// // returns 1 for signed integer types (I8, I16, I32), otherwise returns 0
// inline int variant8_is_signed(const variant8_t *pvar8) { return (pvar8) ? (((pvar8->type == VARIANT8_I8) || (pvar8->type == VARIANT8_I16) || (pvar8->type == VARIANT8_I32)) ? 1 : 0) : 0; }

// // returns 1 for unsigned integer types (UI8, UI16, UI32), otherwise returns 0
// inline int variant8_is_unsigned(const variant8_t *pvar8) { return (pvar8) ? (((pvar8->type == VARIANT8_I8) || (pvar8->type == VARIANT8_I16) || (pvar8->type == VARIANT8_I32)) ? 1 : 0) : 0; }

// // returns 1 for integer types (I8, I16, I32, UI8, UI16, UI32), otherwise returns 0
// inline int variant8_is_integer(const variant8_t *pvar8) { return (pvar8) ? ((variant8_is_signed(pvar8) || variant8_is_unsigned(pvar8)) ? 1 : 0) : 0; }

// // returns 1 for numeric types (I8, I16, I32, UI8, UI16, UI32, float), otherwise returns 0
// inline int variant8_is_number(const variant8_t *pvar8) { return (pvar8) ? ((variant8_is_integer(pvar8) || (pvar8->type == VARIANT8_FLT)) ? 1 : 0) : 0; }

#ifdef __cplusplus
}
#endif //__cplusplus<|MERGE_RESOLUTION|>--- conflicted
+++ resolved
@@ -31,15 +31,6 @@
 };
 
 //variant errors
-<<<<<<< HEAD
-#define VARIANT8_ERR_MALLOC 1 // memory allocation error (during conversion to strings and allocating pointer types)
-#define VARIANT8_ERR_UNSTYP 2 // unsupported conversion (during conversion)
-#define VARIANT8_ERR_UNSCON 3 // unsupported conversion (during conversion)
-#define VARIANT8_ERR_INVFMT 4 // invalid format (during conversion from string)
-#define VARIANT8_ERR_OOFRNG 5 // out of range (during conversion from bigger to lower range number)
-
-typedef uint64_t variant8_t;
-=======
 enum {
     VARIANT8_ERR_MALLOC = 1, // memory allocation error (during conversion to strings and allocating pointer types)
     VARIANT8_ERR_UNSTYP,     // unsupported conversion (during conversion)
@@ -48,38 +39,7 @@
     VARIANT8_ERR_OOFRNG,     // out of range (during conversion from bigger to lower range number)
 };
 
-typedef struct _variant8_t {
-    union {
-        void *ptr;
-        char *pch;
-        float *pflt;
-        uint32_t *pui32;
-        int32_t *pi32;
-        uint16_t *pui16;
-        int16_t *pi16;
-        uint8_t *pui8;
-        int8_t *pi8;
-        uint32_t usr32;
-        char ch;
-        float flt;
-        uint32_t ui32;
-        uint8_t ui8a[4]; // array for easy 8 <-> 32 bit conversion
-        int32_t i32;
-        uint16_t ui16;
-        int16_t i16;
-        uint8_t ui8;
-        int8_t i8;
-        uint32_t err32;
-    };
-    union {
-        uint16_t usr16;
-        uint16_t size;
-        uint16_t err16;
-    };
-    uint8_t type;
-    uint8_t usr8;
-} variant8_t;
->>>>>>> 3061f5b2
+typedef uint64_t variant8_t;
 
 #ifdef __cplusplus
 
@@ -174,6 +134,9 @@
 // set variant8_t usr8 member
 extern void variant8_set_usr8(variant8_t *, uint8_t);
 
+// set variant8_t usr8 member
+extern void variant8_set_type(variant8_t *, uint8_t);
+
 // returns VARIANT8_PCHAR
 // Because PCHAR is special case of pointer type, there is a simplification for defining size.
 // In case that count=0 and init=1 is used strlen to measure size of original string.
