// marlin_client.h
#pragma once

#include "marlin_events.h"
#include "marlin_vars.h"
#include "marlin_errors.h"
#include "client_fsm_types.h"

// client flags
<<<<<<< HEAD
#define MARLIN_CFLG_STARTED 0x0001 // client started (set in marlin_client_init)
#define MARLIN_CFLG_PROCESS 0x0002 // loop processing in main thread is enabled
#define MARLIN_CFLG_LOWHIGH 0x0008 // receiving low/high part of client message
=======
static const uint16_t MARLIN_CFLG_STARTED = 0x01; // client started (set in marlin_client_init)
static const uint16_t MARLIN_CFLG_PROCESS = 0x02; // loop processing in main thread is enabled
static const uint16_t MARLIN_CFLG_LOWHIGH = 0x08; // receiving low/high part of client message
static const uint16_t MARLIN_CFLG_MESSAGE = 0x10; // receiving status change message
>>>>>>> 12a04f5f

#ifdef __cplusplus
extern "C" {
#endif //__cplusplus

typedef void (*message_cb_t)(const char *);

//-----------------------------------------------------------------------------
//externs from marlin server todo fixme use variables
extern int marlin_all_axes_homed(void);

extern int marlin_all_axes_known(void);

//-----------------------------------------------------------------------------
// client side functions (can be called from client thread only)

// initialize client side, returns pointer to client structure
extern marlin_vars_t *marlin_client_init(void);

// shutdown client (notimpl., TODO)
extern void marlin_client_shdn(void);

// client loop - must be called periodically in client thread
extern void marlin_client_loop(void);

// returns client_id for calling thread (-1 for unattached thread)
extern int marlin_client_id(void);

// infinite loop while server not ready
extern void marlin_client_wait_for_start_processing(void);

//sets dialog callback, returns 1 on success
extern int marlin_client_set_fsm_create_cb(fsm_create_t cb);
//sets dialog callback, returns 1 on success
extern int marlin_client_set_fsm_destroy_cb(fsm_destroy_t cb);
//sets dialog callback, returns 1 on success
extern int marlin_client_set_fsm_change_cb(fsm_change_t cb);
//sets dialog message, returns 1 on success
extern int marlin_client_set_message_cb(message_cb_t cb);
// returns enabled status of loop processing
extern int marlin_processing(void);

//sets event notification mask
extern void marlin_client_set_event_notify(uint64_t notify_events);

//sets variable change notification mask
extern void marlin_client_set_change_notify(uint64_t notify_changes);

// returns currently running command or MARLIN_CMD_NONE
extern uint32_t marlin_command(void);

// enable/disable exclusive mode (used for selftest)
extern void marlin_set_exclusive_mode(int exclusive_mode);

// start marlin loop processing in server thread (request '!start')
extern void marlin_start_processing(void);

// stop marlin loop processing in server thread (request '!stop')
extern void marlin_stop_processing(void);

// returns motion status of all axes (1: any axis is moving, 0: no motion)
extern int marlin_motion(void);

// synchronously wait for motion short timeout
extern int marlin_wait_motion(uint32_t timeout);

// enqueue gcode - thread-safe version  (request '!g xxx')
extern void marlin_gcode(const char *gcode);

// enqueue gcode from ethernet command (json parsed)
extern void marlin_json_gcode(const char *gcode);

// enqueue gcode - printf-like, returns number of chars printed
extern int marlin_gcode_printf(const char *format, ...);

// inject gcode - thread-safe version  (request '!ig xxx')
extern void marlin_gcode_push_front(const char *gcode);

// returns current event status for evt_id
extern int marlin_event(MARLIN_EVT_t evt_id);

// returns current event status for evt_id and set event
extern int marlin_event_set(MARLIN_EVT_t evt_id);

// returns current event status for evt_id and clear event
extern int marlin_event_clr(MARLIN_EVT_t evt_id);

// returns current event status for all events as 64bit mask
extern uint64_t marlin_events(void);

// returns current change status for var_id
extern int marlin_change(uint8_t var_id);

// returns current change status for var_id and set change
extern int marlin_change_set(uint8_t var_id);

// returns current change status for var_id and clear change
extern int marlin_change_clr(uint8_t var_id);

// returns current change status for all variables as 64bit mask
extern uint64_t marlin_changes(void);

// returns current error status for err_id
extern int marlin_error(uint8_t err_id);

// returns current error status for err_id and set error
extern int marlin_error_set(uint8_t err_id);

// returns current error status for err_id and clear error
extern int marlin_error_clr(uint8_t err_id);

// returns current error status for all errors as 64bit mask
extern uint64_t marlin_errors(void);

// returns variable value from client structure by var_id
extern variant8_t marlin_get_var(uint8_t var_id);

// request server to set variable, returns previous value or error (notimpl., TODO)
extern variant8_t marlin_set_var(uint8_t var_id, variant8_t val);

// returns variable structure pointer for calling thread
extern marlin_vars_t *marlin_vars(void);

// send request to update variables at server side and wait for change notification
extern marlin_vars_t *marlin_update_vars(uint64_t msk);

// returns number of commands in gcode queue
extern uint8_t marlin_get_gqueue(void);

// returns maximum number of commands in gcode queue
extern uint8_t marlin_get_gqueue_max(void);

// returns number of records in planner queue
extern uint8_t marlin_get_pqueue(void);

// returns maximum number of records in planner queue
extern uint8_t marlin_get_pqueue_max(void);

// variable setters (internally calls marlin_set_var)
extern float marlin_set_target_nozzle(float val);
extern float marlin_set_display_nozzle(float val);
extern float marlin_set_target_bed(float val);
extern float marlin_set_z_offset(float val);
extern uint8_t marlin_set_fan_speed(uint8_t val);
extern uint16_t marlin_set_print_speed(uint16_t val);
extern uint16_t marlin_set_flow_factor(uint16_t val);
extern uint8_t marlin_set_wait_heat(uint8_t val);
extern uint8_t marlin_set_wait_user(uint8_t val);

extern void marlin_do_babysteps_Z(float offs);

extern void marlin_settings_save(void);

extern void marlin_settings_load(void);

extern void marlin_settings_reset(void);

extern void marlin_manage_heater(void);

extern void marlin_quick_stop(void);

extern void marlin_print_start(const char *filename);

extern void marlin_print_abort(void);

extern void marlin_print_pause(void);

extern void marlin_print_resume(void);

extern void marlin_park_head(void);

// returns 1 if reheating is in progress, otherwise 0
extern int marlin_reheating(void);

// radio button click
extern void marlin_encoded_response(uint32_t enc_phase_and_response);
#ifdef __cplusplus
}
#endif //__cplusplus<|MERGE_RESOLUTION|>--- conflicted
+++ resolved
@@ -7,16 +7,9 @@
 #include "client_fsm_types.h"
 
 // client flags
-<<<<<<< HEAD
-#define MARLIN_CFLG_STARTED 0x0001 // client started (set in marlin_client_init)
-#define MARLIN_CFLG_PROCESS 0x0002 // loop processing in main thread is enabled
-#define MARLIN_CFLG_LOWHIGH 0x0008 // receiving low/high part of client message
-=======
 static const uint16_t MARLIN_CFLG_STARTED = 0x01; // client started (set in marlin_client_init)
 static const uint16_t MARLIN_CFLG_PROCESS = 0x02; // loop processing in main thread is enabled
 static const uint16_t MARLIN_CFLG_LOWHIGH = 0x08; // receiving low/high part of client message
-static const uint16_t MARLIN_CFLG_MESSAGE = 0x10; // receiving status change message
->>>>>>> 12a04f5f
 
 #ifdef __cplusplus
 extern "C" {
