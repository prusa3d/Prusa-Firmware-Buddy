// marlin_client.h
#ifndef _MARLIN_CLIENT_H
#define _MARLIN_CLIENT_H

#include "marlin_events.h"
#include "marlin_vars.h"
#include "marlin_errors.h"
#include "client_fsm_types.h"

// client flags
#define MARLIN_CFLG_STARTED 0x0001 // client started (set in marlin_client_init)
#define MARLIN_CFLG_PROCESS 0x0002 // loop processing in main thread is enabled
#define MARLIN_CFLG_LOWHIGH 0x0008 // receiving low/high part of client message
#define MARLIN_CFLG_MESSAGE 0x0010 // receiving status change message

#ifdef __cplusplus
extern "C" {
#endif //__cplusplus

//-----------------------------------------------------------------------------
//externs from marlin server todo fixme use variables
extern int marlin_all_axes_homed(void);

extern int marlin_all_axes_known(void);

//-----------------------------------------------------------------------------
// client side functions (can be called from client thread only)

// initialize client side, returns pointer to client structure
extern marlin_vars_t *marlin_client_init(void);

// shutdown client (notimpl., TODO)
extern void marlin_client_shdn(void);

// client loop - must be called periodically in client thread
extern void marlin_client_loop(void);

// returns client_id for calling thread (-1 for unattached thread)
extern int marlin_client_id(void);

//sets dialog callback, returns 1 on success
extern int marlin_client_set_fsm_create_cb(fsm_create_t cb);
//sets dialog callback, returns 1 on success
extern int marlin_client_set_fsm_destroy_cb(fsm_destroy_t cb);
//sets dialog callback, returns 1 on success
extern int marlin_client_set_fsm_change_cb(fsm_change_t cb);
// returns enabled status of loop processing
extern int marlin_processing(void);

<<<<<<< HEAD
=======
//sets event notification mask
extern void marlin_client_set_event_notify(uint64_t notify_events);

//sets variable change notification mask
extern void marlin_client_set_change_notify(uint64_t notify_changes);

// returns busy status of marlin
extern int marlin_busy(void);

>>>>>>> 7e6f1aa8
// returns currently running command or MARLIN_CMD_NONE
extern uint32_t marlin_command(void);

// start marlin loop processing in server thread (request '!start')
extern void marlin_start_processing(void);

// stop marlin loop processing in server thread (request '!stop')
extern void marlin_stop_processing(void);

// returns motion status of all axes (1: any axis is moving, 0: no motion)
extern int marlin_motion(void);

// synchronously wait for motion short timeout
extern int marlin_wait_motion(uint32_t timeout);

// enqueue gcode - thread-safe version  (request '!g xxx')
extern void marlin_gcode(const char *gcode);

// enqueue gcode from ethernet command (json parsed)
extern void marlin_json_gcode(const char *gcode);

// enqueue gcode - printf-like, returns number of chars printed
extern int marlin_gcode_printf(const char *format, ...);

// inject gcode - thread-safe version  (request '!ig xxx')
extern void marlin_gcode_push_front(const char *gcode);

// returns current event status for evt_id
extern int marlin_event(MARLIN_EVT_t evt_id);

// returns current event status for evt_id and set event
extern int marlin_event_set(MARLIN_EVT_t evt_id);

// returns current event status for evt_id and clear event
extern int marlin_event_clr(MARLIN_EVT_t evt_id);

// returns current event status for all events as 64bit mask
extern uint64_t marlin_events(void);

// returns current change status for var_id
extern int marlin_change(uint8_t var_id);

// returns current change status for var_id and set change
extern int marlin_change_set(uint8_t var_id);

// returns current change status for var_id and clear change
extern int marlin_change_clr(uint8_t var_id);

// returns current change status for all variables as 64bit mask
extern uint64_t marlin_changes(void);

// returns current error status for err_id
extern int marlin_error(uint8_t err_id);

// returns current error status for err_id and set error
extern int marlin_error_set(uint8_t err_id);

// returns current error status for err_id and clear error
extern int marlin_error_clr(uint8_t err_id);

// returns current error status for all errors as 64bit mask
extern uint64_t marlin_errors(void);

// returns variable value from client structure by var_id
extern variant8_t marlin_get_var(uint8_t var_id);

// request server to set variable, returns previous value or error (notimpl., TODO)
extern variant8_t marlin_set_var(uint8_t var_id, variant8_t val);

// returns variable structure pointer for calling thread
extern marlin_vars_t *marlin_vars(void);

// send request to update variables at server side and wait for change notification
extern marlin_vars_t *marlin_update_vars(uint64_t msk);

// set name of printing gcode
extern void marlin_set_printing_gcode_name(const char *src);

// get name of printing gcode
extern void marlin_get_printing_gcode_name(char *src);

// returns number of commands in gcode queue
extern uint8_t marlin_get_gqueue(void);

// returns maximum number of commands in gcode queue
extern uint8_t marlin_get_gqueue_max(void);

// returns number of records in planner queue
extern uint8_t marlin_get_pqueue(void);

// returns maximum number of records in planner queue
extern uint8_t marlin_get_pqueue_max(void);

// variable setters (internally calls marlin_set_var)
extern float marlin_set_target_nozzle(float val);
extern float marlin_set_target_bed(float val);
extern float marlin_set_z_offset(float val);
extern uint8_t marlin_set_fan_speed(uint8_t val);
extern uint16_t marlin_set_print_speed(uint16_t val);
extern uint16_t marlin_set_flow_factor(uint16_t val);
extern uint8_t marlin_set_wait_heat(uint8_t val);
extern uint8_t marlin_set_wait_user(uint8_t val);

extern void marlin_do_babysteps_Z(float offs);

extern void marlin_settings_save(void);

extern void marlin_settings_load(void);

extern void marlin_settings_reset(void);

extern void marlin_manage_heater(void);

extern void marlin_quick_stop(void);

extern void marlin_print_start(const char *filename);

extern void marlin_print_abort(void);

extern void marlin_print_pause(void);

extern void marlin_print_resume(void);

extern void marlin_park_head(void);

extern uint8_t marlin_message_received(void);

// returns 1 if reheating is in progress, otherwise 0
extern int marlin_reheating(void);

// radio button click
extern void marlin_encoded_response(uint32_t enc_phase_and_response);
#ifdef __cplusplus
}
#endif //__cplusplus

#endif //MARLIN_CLIENT_H<|MERGE_RESOLUTION|>--- conflicted
+++ resolved
@@ -47,18 +47,12 @@
 // returns enabled status of loop processing
 extern int marlin_processing(void);
 
-<<<<<<< HEAD
-=======
 //sets event notification mask
 extern void marlin_client_set_event_notify(uint64_t notify_events);
 
 //sets variable change notification mask
 extern void marlin_client_set_change_notify(uint64_t notify_changes);
 
-// returns busy status of marlin
-extern int marlin_busy(void);
-
->>>>>>> 7e6f1aa8
 // returns currently running command or MARLIN_CMD_NONE
 extern uint32_t marlin_command(void);
 
