--- conflicted
+++ resolved
@@ -19,19 +19,14 @@
 #define W25X_BLOCK_SIZE         4096
 #define W25X_BLOCK64_SIZE       0x10000
 #define W25X_DUMP_START_ADDRESS 0
-<<<<<<< HEAD
-#define W25X_ERR_START_ADDRESS  (126 * W25X_BLOCK_SIZE)
-#define W25X_PP_START_ADDRESS   (127 * W25X_BLOCK_SIZE)
-#define W25X_FS_START_ADDRESS   (128 * W25X_BLOCK_SIZE)
-=======
 #if (PRINTER_TYPE == PRINTER_PRUSA_MINI)
     // 48 = 192KiB offset for crash dump, which is the total RAM size
-    #define W25X_PP_START_ADDRESS (48 * W25X_BLOCK_SIZE)
-    #define W25X_FS_START_ADDRESS (49 * W25X_BLOCK_SIZE)
+    #define W25X_ERR_START_ADDRESS (48 * W25X_BLOCK_SIZE)
+    #define W25X_PP_START_ADDRESS  (49 * W25X_BLOCK_SIZE)
+    #define W25X_FS_START_ADDRESS  (50 * W25X_BLOCK_SIZE)
 #else
     #error "Unknown PRINTER_TYPE!"
 #endif
->>>>>>> 8ca79554
 
 #if defined(__cplusplus)
 inline constexpr uint32_t w25x_block_size = W25X_BLOCK_SIZE;
