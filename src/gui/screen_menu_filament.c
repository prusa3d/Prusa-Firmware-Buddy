--- conflicted
+++ resolved
@@ -30,13 +30,6 @@
     { { "Change Filament", 0, WI_LABEL }, SCREEN_MENU_NO_SCREEN },
     { { "Purge Filament", 0, WI_LABEL }, SCREEN_MENU_NO_SCREEN },
 };
-<<<<<<< HEAD
-/*
-static void _load_dis(screen_t *screen) {
-    psmd->items[MI_LOAD].item.type |= WI_DISABLED;
-}*/
-=======
->>>>>>> edc0c333
 
 static void _load_ena(screen_t *screen) {
     psmd->items[MI_LOAD].item.type &= ~WI_DISABLED;
