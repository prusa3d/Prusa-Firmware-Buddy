--- conflicted
+++ resolved
@@ -27,7 +27,6 @@
 
 void ScreenMenuSensorInfo::windowEvent(EventLock /*has private ctor*/, window_t *sender, GUI_event_t event, void *param) {
     if (event == GUI_event_t::LOOP) {
-<<<<<<< HEAD
         if (Item<MI_FILAMENT_SENSOR_STATE>().StateChanged())
             unconditionalDrawItem(1);
 
@@ -35,12 +34,6 @@
             unconditionalDrawItem(2);
 
         //Invalidate();
-=======
-        if (Item<MI_FILAMENT_SENSOR_STATE>().StateChanged()
-            || Item<MI_MINDA>().StateChanged()) {
-            Invalidate();
-        }
->>>>>>> 2c5afc0d
     }
 
     Screen::SuperWindowEvent(sender, event, param);
