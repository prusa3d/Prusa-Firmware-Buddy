// screen_test_msgbox.cpp

#include "gui.hpp"
#include "config.h"
#include "screens.h"
#include "../lang/i18n.h"

struct screen_test_msgbox_data_t {
    window_frame_t frame;
    window_text_t tst;
    window_text_t back;
    window_text_t tst_ok;
    window_text_t tst_okcancel;
    window_text_t tst_abortretryignore;
    window_text_t tst_yesnocancel;
    window_text_t tst_yesno;
    window_text_t tst_retrycancel;
    window_text_t tst_ico_custom;
    window_text_t tst_ico_error;
    window_text_t tst_ico_question;
    window_text_t tst_ico_warning;
    window_text_t tst_ico_info;
};

#define pd ((screen_test_msgbox_data_t *)screen->pdata)

const char *test_text = N_("Welcome to the Original Prusa MINI setup wizard. Would you like to continue?");

void screen_test_msgbox_init(screen_t *screen) {
    int16_t id0 = window_create_ptr(WINDOW_CLS_FRAME, -1, rect_ui16(0, 0, 0, 0), &(pd->frame));

<<<<<<< HEAD
    id = window_create_ptr(WINDOW_CLS_TEXT, id0, rect_ui16(10, 32, 220, 22), &(pd->tst));
    static const char tm[] = "TEST MSGBOX";
    window_set_text(id, string_view_utf8::MakeCPUFLASH((const uint8_t *)tm));

    id = window_create_ptr(WINDOW_CLS_TEXT, id0, rect_ui16(10, 54, 220, 22), &(pd->back));
    static const char bck[] = "back";
    window_set_text(id, string_view_utf8::MakeCPUFLASH((const uint8_t *)bck));
    window_enable(id);
    window_set_tag(id, MSGBOX_BTN_MAX + 2);

    id = window_create_ptr(WINDOW_CLS_TEXT, id0, rect_ui16(10, 76, 220, 22), &(pd->tst_ok));
    static const char ok[] = "OK";
    window_set_text(id, string_view_utf8::MakeCPUFLASH((const uint8_t *)ok));
    window_enable(id);
    window_set_tag(id, MSGBOX_BTN_OK + 1);

    id = window_create_ptr(WINDOW_CLS_TEXT, id0, rect_ui16(10, 98, 220, 22), &(pd->tst_okcancel));
    static const char oc[] = "OK-CANCEL";
    window_set_text(id, string_view_utf8::MakeCPUFLASH((const uint8_t *)oc));
    window_enable(id);
    window_set_tag(id, MSGBOX_BTN_OKCANCEL + 1);

    id = window_create_ptr(WINDOW_CLS_TEXT, id0, rect_ui16(10, 120, 220, 22), &(pd->tst_abortretryignore));
    static const char ari[] = "ABORT-RETRY-IGNORE";
    window_set_text(id, string_view_utf8::MakeCPUFLASH((const uint8_t *)ari));
    window_enable(id);
    window_set_tag(id, MSGBOX_BTN_ABORTRETRYIGNORE + 1);

    id = window_create_ptr(WINDOW_CLS_TEXT, id0, rect_ui16(10, 142, 220, 22), &(pd->tst_yesnocancel));
    static const char ync[] = "YES-NO-CANCEL";
    window_set_text(id, string_view_utf8::MakeCPUFLASH((const uint8_t *)ync));
    window_enable(id);
    window_set_tag(id, MSGBOX_BTN_YESNOCANCEL + 1);

    id = window_create_ptr(WINDOW_CLS_TEXT, id0, rect_ui16(10, 164, 220, 22), &(pd->tst_yesno));
    static const char yn[] = "YES-NO";
    window_set_text(id, string_view_utf8::MakeCPUFLASH((const uint8_t *)yn));
    window_enable(id);
    window_set_tag(id, MSGBOX_BTN_YESNO + 1);

    id = window_create_ptr(WINDOW_CLS_TEXT, id0, rect_ui16(10, 186, 220, 22), &(pd->tst_retrycancel));
    static const char rc[] = "RETRY-CANCEL";
    window_set_text(id, string_view_utf8::MakeCPUFLASH((const uint8_t *)rc));
    window_enable(id);
    window_set_tag(id, MSGBOX_BTN_RETRYCANCEL + 1);

    id = window_create_ptr(WINDOW_CLS_TEXT, id0, rect_ui16(20, 208, 90, 22), &(pd->tst_ico_custom));
    static const char cu[] = "CUSTOM";
    window_set_text(id, string_view_utf8::MakeCPUFLASH((const uint8_t *)cu));
    window_enable(id);
    window_set_tag(id, MSGBOX_BTN_MAX + 3);

    id = window_create_ptr(WINDOW_CLS_TEXT, id0, rect_ui16(20, 230, 90, 22), &(pd->tst_ico_error));
    static const char er[] = "ERROR";
    window_set_text(id, string_view_utf8::MakeCPUFLASH((const uint8_t *)er));
    window_enable(id);
    window_set_tag(id, MSGBOX_BTN_MAX + 4);

    id = window_create_ptr(WINDOW_CLS_TEXT, id0, rect_ui16(110, 208, 90, 22), &(pd->tst_ico_question));
    static const char qu[] = "QUESTION";
    window_set_text(id, string_view_utf8::MakeCPUFLASH((const uint8_t *)qu));
    window_enable(id);
    window_set_tag(id, MSGBOX_BTN_MAX + 5);

    id = window_create_ptr(WINDOW_CLS_TEXT, id0, rect_ui16(110, 230, 90, 22), &(pd->tst_ico_warning));
    static const char wa[] = "WARNING";
    window_set_text(id, string_view_utf8::MakeCPUFLASH((const uint8_t *)wa));
    window_enable(id);
    window_set_tag(id, MSGBOX_BTN_MAX + 6);
=======
    window_create_ptr(WINDOW_CLS_TEXT, id0, rect_ui16(10, 32, 220, 22), &(pd->tst));
    pd->tst.SetText((const char *)"TEST MSGBOX");

    window_create_ptr(WINDOW_CLS_TEXT, id0, rect_ui16(10, 54, 220, 22), &(pd->back));
    pd->back.SetText((const char *)"back");
    pd->back.Enable();
    pd->back.SetTag(MSGBOX_BTN_MAX + 2);

    window_create_ptr(WINDOW_CLS_TEXT, id0, rect_ui16(10, 76, 220, 22), &(pd->tst_ok));
    pd->tst_ok.SetText((const char *)"OK");
    pd->tst_ok.Enable();
    pd->tst_ok.SetTag(MSGBOX_BTN_OK + 1);

    window_create_ptr(WINDOW_CLS_TEXT, id0, rect_ui16(10, 98, 220, 22), &(pd->tst_okcancel));
    pd->tst_okcancel.SetText((const char *)"OK-CANCEL");
    pd->tst_okcancel.Enable();
    pd->tst_okcancel.SetTag(MSGBOX_BTN_OKCANCEL + 1);

    window_create_ptr(WINDOW_CLS_TEXT, id0, rect_ui16(10, 120, 220, 22), &(pd->tst_abortretryignore));
    pd->tst_abortretryignore.SetText((const char *)"ABORT-RETRY-IGNORE");
    pd->tst_abortretryignore.Enable();
    pd->tst_abortretryignore.SetTag(MSGBOX_BTN_ABORTRETRYIGNORE + 1);

    window_create_ptr(WINDOW_CLS_TEXT, id0, rect_ui16(10, 142, 220, 22), &(pd->tst_yesnocancel));
    pd->tst_yesnocancel.SetText((const char *)"YES-NO-CANCEL");
    pd->tst_yesnocancel.Enable();
    pd->tst_yesnocancel.SetTag(MSGBOX_BTN_YESNOCANCEL + 1);

    window_create_ptr(WINDOW_CLS_TEXT, id0, rect_ui16(10, 164, 220, 22), &(pd->tst_yesno));
    pd->tst_yesno.SetText((const char *)"YES-NO");
    pd->tst_yesno.Enable();
    pd->tst_yesno.SetTag(MSGBOX_BTN_YESNO + 1);

    window_create_ptr(WINDOW_CLS_TEXT, id0, rect_ui16(10, 186, 220, 22), &(pd->tst_retrycancel));
    pd->tst_retrycancel.SetText((const char *)"RETRY-CANCEL");
    pd->tst_retrycancel.Enable();
    pd->tst_retrycancel.SetTag(MSGBOX_BTN_RETRYCANCEL + 1);

    window_create_ptr(WINDOW_CLS_TEXT, id0, rect_ui16(20, 208, 90, 22), &(pd->tst_ico_custom));
    pd->tst_ico_custom.SetText((const char *)"CUSTOM");
    pd->tst_ico_custom.Enable();
    pd->tst_ico_custom.SetTag(MSGBOX_BTN_MAX + 3);

    window_create_ptr(WINDOW_CLS_TEXT, id0, rect_ui16(20, 230, 90, 22), &(pd->tst_ico_error));
    pd->tst_ico_error.SetText((const char *)"ERROR");
    pd->tst_ico_error.Enable();
    pd->tst_ico_error.SetTag(MSGBOX_BTN_MAX + 4);

    window_create_ptr(WINDOW_CLS_TEXT, id0, rect_ui16(110, 208, 90, 22), &(pd->tst_ico_question));
    pd->tst_ico_question.SetText((const char *)"QUESTION");
    pd->tst_ico_question.Enable();
    pd->tst_ico_question.SetTag(MSGBOX_BTN_MAX + 5);

    window_create_ptr(WINDOW_CLS_TEXT, id0, rect_ui16(110, 230, 90, 22), &(pd->tst_ico_warning));
    pd->tst_ico_warning.SetText((const char *)"WARNING");
    pd->tst_ico_warning.Enable();
    pd->tst_ico_warning.SetTag(MSGBOX_BTN_MAX + 6);
>>>>>>> 807e8450
}

void screen_test_msgbox_done(screen_t *screen) {
    window_destroy(pd->frame.id);
}

void screen_test_msgbox_draw(screen_t *screen) {
}

int screen_test_msgbox_event(screen_t *screen, window_t *window, uint8_t event, void *param) {
    if (event == WINDOW_EVENT_CLICK)
        switch ((int)param) {
        case MSGBOX_BTN_MAX + 2:
            screen_close();
            return 1;
        case MSGBOX_BTN_OK + 1:
        case MSGBOX_BTN_OKCANCEL + 1:
        case MSGBOX_BTN_ABORTRETRYIGNORE + 1:
        case MSGBOX_BTN_YESNOCANCEL + 1:
        case MSGBOX_BTN_YESNO + 1:
        case MSGBOX_BTN_RETRYCANCEL + 1: {
            uint16_t btn = ((int)param - 1) & MSGBOX_MSK_BTN;
            gui_msgbox(_(test_text), btn | MSGBOX_ICO_INFO);
        } break;
        case MSGBOX_BTN_MAX + 3:
        case MSGBOX_BTN_MAX + 4:
        case MSGBOX_BTN_MAX + 5:
        case MSGBOX_BTN_MAX + 6: {
            uint16_t ico = (((int)param - (MSGBOX_BTN_MAX + 3)) << MSGBOX_SHI_ICO) & MSGBOX_MSK_ICO;
            gui_msgbox(_(test_text), MSGBOX_BTN_OK | ico);
        } break;
        }
    return 0;
}

screen_t screen_test_msgbox = {
    0,
    0,
    screen_test_msgbox_init,
    screen_test_msgbox_done,
    screen_test_msgbox_draw,
    screen_test_msgbox_event,
    sizeof(screen_test_msgbox_data_t), //data_size
    0,                                 //pdata
};

screen_t *const get_scr_test_msgbox() { return &screen_test_msgbox; }<|MERGE_RESOLUTION|>--- conflicted
+++ resolved
@@ -29,135 +29,75 @@
 void screen_test_msgbox_init(screen_t *screen) {
     int16_t id0 = window_create_ptr(WINDOW_CLS_FRAME, -1, rect_ui16(0, 0, 0, 0), &(pd->frame));
 
-<<<<<<< HEAD
-    id = window_create_ptr(WINDOW_CLS_TEXT, id0, rect_ui16(10, 32, 220, 22), &(pd->tst));
+    window_create_ptr(WINDOW_CLS_TEXT, id0, rect_ui16(10, 32, 220, 22), &(pd->tst));
     static const char tm[] = "TEST MSGBOX";
-    window_set_text(id, string_view_utf8::MakeCPUFLASH((const uint8_t *)tm));
-
-    id = window_create_ptr(WINDOW_CLS_TEXT, id0, rect_ui16(10, 54, 220, 22), &(pd->back));
-    static const char bck[] = "back";
-    window_set_text(id, string_view_utf8::MakeCPUFLASH((const uint8_t *)bck));
-    window_enable(id);
-    window_set_tag(id, MSGBOX_BTN_MAX + 2);
-
-    id = window_create_ptr(WINDOW_CLS_TEXT, id0, rect_ui16(10, 76, 220, 22), &(pd->tst_ok));
-    static const char ok[] = "OK";
-    window_set_text(id, string_view_utf8::MakeCPUFLASH((const uint8_t *)ok));
-    window_enable(id);
-    window_set_tag(id, MSGBOX_BTN_OK + 1);
-
-    id = window_create_ptr(WINDOW_CLS_TEXT, id0, rect_ui16(10, 98, 220, 22), &(pd->tst_okcancel));
-    static const char oc[] = "OK-CANCEL";
-    window_set_text(id, string_view_utf8::MakeCPUFLASH((const uint8_t *)oc));
-    window_enable(id);
-    window_set_tag(id, MSGBOX_BTN_OKCANCEL + 1);
-
-    id = window_create_ptr(WINDOW_CLS_TEXT, id0, rect_ui16(10, 120, 220, 22), &(pd->tst_abortretryignore));
-    static const char ari[] = "ABORT-RETRY-IGNORE";
-    window_set_text(id, string_view_utf8::MakeCPUFLASH((const uint8_t *)ari));
-    window_enable(id);
-    window_set_tag(id, MSGBOX_BTN_ABORTRETRYIGNORE + 1);
-
-    id = window_create_ptr(WINDOW_CLS_TEXT, id0, rect_ui16(10, 142, 220, 22), &(pd->tst_yesnocancel));
-    static const char ync[] = "YES-NO-CANCEL";
-    window_set_text(id, string_view_utf8::MakeCPUFLASH((const uint8_t *)ync));
-    window_enable(id);
-    window_set_tag(id, MSGBOX_BTN_YESNOCANCEL + 1);
-
-    id = window_create_ptr(WINDOW_CLS_TEXT, id0, rect_ui16(10, 164, 220, 22), &(pd->tst_yesno));
-    static const char yn[] = "YES-NO";
-    window_set_text(id, string_view_utf8::MakeCPUFLASH((const uint8_t *)yn));
-    window_enable(id);
-    window_set_tag(id, MSGBOX_BTN_YESNO + 1);
-
-    id = window_create_ptr(WINDOW_CLS_TEXT, id0, rect_ui16(10, 186, 220, 22), &(pd->tst_retrycancel));
-    static const char rc[] = "RETRY-CANCEL";
-    window_set_text(id, string_view_utf8::MakeCPUFLASH((const uint8_t *)rc));
-    window_enable(id);
-    window_set_tag(id, MSGBOX_BTN_RETRYCANCEL + 1);
-
-    id = window_create_ptr(WINDOW_CLS_TEXT, id0, rect_ui16(20, 208, 90, 22), &(pd->tst_ico_custom));
-    static const char cu[] = "CUSTOM";
-    window_set_text(id, string_view_utf8::MakeCPUFLASH((const uint8_t *)cu));
-    window_enable(id);
-    window_set_tag(id, MSGBOX_BTN_MAX + 3);
-
-    id = window_create_ptr(WINDOW_CLS_TEXT, id0, rect_ui16(20, 230, 90, 22), &(pd->tst_ico_error));
-    static const char er[] = "ERROR";
-    window_set_text(id, string_view_utf8::MakeCPUFLASH((const uint8_t *)er));
-    window_enable(id);
-    window_set_tag(id, MSGBOX_BTN_MAX + 4);
-
-    id = window_create_ptr(WINDOW_CLS_TEXT, id0, rect_ui16(110, 208, 90, 22), &(pd->tst_ico_question));
-    static const char qu[] = "QUESTION";
-    window_set_text(id, string_view_utf8::MakeCPUFLASH((const uint8_t *)qu));
-    window_enable(id);
-    window_set_tag(id, MSGBOX_BTN_MAX + 5);
-
-    id = window_create_ptr(WINDOW_CLS_TEXT, id0, rect_ui16(110, 230, 90, 22), &(pd->tst_ico_warning));
-    static const char wa[] = "WARNING";
-    window_set_text(id, string_view_utf8::MakeCPUFLASH((const uint8_t *)wa));
-    window_enable(id);
-    window_set_tag(id, MSGBOX_BTN_MAX + 6);
-=======
-    window_create_ptr(WINDOW_CLS_TEXT, id0, rect_ui16(10, 32, 220, 22), &(pd->tst));
-    pd->tst.SetText((const char *)"TEST MSGBOX");
+    pd->tst.SetText(string_view_utf8::MakeCPUFLASH((const uint8_t *)tm));
 
     window_create_ptr(WINDOW_CLS_TEXT, id0, rect_ui16(10, 54, 220, 22), &(pd->back));
-    pd->back.SetText((const char *)"back");
+    static const char bck[] = "back";
+    pd->back.SetText(string_view_utf8::MakeCPUFLASH((const uint8_t *)bck));
     pd->back.Enable();
     pd->back.SetTag(MSGBOX_BTN_MAX + 2);
 
     window_create_ptr(WINDOW_CLS_TEXT, id0, rect_ui16(10, 76, 220, 22), &(pd->tst_ok));
-    pd->tst_ok.SetText((const char *)"OK");
+    static const char ok[] = "OK";
+    pd->tst_ok.SetText(string_view_utf8::MakeCPUFLASH((const uint8_t *)ok));
     pd->tst_ok.Enable();
     pd->tst_ok.SetTag(MSGBOX_BTN_OK + 1);
 
     window_create_ptr(WINDOW_CLS_TEXT, id0, rect_ui16(10, 98, 220, 22), &(pd->tst_okcancel));
-    pd->tst_okcancel.SetText((const char *)"OK-CANCEL");
+    static const char oc[] = "OK-CANCEL";
+    pd->tst_okcancel.SetText(string_view_utf8::MakeCPUFLASH((const uint8_t *)oc));
     pd->tst_okcancel.Enable();
     pd->tst_okcancel.SetTag(MSGBOX_BTN_OKCANCEL + 1);
 
     window_create_ptr(WINDOW_CLS_TEXT, id0, rect_ui16(10, 120, 220, 22), &(pd->tst_abortretryignore));
-    pd->tst_abortretryignore.SetText((const char *)"ABORT-RETRY-IGNORE");
+    static const char ari[] = "ABORT-RETRY-IGNORE";
+    pd->tst_abortretryignore.SetText(string_view_utf8::MakeCPUFLASH((const uint8_t *)ari));
     pd->tst_abortretryignore.Enable();
     pd->tst_abortretryignore.SetTag(MSGBOX_BTN_ABORTRETRYIGNORE + 1);
 
     window_create_ptr(WINDOW_CLS_TEXT, id0, rect_ui16(10, 142, 220, 22), &(pd->tst_yesnocancel));
-    pd->tst_yesnocancel.SetText((const char *)"YES-NO-CANCEL");
+    static const char ync[] = "YES-NO-CANCEL";
+    pd->tst_yesnocancel.SetText(string_view_utf8::MakeCPUFLASH((const uint8_t *)ync));
     pd->tst_yesnocancel.Enable();
     pd->tst_yesnocancel.SetTag(MSGBOX_BTN_YESNOCANCEL + 1);
 
     window_create_ptr(WINDOW_CLS_TEXT, id0, rect_ui16(10, 164, 220, 22), &(pd->tst_yesno));
-    pd->tst_yesno.SetText((const char *)"YES-NO");
+    static const char yn[] = "YES-NO";
+    pd->tst_yesno.SetText(string_view_utf8::MakeCPUFLASH((const uint8_t *)yn));
     pd->tst_yesno.Enable();
     pd->tst_yesno.SetTag(MSGBOX_BTN_YESNO + 1);
 
     window_create_ptr(WINDOW_CLS_TEXT, id0, rect_ui16(10, 186, 220, 22), &(pd->tst_retrycancel));
-    pd->tst_retrycancel.SetText((const char *)"RETRY-CANCEL");
+    static const char rc[] = "RETRY-CANCEL";
+    pd->tst_retrycancel.SetText(string_view_utf8::MakeCPUFLASH((const uint8_t *)rc));
     pd->tst_retrycancel.Enable();
     pd->tst_retrycancel.SetTag(MSGBOX_BTN_RETRYCANCEL + 1);
 
     window_create_ptr(WINDOW_CLS_TEXT, id0, rect_ui16(20, 208, 90, 22), &(pd->tst_ico_custom));
-    pd->tst_ico_custom.SetText((const char *)"CUSTOM");
+    static const char cu[] = "CUSTOM";
+    pd->tst_ico_custom.SetText(string_view_utf8::MakeCPUFLASH((const uint8_t *)cu));
     pd->tst_ico_custom.Enable();
     pd->tst_ico_custom.SetTag(MSGBOX_BTN_MAX + 3);
 
     window_create_ptr(WINDOW_CLS_TEXT, id0, rect_ui16(20, 230, 90, 22), &(pd->tst_ico_error));
-    pd->tst_ico_error.SetText((const char *)"ERROR");
+    static const char er[] = "ERROR";
+    pd->tst_ico_error.SetText(string_view_utf8::MakeCPUFLASH((const uint8_t *)er));
     pd->tst_ico_error.Enable();
     pd->tst_ico_error.SetTag(MSGBOX_BTN_MAX + 4);
 
     window_create_ptr(WINDOW_CLS_TEXT, id0, rect_ui16(110, 208, 90, 22), &(pd->tst_ico_question));
-    pd->tst_ico_question.SetText((const char *)"QUESTION");
+    static const char qu[] = "QUESTION";
+    pd->tst_ico_question.SetText(string_view_utf8::MakeCPUFLASH((const uint8_t *)qu));
     pd->tst_ico_question.Enable();
     pd->tst_ico_question.SetTag(MSGBOX_BTN_MAX + 5);
 
     window_create_ptr(WINDOW_CLS_TEXT, id0, rect_ui16(110, 230, 90, 22), &(pd->tst_ico_warning));
-    pd->tst_ico_warning.SetText((const char *)"WARNING");
+    static const char wa[] = "WARNING";
+    pd->tst_ico_warning.SetText(string_view_utf8::MakeCPUFLASH((const uint8_t *)wa));
     pd->tst_ico_warning.Enable();
     pd->tst_ico_warning.SetTag(MSGBOX_BTN_MAX + 6);
->>>>>>> 807e8450
 }
 
 void screen_test_msgbox_done(screen_t *screen) {
