--- conflicted
+++ resolved
@@ -2,36 +2,6 @@
 
 #include "screen_test_msgbox.hpp"
 #include "config.h"
-<<<<<<< HEAD
-#include "screens.h"
-#include "i18n.h"
-
-struct screen_test_msgbox_data_t {
-    window_frame_t frame;
-    window_text_t tst;
-    window_text_t back;
-    window_text_t tst_ok;
-    window_text_t tst_okcancel;
-    window_text_t tst_abortretryignore;
-    window_text_t tst_yesnocancel;
-    window_text_t tst_yesno;
-    window_text_t tst_retrycancel;
-    window_text_t tst_ico_custom;
-    window_text_t tst_ico_error;
-    window_text_t tst_ico_question;
-    window_text_t tst_ico_warning;
-    window_text_t tst_ico_info;
-};
-
-#define pd ((screen_test_msgbox_data_t *)screen->pdata)
-
-const char *test_text = N_("Welcome to the Original Prusa MINI setup wizard. Would you like to continue?");
-
-void screen_test_msgbox_init(screen_t *screen) {
-    int16_t id0 = window_create_ptr(WINDOW_CLS_FRAME, -1, rect_ui16(0, 0, 0, 0), &(pd->frame));
-
-    window_create_ptr(WINDOW_CLS_TEXT, id0, rect_ui16(10, 32, 220, 22), &(pd->tst));
-=======
 #include "../lang/i18n.h"
 #include "ScreenHandler.hpp"
 #include "window_msgbox.hpp"
@@ -52,7 +22,6 @@
     , tst_ico_warning(this, rect_ui16(10, 164, 220, 22), []() { MsgBoxWarning(test_text_view, Responses_YesNo); })
     , tst_ico_info(this, rect_ui16(10, 186, 220, 22), []() { MsgBoxQuestion(test_text_view, Responses_RetryCancel); })
     , tst_icon(this, rect_ui16(10, 208, 220, 22), []() { MsgBoxPepa(test_text_view); }) {
->>>>>>> 950ba684
     static const char tm[] = "TEST MSGBOX";
     tst.SetText(string_view_utf8::MakeCPUFLASH((const uint8_t *)tm));
 
