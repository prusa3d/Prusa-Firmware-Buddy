--- conflicted
+++ resolved
@@ -186,24 +186,16 @@
 
     window_create_ptr(WINDOW_CLS_TEXT, id0, rect_ui16(0, 0, display::GetW(), 22), &(pd->textMenuName));
     pd->textMenuName.font = resource_font(IDR_FNT_BIG);
-<<<<<<< HEAD
     static const char dtrm[] = "Disp. TEST rd mem.";
-    window_set_text(id, string_view_utf8::MakeCPUFLASH((const uint8_t *)dtrm));
-=======
-    pd->textMenuName.SetText((const char *)"Disp. TEST rd mem.");
->>>>>>> 807e8450
+    pd->textMenuName.SetText(string_view_utf8::MakeCPUFLASH((const uint8_t *)dtrm));
 
     row2draw += 25;
 
     //write pattern
     window_create_ptr(WINDOW_CLS_TEXT, id0, RECT_MACRO(0), &(pd->textMode));
     pd->textMode.font = resource_font(IDR_FNT_NORMAL);
-<<<<<<< HEAD
     static const char mod[] = "MODE";
-    window_set_text(id, string_view_utf8::MakeCPUFLASH((const uint8_t *)mod));
-=======
-    pd->textMode.SetText((const char *)"MODE");
->>>>>>> 807e8450
+    pd->textMode.SetText(string_view_utf8::MakeCPUFLASH((const uint8_t *)mod));
 
     window_create_ptr(WINDOW_CLS_LIST, id0, RECT_MACRO(1), &(pd->spinMode));
     pd->spinMode.SetItemCount(modes_sz);
@@ -215,12 +207,8 @@
     //clk setting
     window_create_ptr(WINDOW_CLS_TEXT, id0, RECT_MACRO(0), &(pd->textSpiClk));
     pd->textSpiClk.font = resource_font(IDR_FNT_NORMAL);
-<<<<<<< HEAD
     static const char spi[] = "SPI clk";
-    window_set_text(id, string_view_utf8::MakeCPUFLASH((const uint8_t *)spi));
-=======
-    pd->textSpiClk.SetText((const char *)"SPI clk");
->>>>>>> 807e8450
+    pd->textSpiClk.SetText(string_view_utf8::MakeCPUFLASH((const uint8_t *)spi));
 
     window_create_ptr(WINDOW_CLS_LIST, id0, RECT_MACRO(1), &(pd->spinSpiClk));
     pd->spinSpiClk.SetItemCount(opt_spi_sz);
@@ -232,12 +220,8 @@
     //Gamma setting
     window_create_ptr(WINDOW_CLS_TEXT, id0, RECT_MACRO(0), &(pd->textGamma));
     pd->textMode.font = resource_font(IDR_FNT_NORMAL);
-<<<<<<< HEAD
     static const char gam[] = "Gamma";
-    window_set_text(id, string_view_utf8::MakeCPUFLASH((const uint8_t *)gam));
-=======
-    pd->textMode.SetText((const char *)"Gamma");
->>>>>>> 807e8450
+    pd->textMode.SetText(string_view_utf8::MakeCPUFLASH((const uint8_t *)gam));
 
     window_create_ptr(WINDOW_CLS_SPIN, id0, rect_ui16(col_1, row2draw, col_2_w, row_h), &(pd->spinGamma));
     pd->spinGamma.SetFormat("%1.0f");
@@ -254,12 +238,8 @@
     //Brightness setting
     window_create_ptr(WINDOW_CLS_TEXT, id0, RECT_MACRO(0), &(pd->textBrightness));
     pd->textMode.font = resource_font(IDR_FNT_NORMAL);
-<<<<<<< HEAD
     static const char bri[] = "Brightn.";
-    window_set_text(id, string_view_utf8::MakeCPUFLASH((const uint8_t *)bri));
-=======
-    pd->textBrightness.SetText((const char *)"Brightn.");
->>>>>>> 807e8450
+    pd->textBrightness.SetText(string_view_utf8::MakeCPUFLASH((const uint8_t *)bri));
 
     window_create_ptr(WINDOW_CLS_SPIN, id0, rect_ui16(col_1, row2draw, col_2_w, row_h), &(pd->spinBrightness));
     pd->spinBrightness.SetFormat("%1.0f");
@@ -281,28 +261,14 @@
     //user write pattern
     window_create_ptr(WINDOW_CLS_TEXT, id0, RECT_MACRO(0), &(pd->textSpiUserPattern1));
     pd->textMode.font = resource_font(IDR_FNT_NORMAL);
-<<<<<<< HEAD
     static const char wrw[] = "Wr-Rd-Wr";
-    window_set_text(id, string_view_utf8::MakeCPUFLASH((const uint8_t *)wrw));
-    id = window_create_ptr(WINDOW_CLS_TEXT, id0, RECT_MACRO(1), &(pd->text0x));
+    pd->textSpiUserPattern1.SetText(string_view_utf8::MakeCPUFLASH((const uint8_t *)wrw));
+    window_create_ptr(WINDOW_CLS_TEXT, id0, RECT_MACRO(1), &(pd->text0x));
     pd->textMode.font = resource_font(IDR_FNT_NORMAL);
     static const char zx[] = "0x";
-    window_set_text(id, string_view_utf8::MakeCPUFLASH((const uint8_t *)zx));
-
-    //cannot use normal spin with window_set_format(id, "%A");
-    id = window_create_ptr(WINDOW_CLS_SPIN, id0, rect_ui16(col, row2draw, offset, row_h), &(pd->spinStrHx3));
-    pd->spinStrHx3.flg |= WINDOW_FLG_NUMB_FLOAT2INT;
-    window_set_format(id, "%X");
-    window_set_min_max_step(id, 0.0F, 15.0F, 1.0F);
-    window_set_value(id, 0.0F);
-=======
-    pd->textSpiUserPattern1.SetText((const char *)"Wr-Rd-Wr");
-    window_create_ptr(WINDOW_CLS_TEXT, id0, RECT_MACRO(1), &(pd->text0x));
-    pd->textMode.font = resource_font(IDR_FNT_NORMAL);
-    pd->text0x.SetText((const char *)"0x");
+    pd->text0x.SetText(string_view_utf8::MakeCPUFLASH((const uint8_t *)zx));
 
     hexSpinInit(id0, rect_ui16(col, row2draw, offset, row_h), &(pd->spinStrHx3));
->>>>>>> 807e8450
     col += offset;
     hexSpinInit(id0, rect_ui16(col, row2draw, offset, row_h), &(pd->spinStrHx2));
     col += offset;
@@ -318,14 +284,9 @@
     col = col_0;
     window_create_ptr(WINDOW_CLS_TEXT, id0, rect_ui16(col, row2draw, w_of_0xX, row_h), &(pd->textR0x));
     pd->textMode.font = resource_font(IDR_FNT_NORMAL);
-<<<<<<< HEAD
     static const char rzx[] = "R 0x";
-    window_set_text(id, string_view_utf8::MakeCPUFLASH((const uint8_t *)rzx));
-    window_set_color_text(id, COLOR_RED);
-=======
-    pd->textR0x.SetText((const char *)"R 0x");
+    pd->textR0x.SetText(string_view_utf8::MakeCPUFLASH((const uint8_t *)rzx));
     pd->textR0x.SetTextColor(COLOR_RED);
->>>>>>> 807e8450
 
     col += w_of_0xX;
     hexSpinInit(id0, rect_ui16(col, row2draw, offset, row_h), &(pd->spinStrR0));
@@ -336,14 +297,9 @@
 
     window_create_ptr(WINDOW_CLS_TEXT, id0, rect_ui16(col, row2draw, w_of_0xX, row_h), &(pd->textG0x));
     pd->textMode.font = resource_font(IDR_FNT_NORMAL);
-<<<<<<< HEAD
     static const char gzx[] = "G 0x";
-    window_set_text(id, string_view_utf8::MakeCPUFLASH((const uint8_t *)gzx));
-    window_set_color_text(id, COLOR_GREEN);
-=======
-    pd->textG0x.SetText((const char *)"G 0x");
+    pd->textG0x.SetText(string_view_utf8::MakeCPUFLASH((const uint8_t *)gzx));
     pd->textG0x.SetTextColor(COLOR_GREEN);
->>>>>>> 807e8450
 
     col += w_of_0xX;
     hexSpinInit(id0, rect_ui16(col, row2draw, offset, row_h), &(pd->spinStrG0));
@@ -354,14 +310,9 @@
 
     window_create_ptr(WINDOW_CLS_TEXT, id0, rect_ui16(col, row2draw, w_of_0xX, row_h), &(pd->textB0x));
     pd->textMode.font = resource_font(IDR_FNT_NORMAL);
-<<<<<<< HEAD
     static const char bzx[] = "B 0x";
-    window_set_text(id, string_view_utf8::MakeCPUFLASH((const uint8_t *)bzx));
-    window_set_color_text(id, COLOR_BLUE);
-=======
-    pd->textB0x.SetText((const char *)"B 0x");
+    pd->textB0x.SetText(string_view_utf8::MakeCPUFLASH((const uint8_t *)bzx));
     pd->textB0x.SetTextColor(COLOR_BLUE);
->>>>>>> 807e8450
 
     col += w_of_0xX;
     hexSpinInit(id0, rect_ui16(col, row2draw, offset, row_h), &(pd->spinStrB0));
@@ -372,16 +323,10 @@
 
     window_create_ptr(WINDOW_CLS_TEXT, id0, rect_ui16(col_0, 290, 60, 22), &(pd->textExit));
     pd->textExit.font = resource_font(IDR_FNT_BIG);
-<<<<<<< HEAD
     static const char ex[] = "EXIT";
-    window_set_text(id, string_view_utf8::MakeCPUFLASH((const uint8_t *)ex));
-    window_enable(id);
-    window_set_tag(id, TAG_QUIT);
-=======
-    pd->textExit.SetText((const char *)"EXIT");
+    pd->textExit.SetText(string_view_utf8::MakeCPUFLASH((const uint8_t *)ex));
     pd->textExit.Enable();
     pd->textExit.SetTag(TAG_QUIT);
->>>>>>> 807e8450
 }
 
 //draw line in Y direction
