--- conflicted
+++ resolved
@@ -29,12 +29,8 @@
 
     id = window_create_ptr(WINDOW_CLS_TEXT, id0, rect_ui16(10, 0, 220, 22), &(pd->text));
     pd->id_text = id;
-<<<<<<< HEAD
     static const char tst[] = "Test";
-    window_set_text(id, string_view_utf8::MakeCPUFLASH((const uint8_t *)tst));
-=======
-    pd->text.SetText((const char *)"Test");
->>>>>>> 807e8450
+    pd->text.SetText(string_view_utf8::MakeCPUFLASH((const uint8_t *)tst));
 
     id = window_create_ptr(WINDOW_CLS_TERM, id0, rect_ui16(10, 28, 11 * 20, 18 * 16), &(pd->term));
     pd->id_term = id;
