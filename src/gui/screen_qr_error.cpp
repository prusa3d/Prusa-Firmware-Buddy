--- conflicted
+++ resolved
@@ -19,13 +19,8 @@
     errDescription.SetBackColor(color_t::RedAlert);
     errDescription.SetText(string_view_utf8::MakeCPUFLASH((const uint8_t *)get_actual_error()->err_text));
 
-<<<<<<< HEAD
     info.SetBackColor(color_t::RedAlert);
-    info.SetAlignment(ALIGN_CENTER);
-=======
-    info.SetBackColor(COLOR_RED_ALERT);
     info.SetAlignment(Align_t::Center());
->>>>>>> 81c4923a
     static const char hlp[] = "help.prusa3d.com";
     info.SetText(string_view_utf8::MakeCPUFLASH((const uint8_t *)hlp));
 
