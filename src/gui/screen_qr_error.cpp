--- conflicted
+++ resolved
@@ -24,18 +24,9 @@
     static const char hlp[] = "help.prusa3d.com";
     info.SetText(string_view_utf8::MakeCPUFLASH((const uint8_t *)hlp));
 
-<<<<<<< HEAD
-    window_create_ptr(WINDOW_CLS_QR, root, rect_ui16(59, 140, 224, 95), &(pd->qr));
-    pd->qr.px_per_module = 2;
-    error_url_long(pd->qr_text, MAX_LEN_4QR + 1, 1);
-    pd->qr.text = pd->qr_text;
-
-    pd->first_run_flag = true;
-=======
     qr.px_per_module = 2;
     create_path_info_4error(qr_text.data(), qr_text.size(), 1);
     qr.text = qr_text.data();
->>>>>>> 950ba684
 }
 
 void screen_qr_error_data_t::unconditionalDraw() {
