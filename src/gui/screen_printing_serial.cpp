--- conflicted
+++ resolved
@@ -44,15 +44,6 @@
     status_footer_t footer;
 
     window_icon_t octo_icon;
-<<<<<<< HEAD
-=======
-
-    window_icon_t w_buttons[iid_count];
-    window_text_t w_labels[iid_count];
-
-    int last_tick;
->>>>>>> 1c31520e
-
     window_icon_t w_buttons[iid_count];
     window_text_t w_labels[iid_count];
 
