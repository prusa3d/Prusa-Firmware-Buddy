--- conflicted
+++ resolved
@@ -70,22 +70,21 @@
 };
 screen_t *const get_scr_printing_serial() { return &screen_printing_serial; }
 
-<<<<<<< HEAD
 static void set_icon_and_label(item_id_t id_to_set, window_icon_t *p_button, window_text_t *lbl) {
     if (p_button->GetIdRes() != serial_printing_icons[id_to_set])
         p_button->SetIdRes(serial_printing_icons[id_to_set]);
     //compare pointers to text, compare texts would take too long
     if (lbl->GetText() != serial_printing_labels[id_to_set])
         lbl->SetText(serial_printing_labels[id_to_set]);
-=======
-static void set_icon_and_label(item_id_t id_to_set, int16_t btn_id, int16_t lbl_id) {
-    size_t index_id = static_cast<size_t>(id_to_set);
-    if (window_get_icon_id(btn_id) != serial_printing_icons[index_id])
-        window_set_icon_id(btn_id, serial_printing_icons[index_id]);
-    //compare pointers to text, compare texts would take too long
-    if (window_get_text(lbl_id) != serial_printing_labels[index_id])
-        window_set_text(lbl_id, serial_printing_labels[index_id]);
->>>>>>> 9c2fd5ab
+// =======
+// static void set_icon_and_label(item_id_t id_to_set, int16_t btn_id, int16_t lbl_id) {
+//     size_t index_id = static_cast<size_t>(id_to_set);
+//     if (window_get_icon_id(btn_id) != serial_printing_icons[index_id])
+//         window_set_icon_id(btn_id, serial_printing_icons[index_id]);
+//     //compare pointers to text, compare texts would take too long
+//     if (window_get_text(lbl_id) != serial_printing_labels[index_id])
+//         window_set_text(lbl_id, serial_printing_labels[index_id]);
+// >>>>>>> RELEASE-4.1.0
 }
 
 void screen_printing_serial_init(screen_t *screen) {
@@ -109,13 +108,8 @@
     pw->octo_icon.f_enabled = 0;
     pw->octo_icon.f_disabled = 0;
 
-<<<<<<< HEAD
-    for (unsigned int col = 0; col < iid_count; col++) {
+    for (unsigned int col = 0; col < static_cast<size_t>(item_id_t::count); col++) {
         window_create_ptr(
-=======
-    for (unsigned int col = 0; col < static_cast<size_t>(item_id_t::count); col++) {
-        id = window_create_ptr(
->>>>>>> 9c2fd5ab
             WINDOW_CLS_ICON, root,
             rect_ui16(8 + (15 + 64) * col, 185, 64, 64),
             &(pw->w_buttons[col]));
@@ -135,31 +129,17 @@
     // -- CONTROLS
     window_icon_t *sp_button;
     // -- tune button
-<<<<<<< HEAD
-    static_assert(BUTTON_TUNE < iid_count, "BUTTON_TUNE not in range of buttons array");
-    sp_button = &pw->w_buttons[BUTTON_TUNE];
-    set_icon_and_label(iid_tune, sp_button, &pw->w_labels[BUTTON_TUNE]);
-    // -- pause
-    static_assert(BUTTON_PAUSE < iid_count, "BUTTON_PAUSE not in range of buttons array");
-    sp_button = &pw->w_buttons[BUTTON_PAUSE];
-    set_icon_and_label(iid_pause, sp_button, &pw->w_labels[BUTTON_PAUSE]);
-    // -- disconnect
-    static_assert(BUTTON_DISCONNECT < iid_count, "BUTTON_DISCONNECT not in range of buttons array");
-    sp_button = &pw->w_buttons[BUTTON_DISCONNECT];
-    set_icon_and_label(iid_disconnect, sp_button, &pw->w_labels[BUTTON_DISCONNECT]);
-=======
     static_assert(static_cast<size_t>(buttons_t::TUNE) < static_cast<size_t>(item_id_t::count), "buttons_t::TUNE not in range of buttons array");
     sp_button = &pw->w_buttons[static_cast<size_t>(buttons_t::TUNE)];
-    set_icon_and_label(item_id_t::tune, sp_button->win.id, pw->w_labels[static_cast<size_t>(buttons_t::TUNE)].win.id);
+    set_icon_and_label(item_id_t::tune, sp_button, pw->w_labels[static_cast<size_t>(buttons_t::TUNE)].win.id);
     // -- pause
     static_assert(static_cast<size_t>(buttons_t::PAUSE) < static_cast<size_t>(item_id_t::count), "PAUSE not in range of buttons array");
     sp_button = &pw->w_buttons[static_cast<size_t>(buttons_t::PAUSE)];
-    set_icon_and_label(item_id_t::pause, sp_button->win.id, pw->w_labels[static_cast<size_t>(buttons_t::PAUSE)].win.id);
+    set_icon_and_label(item_id_t::pause, sp_button, pw->w_labels[static_cast<size_t>(buttons_t::PAUSE)].win.id);
     // -- disconnect
     static_assert(static_cast<size_t>(buttons_t::DISCONNECT) < static_cast<size_t>(item_id_t::count), "DISCONNECT not in range of buttons array");
     sp_button = &pw->w_buttons[static_cast<size_t>(buttons_t::DISCONNECT)];
-    set_icon_and_label(item_id_t::disconnect, sp_button->win.id, pw->w_labels[static_cast<size_t>(buttons_t::DISCONNECT)].win.id);
->>>>>>> 9c2fd5ab
+    set_icon_and_label(item_id_t::disconnect, sp_button, pw->w_labels[static_cast<size_t>(buttons_t::DISCONNECT)].win.id);
 
     status_footer_init(&(pw->footer), root);
 }
@@ -212,12 +192,6 @@
         marlin_gcode("M118 A1 action:pause");
         return 1;
         break;
-<<<<<<< HEAD
-    case BUTTON_DISCONNECT:
-        if (gui_msgbox(_("Really Disconnect?"), MSGBOX_BTN_YESNO) == MSGBOX_RES_YES) {
-            marlin_gcode("M118 A1 action:disconnect");
-            screen_close();
-=======
     case buttons_t::DISCONNECT:
         if (gui_msgbox(_("Really Disconnect?"), MSGBOX_BTN_YESNO | MSGBOX_ICO_WARNING | MSGBOX_DEF_BUTTON1) == MSGBOX_RES_YES) {
             pw->disconnect_pressed = true;
@@ -227,7 +201,6 @@
             disable_button(screen, buttons_t::DISCONNECT);
 
             marlin_gcode("M118 A1 action:disconnect");
->>>>>>> 9c2fd5ab
         }
         return 1;
         break;
