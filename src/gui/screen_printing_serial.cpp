--- conflicted
+++ resolved
@@ -21,13 +21,9 @@
 
     octo_icon.SetIdRes(IDR_PNG_serial_printing);
     octo_icon.Disable();
-<<<<<<< HEAD
-    octo_icon.UnswapBW();
-=======
+    // octo_icon.UnswapBW();
     octo_icon.Unshadow();
-
     setIconAndLabel(btn_stop, res_disconnect);
->>>>>>> 1ee39646
 }
 
 void screen_printing_serial_data_t::DisableButton(btn &b) {
