#include "dbg.h"
#include "gui.hpp"
#include "config.h"
#include "window_header.hpp"
#include "status_footer.h"
#include "marlin_client.h"
#include "filament.h"
#include "marlin_server.h"
#include "guitypes.h"      //font_meas_text
#include "stm32f4xx_hal.h" //HAL_GetTick
#include "screens.h"
#include "../lang/i18n.h"

#define BUTTON_TUNE       0
#define BUTTON_PAUSE      1
#define BUTTON_DISCONNECT 2

enum item_id_t {
    iid_tune,
    iid_pause,
    iid_disconnect,
    iid_count // - MAIN COUNT INDEX for asert check
};

const uint16_t serial_printing_icons[iid_count] = {
    IDR_PNG_menu_icon_settings,
    IDR_PNG_menu_icon_pause,
    IDR_PNG_menu_icon_disconnect
};

const char *serial_printing_labels[iid_count] = {
    "Tune",
    "Pause",
    "Disconnect"
};

struct screen_printing_serial_data_t {
    window_frame_t root;

    window_header_t header;
    status_footer_t footer;

    window_icon_t octo_icon;

    window_icon_t w_buttons[iid_count];
    window_text_t w_labels[iid_count];

    int last_tick;
};

void screen_printing_serial_init(screen_t *screen);
void screen_printing_serial_done(screen_t *screen);
void screen_printing_serial_draw(screen_t *screen);
int screen_printing_serial_event(screen_t *screen, window_t *window, uint8_t event, void *param);

#define pw ((screen_printing_serial_data_t *)screen->pdata)

screen_t screen_printing_serial = {
    0,
    0,
    screen_printing_serial_init,
    screen_printing_serial_done,
    screen_printing_serial_draw,
    screen_printing_serial_event,
    sizeof(screen_printing_serial_data_t), //data_size
    0,                                     //pdata
};
screen_t *const get_scr_printing_serial() { return &screen_printing_serial; }

static void set_icon_and_label(item_id_t id_to_set, window_icon_t *p_button, window_text_t *lbl) {
    if (p_button->GetIdRes() != serial_printing_icons[id_to_set])
        p_button->SetIdRes(serial_printing_icons[id_to_set]);
    //compare pointers to text, compare texts would take too long
<<<<<<< HEAD

    // @@TODO find a way around this construct
    //    if (window_get_text(lbl_id) != serial_printing_labels[id_to_set])
    //        window_set_text(lbl_id, serial_printing_labels[id_to_set]);
=======
    if (lbl->GetText() != serial_printing_labels[id_to_set])
        lbl->SetText(serial_printing_labels[id_to_set]);
>>>>>>> 807e8450
}

void screen_printing_serial_init(screen_t *screen) {
    pw->last_tick = 0;
    int16_t root = window_create_ptr(WINDOW_CLS_FRAME, -1,
        rect_ui16(0, 0, 0, 0),
        &(pw->root));
    window_create_ptr(WINDOW_CLS_HEADER, root, gui_defaults.header_sz, &(pw->header));
    p_window_header_set_icon(&(pw->header), IDR_PNG_status_icon_printing);
    static const char sp[] = "SERIAL PRT.";
    p_window_header_set_text(&(pw->header), string_view_utf8::MakeCPUFLASH((const uint8_t *)sp));

    //octo icon
    point_ui16_t pt_ico = icon_meas(resource_ptr(IDR_PNG_serial_printing));
    window_create_ptr(
        WINDOW_CLS_ICON, root,
        rect_ui16((240 - pt_ico.x) / 2, gui_defaults.scr_body_sz.y, pt_ico.x, pt_ico.y),
        &(pw->octo_icon));
    pw->octo_icon.Enable();
    pw->octo_icon.SetIdRes(IDR_PNG_serial_printing);
    pw->octo_icon.f_enabled = 0;
    pw->octo_icon.f_disabled = 0;

    for (unsigned int col = 0; col < iid_count; col++) {
        window_create_ptr(
            WINDOW_CLS_ICON, root,
            rect_ui16(8 + (15 + 64) * col, 185, 64, 64),
            &(pw->w_buttons[col]));
        //pw->w_buttons[col].SetBackColor(COLOR_GRAY); //this did not work before, do we want it?
        pw->w_buttons[col].SetTag(col + 1);
        pw->w_buttons[col].Enable();

        window_create_ptr(
            WINDOW_CLS_TEXT, root,
            rect_ui16(80 * col, 196 + 48 + 8, 80, 22),
            &(pw->w_labels[col]));
        pw->w_labels[col].font = resource_font(IDR_FNT_SMALL);
        pw->w_labels[col].SetPadding(padding_ui8(0, 0, 0, 0));
        pw->w_labels[col].SetAlignment(ALIGN_CENTER);
    }

    // -- CONTROLS
    window_icon_t *sp_button;
    // -- tune button
    static_assert(BUTTON_TUNE < iid_count, "BUTTON_TUNE not in range of buttons array");
    sp_button = &pw->w_buttons[BUTTON_TUNE];
    set_icon_and_label(iid_tune, sp_button, &pw->w_labels[BUTTON_TUNE]);
    // -- pause
    static_assert(BUTTON_PAUSE < iid_count, "BUTTON_PAUSE not in range of buttons array");
    sp_button = &pw->w_buttons[BUTTON_PAUSE];
    set_icon_and_label(iid_pause, sp_button, &pw->w_labels[BUTTON_PAUSE]);
    // -- disconnect
    static_assert(BUTTON_DISCONNECT < iid_count, "BUTTON_DISCONNECT not in range of buttons array");
    sp_button = &pw->w_buttons[BUTTON_DISCONNECT];
    set_icon_and_label(iid_disconnect, sp_button, &pw->w_labels[BUTTON_DISCONNECT]);

    status_footer_init(&(pw->footer), root);
}

void screen_printing_serial_done(screen_t *screen) {
    marlin_gcode("G27 P2"); /// park nozzle and raise Z axis
    marlin_gcode("M86 S1"); /// enable safety timer
    window_destroy(pw->root.id);
}

void screen_printing_serial_draw(screen_t *screen) {
}

int screen_printing_serial_event(screen_t *screen, window_t *window, uint8_t event, void *param) {
    window_header_events(&(pw->header));

    if (status_footer_event(&(pw->footer), window, event, param)) {
        return 1;
    }
    if (event != WINDOW_EVENT_CLICK) {
        return 0;
    }

    int p = reinterpret_cast<int>(param) - 1;
    switch (p) {
    case BUTTON_TUNE:
        screen_open(get_scr_menu_tune()->id);
        return 1;
        break;
    case BUTTON_PAUSE:
        marlin_gcode("M118 A1 action:pause");
        return 1;
        break;
    case BUTTON_DISCONNECT:
        if (gui_msgbox(_("Really Disconnect?"), MSGBOX_BTN_YESNO) == MSGBOX_RES_YES) {
            marlin_gcode("M118 A1 action:disconnect");
            screen_close();
        }
        return 1;
        break;
    }

    return 0;
}<|MERGE_RESOLUTION|>--- conflicted
+++ resolved
@@ -71,15 +71,12 @@
     if (p_button->GetIdRes() != serial_printing_icons[id_to_set])
         p_button->SetIdRes(serial_printing_icons[id_to_set]);
     //compare pointers to text, compare texts would take too long
-<<<<<<< HEAD
-
     // @@TODO find a way around this construct
     //    if (window_get_text(lbl_id) != serial_printing_labels[id_to_set])
     //        window_set_text(lbl_id, serial_printing_labels[id_to_set]);
-=======
-    if (lbl->GetText() != serial_printing_labels[id_to_set])
-        lbl->SetText(serial_printing_labels[id_to_set]);
->>>>>>> 807e8450
+    //=======
+    //    if (lbl->GetText() != serial_printing_labels[id_to_set])
+    //        lbl->SetText(serial_printing_labels[id_to_set]);
 }
 
 void screen_printing_serial_init(screen_t *screen) {
