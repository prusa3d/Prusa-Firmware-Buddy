--- conflicted
+++ resolved
@@ -361,37 +361,21 @@
 
     if (now.tm_mday == print_end.tm_mday && // if print end is today
         now.tm_mon == print_end.tm_mon && now.tm_year == print_end.tm_year) {
-<<<<<<< HEAD
-        strftime(text_etime.data(), MAX_END_TIMESTAMP_SIZE, "Today at %H:%M?", &print_end); //@@TODO translate somehow
-    } else if (tommorow.tm_mday == print_end.tm_mday &&                                     // if print end is tommorow
-        tommorow.tm_mon == print_end.tm_mon && tommorow.tm_year == print_end.tm_year) {
-        strftime(text_etime.data(), MAX_END_TIMESTAMP_SIZE, "%a at %H:%MM", &print_end);
-    } else {
-        strftime(text_etime.data(), MAX_END_TIMESTAMP_SIZE, "%m-%d at %H:%MM", &print_end);
-=======
         //strftime(pw->text_etime.data(), MAX_END_TIMESTAMP_SIZE, "Today at %H:%M?", &print_end); //@@TODO translate somehow
-        FormatMsgPrintWillEnd::Today(pw->text_etime.data(), MAX_END_TIMESTAMP_SIZE, &print_end, true);
+        FormatMsgPrintWillEnd::Today(text_etime.data(), MAX_END_TIMESTAMP_SIZE, &print_end, true);
     } else if (tommorow.tm_mday == print_end.tm_mday && // if print end is tommorow
         tommorow.tm_mon == print_end.tm_mon && tommorow.tm_year == print_end.tm_year) {
         //        strftime(pw->text_etime.data(), MAX_END_TIMESTAMP_SIZE, "%a at %H:%MM", &print_end);
-        FormatMsgPrintWillEnd::DayOfWeek(pw->text_etime.data(), MAX_END_TIMESTAMP_SIZE, &print_end, true);
+        FormatMsgPrintWillEnd::DayOfWeek(text_etime.data(), MAX_END_TIMESTAMP_SIZE, &print_end, true);
     } else {
         //        strftime(pw->text_etime.data(), MAX_END_TIMESTAMP_SIZE, "%m-%d at %H:%MM", &print_end);
-        FormatMsgPrintWillEnd::Date(pw->text_etime.data(), MAX_END_TIMESTAMP_SIZE, &print_end, true, FormatMsgPrintWillEnd::ISO);
->>>>>>> e279b0a3
+        FormatMsgPrintWillEnd::Date(text_etime.data(), MAX_END_TIMESTAMP_SIZE, &print_end, true, FormatMsgPrintWillEnd::ISO);
     }
     if (print_speed != 100)
         strlcat(text_etime.data(), "?", MAX_END_TIMESTAMP_SIZE);
 
     if (time_invalid == false) {
-<<<<<<< HEAD
-        uint8_t length = strlen(text_etime.data());
-        if (length > 0) {
-            text_etime[length - 1] = 0;
-        }
-=======
-        pw->text_etime[pw->text_etime.size() - 1] = 0; // safety \0 termination in all cases
->>>>>>> e279b0a3
+        text_etime[text_etime.size() - 1] = 0; // safety \0 termination in all cases
     }
     // this MakeRAM is safe - text_etime is allocated in RAM for the lifetime of pw
     w_etime_value.SetText(string_view_utf8::MakeRAM((const uint8_t *)text_etime.data()));
