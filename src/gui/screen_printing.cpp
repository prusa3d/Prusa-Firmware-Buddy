#include "dbg.h"
#include "gui.h"
#include "config.h"
#include "window_header.h"
#include "status_footer.h"
#include "marlin_client.h"
#include "marlin_server.h"
#include "print_utils.h"
#include "screens.h"
#include "ffconf.h"
#include <array>
#include <ctime>
#include "wui_api.h"

#ifdef DEBUG_FSENSOR_IN_HEADER
    #include "filament_sensor.h"
#endif

#define COLOR_VALUE_VALID COLOR_WHITE
//#define COLOR_VALUE_INVALID COLOR_YELLOW
#define COLOR_VALUE_INVALID COLOR_WHITE

enum class Btn {
    Tune = 0,
    Pause,
    Stop
};

constexpr static const size_t POPUP_MSG_DUR_MS = 5000;
constexpr static const size_t MAX_END_TIMESTAMP_SIZE = 14 + 12 + 5; // "dd.mm.yyyy at hh:mm:ss" + safty measures for 3digit where 2 digits should be
constexpr static const size_t MAX_TIMEDUR_STR_SIZE = 9;

enum class printing_state_t : uint8_t {
    INITIAL,
    PRINTING,
    PAUSING,
    PAUSED,
    RESUMING,
    ABORTING,
    REHEATING,
    REHEATING_DONE,
    MBL_FAILED,
    PRINTED,
    COUNT //setting this state == forced update
};

enum class item_id_t {
    settings,
    pause,
    pausing,
    stop,
    resume,
    resuming,
    reheating,
    reprint,
    home,
    count
};

const uint16_t printing_icons[static_cast<size_t>(item_id_t::count)] = {
    IDR_PNG_menu_icon_settings,
    IDR_PNG_menu_icon_pause,
    IDR_PNG_menu_icon_pause, //same as pause
    IDR_PNG_menu_icon_stop,
    IDR_PNG_menu_icon_resume,
    IDR_PNG_menu_icon_resume,
    IDR_PNG_menu_icon_resume, //reheating is same as resume, bud disabled
    IDR_PNG_menu_icon_reprint,
    IDR_PNG_menu_icon_home,
};

const char *printing_labels[static_cast<size_t>(item_id_t::count)] = {
    "Tune",
    "Pause",
    "Pausing...",
    "Stop",
    "Resume",
    "Resuming...",
    "Heating...",
    "Reprint",
    "Home",
};

struct screen_printing_data_t {
    window_frame_t root;

    window_header_t header;
    window_text_t w_filename;
    window_progress_t w_progress;
    window_text_t w_time_label;
    window_text_t w_time_value;
    window_text_t w_etime_label;
    window_text_t w_etime_value;

    window_icon_t w_buttons[3];
    window_text_t w_labels[3];

    status_footer_t footer;

    uint32_t last_print_duration;
    uint32_t last_time_to_end;

    std::array<char, MAX_TIMEDUR_STR_SIZE> text_time_dur;
    std::array<char, MAX_END_TIMESTAMP_SIZE> text_etime;
    std::array<char, 15> label_etime;  // "Remaining Time" or "Print will end"
    std::array<char, 5> text_filament; // 999m\0 | 1.2m\0

    window_text_t w_message; //Messages from onStatusChanged()
    uint32_t message_timer;
    bool message_flag;
    bool stop_pressed;
    printing_state_t state__readonly__use_change_print_state;
    uint8_t last_sd_percent_done;
};

void screen_printing_init(screen_t *screen);
void screen_printing_done(screen_t *screen);
void screen_printing_draw(screen_t *screen);
int screen_printing_event(screen_t *screen, window_t *window, uint8_t event, void *param);

#define pw ((screen_printing_data_t *)screen->pdata)

static void invalidate_print_state(screen_t *screen) {
    pw->state__readonly__use_change_print_state = printing_state_t::COUNT;
}
static printing_state_t get_state(screen_t *screen) {
    return pw->state__readonly__use_change_print_state;
}

static void screen_printing_reprint(screen_t *screen);
//static void mesh_err_stop_print(screen_t *screen); //todo use it
static void change_print_state(screen_t *screen);
static void update_progress(screen_t *screen, uint8_t percent, uint16_t print_speed);
static void update_remaining_time(screen_t *screen, time_t rawtime);
static void update_end_timestamp(screen_t *screen, time_t now_sec);
static void update_print_duration(screen_t *screen, time_t print_duration);

screen_t screen_printing = {
    0,
    0,
    screen_printing_init,
    screen_printing_done,
    screen_printing_draw,
    screen_printing_event,
    sizeof(screen_printing_data_t), //data_size
    0,                              //pdata
};
extern "C" screen_t *const get_scr_printing() { return &screen_printing; }

void screen_printing_init(screen_t *screen) {
    marlin_error_clr(MARLIN_ERR_ProbingFailed);
    int16_t id;

    pw->stop_pressed = false;
    marlin_vars_t *vars = marlin_vars();

    strlcpy(pw->text_time_dur.data(), "0m", pw->text_time_dur.size());
    strlcpy(pw->text_filament.data(), "999m", pw->text_filament.size());

    int16_t root = window_create_ptr(WINDOW_CLS_FRAME, -1,
        rect_ui16(0, 0, 0, 0),
        &(pw->root));

    id = window_create_ptr(WINDOW_CLS_HEADER, root,
        rect_ui16(0, 0, 240, 31), &(pw->header));
    p_window_header_set_icon(&(pw->header), IDR_PNG_status_icon_printing);
#ifndef DEBUG_FSENSOR_IN_HEADER
    p_window_header_set_text(&(pw->header), "PRINTING");
#endif
    id = window_create_ptr(WINDOW_CLS_TEXT, root,
        rect_ui16(10, 33, 220, 29),
        &(pw->w_filename));
    pw->w_filename.font = resource_font(IDR_FNT_BIG);
    window_set_padding(id, padding_ui8(0, 0, 0, 0));
    window_set_alignment(id, ALIGN_LEFT_BOTTOM);
    window_set_text(id, vars->media_LFN ? vars->media_LFN : "");

    id = window_create_ptr(WINDOW_CLS_PROGRESS, root,
        rect_ui16(10, 70, 220, 50),
        &(pw->w_progress));
    pw->w_progress.color_progress = COLOR_ORANGE;
    pw->w_progress.font = resource_font(IDR_FNT_BIG);
    pw->w_progress.height_progress = 14;

    id = window_create_ptr(WINDOW_CLS_TEXT, root,
        rect_ui16(130, 128, 101, 20),
        &(pw->w_etime_label));
    pw->w_etime_label.font = resource_font(IDR_FNT_SMALL);
    window_set_alignment(id, ALIGN_RIGHT_BOTTOM);
    window_set_padding(id, padding_ui8(0, 2, 0, 2));
    strlcpy(pw->label_etime.data(), "Remaining Time", 15);
    window_set_text(id, pw->label_etime.data());

    id = window_create_ptr(WINDOW_CLS_TEXT, root,
        rect_ui16(30, 148, 201, 20),
        &(pw->w_etime_value));
    pw->w_etime_value.font = resource_font(IDR_FNT_SMALL);
    window_set_alignment(id, ALIGN_RIGHT_BOTTOM);
    window_set_padding(id, padding_ui8(0, 2, 0, 2));
    window_set_text(id, pw->text_etime.data());

    id = window_create_ptr(WINDOW_CLS_TEXT, root,
        rect_ui16(10, 128, 101, 20),
        &(pw->w_time_label));
    pw->w_time_label.font = resource_font(IDR_FNT_SMALL);
    window_set_alignment(id, ALIGN_RIGHT_BOTTOM);
    window_set_padding(id, padding_ui8(0, 2, 0, 2));
    window_set_text(id, "");

    id = window_create_ptr(WINDOW_CLS_TEXT, root,
        rect_ui16(10, 148, 101, 20),
        &(pw->w_time_value));
    pw->w_time_value.font = resource_font(IDR_FNT_SMALL);
    window_set_alignment(id, ALIGN_RIGHT_BOTTOM);
    window_set_padding(id, padding_ui8(0, 2, 0, 2));
    window_set_text(id, pw->text_time_dur.data());

    id = window_create_ptr(WINDOW_CLS_TEXT, root,
        rect_ui16(10, 75, 230, 95),
        &(pw->w_message));
    pw->w_time_value.font = resource_font(IDR_FNT_SMALL);
    window_set_alignment(id, ALIGN_LEFT_TOP);
    window_set_padding(id, padding_ui8(0, 2, 0, 2));
    window_set_text(id, "No messages");
    window_hide(id);
    pw->message_flag = false;

    for (uint8_t col = 0; col < 3; col++) {
        id = window_create_ptr(
            WINDOW_CLS_ICON, root,
            rect_ui16(8 + (15 + 64) * col, 185, 64, 64),
            &(pw->w_buttons[col]));
        window_set_color_back(id, COLOR_GRAY);
        window_set_tag(id, col + 1);
        window_enable(id);

        id = window_create_ptr(
            WINDOW_CLS_TEXT, root,
            rect_ui16(80 * col, 196 + 48 + 8, 80, 22),
            &(pw->w_labels[col]));
        pw->w_labels[col].font = resource_font(IDR_FNT_SMALL);
        window_set_padding(id, padding_ui8(0, 0, 0, 0));
        window_set_alignment(id, ALIGN_CENTER);
    }

    invalidate_print_state(screen); //must invalidate, to ensure correct draw of buttons

    pw->last_print_duration = -1;
    pw->last_time_to_end = -1;
    pw->last_sd_percent_done = -1;

    status_footer_init(&(pw->footer), root);
}

void screen_printing_done(screen_t *screen) {
    window_destroy(pw->root.win.id);
}

void screen_printing_draw(screen_t *screen) {
}

static void open_popup_message(screen_t *screen) {
    window_hide(pw->w_etime_label.win.id);
    window_hide(pw->w_etime_value.win.id);
    window_hide(pw->w_progress.win.id);
    window_hide(pw->w_time_label.win.id);
    window_hide(pw->w_time_value.win.id);

    window_set_text(pw->w_message.win.id, msg_stack.msg_data[0]);

    window_show(pw->w_message.win.id);
    pw->message_timer = HAL_GetTick();
    pw->message_flag = true;
}

static void close_popup_message(screen_t *screen) {
    window_show(pw->w_etime_label.win.id);
    window_show(pw->w_etime_value.win.id);
    window_show(pw->w_progress.win.id);
    window_show(pw->w_time_label.win.id);
    window_show(pw->w_time_value.win.id);

    window_set_text(pw->w_message.win.id, "");

    window_hide(pw->w_message.win.id);
    pw->message_flag = false;
}

#ifdef DEBUG_FSENSOR_IN_HEADER
extern int _is_in_M600_flg;
extern uint32_t *pCommand;
#endif

int screen_printing_event(screen_t *screen, window_t *window, uint8_t event, void *param) {
#ifdef DEBUG_FSENSOR_IN_HEADER
    static int _last = 0;
    if (HAL_GetTick() - _last > 300) {
        _last = HAL_GetTick();

        static char buff[] = "Sx Mx x xxxx";                         //"x"s are replaced
        buff[1] = fs_get_state() + '0';                              // S0 init, S1 has filament, S2 nofilament, S3 not connected, S4 disabled
        buff[4] = fs_get_send_M600_on();                             // Me edge, Ml level, Mn never, Mx undefined
        buff[6] = fs_was_M600_send() ? 's' : 'n';                    // s == send, n== not send
        buff[8] = _is_in_M600_flg ? 'M' : '0';                       // M == marlin is doing M600
        buff[9] = marlin_event(MARLIN_EVT_CommandBegin) ? 'B' : '0'; // B == Event begin
        buff[10] = marlin_command() == MARLIN_CMD_M600 ? 'C' : '0';  // C == Command M600
        buff[11] = *pCommand == MARLIN_CMD_M600 ? 's' : '0';         // s == server - Command M600
        p_window_header_set_text(&(pw->header), buff);
    }

#endif

    if (event == WINDOW_EVENT_MESSAGE && msg_stack.count > 0) {
        open_popup_message(screen);
        return 0;
    }

    if ((!is_abort_state(marlin_vars()->print_state)) && pw->message_flag && (HAL_GetTick() - pw->message_timer >= POPUP_MSG_DUR_MS)) {
        close_popup_message(screen);
    }

    if (status_footer_event(&(pw->footer), window, event, param)) {
        return 1;
    }

    change_print_state(screen);

    if (marlin_vars()->print_duration != pw->last_print_duration)
        update_print_duration(screen, marlin_vars()->print_duration);
    if (marlin_vars()->time_to_end != pw->last_time_to_end) {
        time_t sec = sntp_get_system_time();
        if (sec != 0) {
            strlcpy(pw->label_etime.data(), "Print will end", 15);
            window_set_text(pw->w_etime_label.win.id, pw->label_etime.data());
            update_end_timestamp(screen, sec);
        } else {
            strlcpy(pw->label_etime.data(), "Remaining Time", 15);
            window_set_text(pw->w_etime_label.win.id, pw->label_etime.data());
            update_remaining_time(screen, marlin_vars()->time_to_end);
        }
        pw->last_time_to_end = marlin_vars()->time_to_end;
    }
    if (marlin_vars()->sd_percent_done != pw->last_sd_percent_done)
        update_progress(screen, marlin_vars()->sd_percent_done, marlin_vars()->print_speed);

    if (event != WINDOW_EVENT_CLICK) {
        return 0;
    }

<<<<<<< HEAD
    int pi = reinterpret_cast<int>(param);
    pi -= 1;
    // -- pressed button is disabled - dont propagate event further
    if (pw->w_buttons[pi].win.f_disabled) {
        return 0;
    }

    switch (pi) {
    case BUTTON_TUNE:
=======
    switch (static_cast<Btn>(((int)param) - 1)) {
    case Btn::Tune:
>>>>>>> 45d61fe2
        switch (get_state(screen)) {
        case printing_state_t::PRINTING:
        case printing_state_t::PAUSED:
            screen_open(get_scr_menu_tune()->id);
            break;
        default:
            break;
        }
        return 1;
        break;
    case Btn::Pause: {
        switch (get_state(screen)) {
        case printing_state_t::PRINTING:
            marlin_print_pause();
            break;
        case printing_state_t::PAUSED:
            marlin_print_resume();
            break;
        case printing_state_t::PRINTED:
            screen_printing_reprint(screen);
            break;
        default:
            break;
        }
        break;
    }
    case Btn::Stop:
        switch (get_state(screen)) {
        case printing_state_t::PRINTED:
            screen_close();
            return 1;
        case printing_state_t::PAUSING:
        case printing_state_t::RESUMING:
            return 0;
        default: {
            if (gui_msgbox("Are you sure to stop this printing?",
                    MSGBOX_BTN_YESNO | MSGBOX_ICO_WARNING | MSGBOX_DEF_BUTTON1)
                == MSGBOX_RES_YES) {
                pw->stop_pressed = true;
                change_print_state(screen);
                marlin_print_abort();
            } else
                return 0;
        }
        }
        break;
    }
    return 0;
}

static void disable_tune_button(screen_t *screen) {
    window_icon_t *p_button = &pw->w_buttons[static_cast<size_t>(Btn::Tune)];
    p_button->win.f_disabled = 1;
    p_button->win.f_enabled = 0; // cant't be focused

    // move to reprint when tune is focused
    if (window_is_focused(p_button->win.id)) {
        window_set_focus(pw->w_buttons[static_cast<size_t>(Btn::Pause)].win.id);
    }
    window_invalidate(p_button->win.id);
}

static void enable_tune_button(screen_t *screen) {
    window_icon_t *p_button = &pw->w_buttons[static_cast<size_t>(Btn::Tune)];

    p_button->win.f_disabled = 0;
    p_button->win.f_enabled = 1; // can be focused
    window_invalidate(p_button->win.id);
}

static void update_progress(screen_t *screen, uint8_t percent, uint16_t print_speed) {
    pw->w_progress.color_text = (percent <= 100) && (print_speed == 100) ? COLOR_VALUE_VALID : COLOR_VALUE_INVALID;
    window_set_value(pw->w_progress.win.id, percent);
}

static void update_remaining_time(screen_t *screen, time_t rawtime) {
    pw->w_etime_value.color_text = rawtime != time_t(-1) ? COLOR_VALUE_VALID : COLOR_VALUE_INVALID;

    if (rawtime != time_t(-1)) {
        const struct tm *timeinfo = localtime(&rawtime);
        //standard would be:
        //strftime(array.data(), array.size(), "%jd %Hh", timeinfo);
        if (timeinfo->tm_yday) {
            snprintf(pw->text_etime.data(), MAX_END_TIMESTAMP_SIZE, "%id %2ih", timeinfo->tm_yday, timeinfo->tm_hour);
        } else if (timeinfo->tm_hour) {
            snprintf(pw->text_etime.data(), MAX_END_TIMESTAMP_SIZE, "%ih %2im", timeinfo->tm_hour, timeinfo->tm_min);
        } else {
            snprintf(pw->text_etime.data(), MAX_END_TIMESTAMP_SIZE, "%im", timeinfo->tm_min);
        }
    } else
        strlcpy(pw->text_etime.data(), "N/A", MAX_END_TIMESTAMP_SIZE);

    window_set_text(pw->w_etime_value.win.id, pw->text_etime.data());
}

static void update_end_timestamp(screen_t *screen, time_t now_sec) {

    bool time_invalid = false;
    if (marlin_vars()->time_to_end == TIME_TO_END_INVALID) {
        pw->w_etime_value.color_text = COLOR_VALUE_INVALID;
        time_invalid = true;
    } else {
        pw->w_etime_value.color_text = COLOR_VALUE_VALID;
    }

    static const uint32_t full_day_in_seconds = 86400;
    time_t print_end_sec, tommorow_sec;

    print_end_sec = now_sec + marlin_vars()->time_to_end;
    tommorow_sec = now_sec + full_day_in_seconds;

    struct tm tommorow, print_end, now;
    localtime_r(&now_sec, &now);
    localtime_r(&tommorow_sec, &tommorow);
    localtime_r(&print_end_sec, &print_end);

    if (now.tm_mday == print_end.tm_mday && // if print end is today
        now.tm_mon == print_end.tm_mon && now.tm_year == print_end.tm_year) {
        strftime(pw->text_etime.data(), MAX_END_TIMESTAMP_SIZE, "Today at %H:%M?", &print_end);
    } else if (tommorow.tm_mday == print_end.tm_mday && // if print end is tommorow
        tommorow.tm_mon == print_end.tm_mon && tommorow.tm_year == print_end.tm_year) {
        strftime(pw->text_etime.data(), MAX_END_TIMESTAMP_SIZE, "Tommorow at %H:%M?", &print_end);
    } else {
        strftime(pw->text_etime.data(), MAX_END_TIMESTAMP_SIZE, "%m-%d at %H:%M?", &print_end);
    }

    if (time_invalid == false) {
        uint8_t length = strlen(pw->text_etime.data());
        if (length > 0) {
            pw->text_etime[length - 1] = 0;
        }
    }

    window_set_text(pw->w_etime_value.win.id, pw->text_etime.data());
}
static void update_print_duration(screen_t *screen, time_t rawtime) {
    pw->w_time_value.color_text = COLOR_VALUE_VALID;
    const struct tm *timeinfo = localtime(&rawtime);
    if (timeinfo->tm_yday) {
        snprintf(pw->text_time_dur.data(), MAX_TIMEDUR_STR_SIZE, "%id %2ih", timeinfo->tm_yday, timeinfo->tm_hour);
    } else if (timeinfo->tm_hour) {
        snprintf(pw->text_time_dur.data(), MAX_TIMEDUR_STR_SIZE, "%ih %2im", timeinfo->tm_hour, timeinfo->tm_min);
    } else if (timeinfo->tm_min) {
        snprintf(pw->text_time_dur.data(), MAX_TIMEDUR_STR_SIZE, "%im %2is", timeinfo->tm_min, timeinfo->tm_sec);
    } else {
        snprintf(pw->text_time_dur.data(), MAX_TIMEDUR_STR_SIZE, "%is", timeinfo->tm_sec);
    }
    window_set_text(pw->w_time_value.win.id, pw->text_time_dur.data());
}

static void screen_printing_reprint(screen_t *screen) {
    print_begin(marlin_vars()->media_SFN_path);
    window_set_text(pw->w_etime_label.win.id, PSTR("Remaining Time")); // !!! "screen_printing_init()" is not invoked !!!

    window_set_text(pw->w_labels[static_cast<size_t>(Btn::Stop)].win.id, printing_labels[static_cast<size_t>(item_id_t::stop)]);
    window_set_icon_id(pw->w_buttons[static_cast<size_t>(Btn::Stop)].win.id, printing_icons[static_cast<size_t>(item_id_t::stop)]);

#ifndef DEBUG_FSENSOR_IN_HEADER
    p_window_header_set_text(&(pw->header), "PRINTING");
#endif
}

//todo use it
/*static void mesh_err_stop_print(screen_t *screen) {
    float target_nozzle = marlin_vars()->target_nozzle;
    float target_bed = marlin_vars()->target_bed;
    marlin_print_abort();
    while (marlin_vars()->sd_printing) {
        gui_loop();
    }
    //marlin_park_head();
    marlin_gcode_printf("M104 S%F", (double)target_nozzle);
    marlin_gcode_printf("M140 S%F", (double)target_bed);
    marlin_gcode("G0 Z30"); //Z 30mm
    marlin_gcode("M84");    //Disable steppers
    while (marlin_vars()->pqueue) {
        gui_loop();
    }
}*/

static void set_icon_and_label(item_id_t id_to_set, int16_t btn_id, int16_t lbl_id) {
    size_t index = static_cast<size_t>(id_to_set);
    if (window_get_icon_id(btn_id) != printing_icons[index])
        window_set_icon_id(btn_id, printing_icons[index]);
    //compare pointers to text, compare texts would take too long
    if (window_get_text(lbl_id) != printing_labels[index])
        window_set_text(lbl_id, printing_labels[index]);
}

static void enable_button(window_icon_t *p_button) {
    if (p_button->win.f_disabled) {
        p_button->win.f_disabled = 0;
        window_invalidate(p_button->win.id);
    }
}

static void disable_button(window_icon_t *p_button) {
    if (!p_button->win.f_disabled) {
        p_button->win.f_disabled = 1;
        window_invalidate(p_button->win.id);
    }
}

static void set_pause_icon_and_label(screen_t *screen) {
    window_icon_t *p_button = &pw->w_buttons[static_cast<size_t>(Btn::Pause)];
    int16_t btn_id = p_button->win.id;
    int16_t lbl_id = pw->w_labels[static_cast<size_t>(Btn::Pause)].win.id;

    //todo it is static, because menu tune is not dialog
    //switch (pw->state__readonly__use_change_print_state)
    switch (get_state(screen)) {
    case printing_state_t::COUNT:
    case printing_state_t::INITIAL:
    case printing_state_t::PRINTING:
    case printing_state_t::MBL_FAILED:
        enable_button(p_button);
        set_icon_and_label(item_id_t::pause, btn_id, lbl_id);
        break;
    case printing_state_t::PAUSING:
        disable_button(p_button);
        set_icon_and_label(item_id_t::pausing, btn_id, lbl_id);
        break;
    case printing_state_t::PAUSED:
        enable_button(p_button);
        set_icon_and_label(item_id_t::resume, btn_id, lbl_id);
        break;
    case printing_state_t::RESUMING:
        disable_button(p_button);
        set_icon_and_label(item_id_t::resuming, btn_id, lbl_id);
        break;
    case printing_state_t::REHEATING:
    case printing_state_t::REHEATING_DONE:
        disable_button(p_button);
        set_icon_and_label(item_id_t::reheating, btn_id, lbl_id);
        break;
    case printing_state_t::PRINTED:
        enable_button(p_button);
        set_icon_and_label(item_id_t::reprint, btn_id, lbl_id);
        break;
		case printing_state_t::ABORTING:
        disable_button(p_button);
        break;
    }
}

void set_tune_icon_and_label(screen_t *screen) {
    window_icon_t *p_button = &pw->w_buttons[static_cast<size_t>(Btn::Tune)];
    int16_t btn_id = p_button->win.id;
    int16_t lbl_id = pw->w_labels[static_cast<size_t>(Btn::Tune)].win.id;

    //must be before switch
    set_icon_and_label(item_id_t::settings, btn_id, lbl_id);

    switch (get_state(screen)) {
    case printing_state_t::PRINTING:
    case printing_state_t::PAUSED:
        enable_tune_button(screen);
        break;
		case printing_state_t::ABORTING:
        disable_button(p_button);
        break;
    default:
        disable_tune_button(screen);
        break;
    }
}

void set_stop_icon_and_label(screen_t *screen) {
    window_icon_t *p_button = &pw->w_buttons[static_cast<size_t>(Btn::Stop)];
    int16_t btn_id = p_button->win.id;
    int16_t lbl_id = pw->w_labels[static_cast<size_t>(Btn::Stop)].win.id;

    switch (get_state(screen)) {
    case printing_state_t::PRINTED:
        enable_button(p_button);
        set_icon_and_label(item_id_t::home, btn_id, lbl_id);
        break;
    case printing_state_t::PAUSING:
    case printing_state_t::RESUMING:
        disable_button(p_button);
        set_icon_and_label(item_id_t::stop, btn_id, lbl_id);
        break;
		case printing_state_t::ABORTING:
        disable_button(p_button);
        break;
    default:
        enable_button(p_button);
        set_icon_and_label(item_id_t::stop, btn_id, lbl_id);
        break;
    }
}

static void change_print_state(screen_t *screen) {
    printing_state_t st = printing_state_t::COUNT;

    switch (marlin_vars()->print_state) {
    case mpsIdle:
        st = printing_state_t::INITIAL;
        break;
    case mpsPrinting:
        st = printing_state_t::PRINTING;
        break;
    case mpsPaused:
        st = printing_state_t::PAUSED;
        break;
    case mpsPausing_Begin:
    case mpsPausing_WaitIdle:
    case mpsPausing_ParkHead:
        st = printing_state_t::PAUSING;
        break;
    case mpsResuming_Reheating:
        st = printing_state_t::REHEATING;
        break;
    case mpsResuming_Begin:
    case mpsResuming_UnparkHead:
        st = printing_state_t::RESUMING;
        break;
    case mpsAborting_Begin:
    case mpsAborting_WaitIdle:
    case mpsAborting_ParkHead:
        pw->stop_pressed = false;
        st = printing_state_t::ABORTING;
        break;
    case mpsFinishing_WaitIdle:
    case mpsFinishing_ParkHead:
        st = printing_state_t::PRINTING;
        break;
    case mpsAborted:
        st = printing_state_t::PRINTED;
        break;
    case mpsFinished:
        st = printing_state_t::PRINTED;
        break;
    }
    if (pw->stop_pressed) {
        st = printing_state_t::ABORTING;
    }
    if (pw->state__readonly__use_change_print_state != st) {
        pw->state__readonly__use_change_print_state = st;
        set_pause_icon_and_label(screen);
        set_tune_icon_and_label(screen);
        set_stop_icon_and_label(screen);
    }
}<|MERGE_RESOLUTION|>--- conflicted
+++ resolved
@@ -347,20 +347,14 @@
         return 0;
     }
 
-<<<<<<< HEAD
-    int pi = reinterpret_cast<int>(param);
-    pi -= 1;
+    int pi = reinterpret_cast<int>(param) - 1;
     // -- pressed button is disabled - dont propagate event further
     if (pw->w_buttons[pi].win.f_disabled) {
         return 0;
     }
 
-    switch (pi) {
-    case BUTTON_TUNE:
-=======
-    switch (static_cast<Btn>(((int)param) - 1)) {
+    switch (static_cast<Btn>(pi)) {
     case Btn::Tune:
->>>>>>> 45d61fe2
         switch (get_state(screen)) {
         case printing_state_t::PRINTING:
         case printing_state_t::PAUSED:
