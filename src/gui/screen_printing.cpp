--- conflicted
+++ resolved
@@ -346,10 +346,6 @@
     static const uint32_t full_day_in_seconds = 86400;
     time_t print_end_sec, tomorrow_sec;
 
-<<<<<<< HEAD
-    print_end_sec = now_sec + marlin_vars()->time_to_end;
-    tomorrow_sec = now_sec + full_day_in_seconds;
-=======
     if (print_speed != 100)
         // multiply by 100 is safe, it limits time_to_end to ~21mil. seconds (248 days)
         print_end_sec = now_sec + (100 * marlin_vars()->time_to_end / print_speed);
@@ -357,7 +353,6 @@
         print_end_sec = now_sec + marlin_vars()->time_to_end;
 
     tommorow_sec = now_sec + full_day_in_seconds;
->>>>>>> 950ba684
 
     struct tm tomorrow, print_end, now;
     localtime_r(&now_sec, &now);
@@ -366,19 +361,12 @@
 
     if (now.tm_mday == print_end.tm_mday && // if print end is today
         now.tm_mon == print_end.tm_mon && now.tm_year == print_end.tm_year) {
-<<<<<<< HEAD
-        strftime(pw->text_etime.data(), MAX_END_TIMESTAMP_SIZE, "Today at %H:%M?", &print_end);
-    } else if (tomorrow.tm_mday == print_end.tm_mday && // if print end is tomorrow
-        tomorrow.tm_mon == print_end.tm_mon && tomorrow.tm_year == print_end.tm_year) {
-        strftime(pw->text_etime.data(), MAX_END_TIMESTAMP_SIZE, "Tomorrow at %H:%M?", &print_end);
-=======
         //strftime(pw->text_etime.data(), MAX_END_TIMESTAMP_SIZE, "Today at %H:%M?", &print_end); //@@TODO translate somehow
         FormatMsgPrintWillEnd::Today(text_etime.data(), MAX_END_TIMESTAMP_SIZE, &print_end, true);
     } else if (tommorow.tm_mday == print_end.tm_mday && // if print end is tommorow
         tommorow.tm_mon == print_end.tm_mon && tommorow.tm_year == print_end.tm_year) {
         //        strftime(pw->text_etime.data(), MAX_END_TIMESTAMP_SIZE, "%a at %H:%MM", &print_end);
         FormatMsgPrintWillEnd::DayOfWeek(text_etime.data(), MAX_END_TIMESTAMP_SIZE, &print_end, true);
->>>>>>> 950ba684
     } else {
         //        strftime(pw->text_etime.data(), MAX_END_TIMESTAMP_SIZE, "%m-%d at %H:%MM", &print_end);
         FormatMsgPrintWillEnd::Date(text_etime.data(), MAX_END_TIMESTAMP_SIZE, &print_end, true, FormatMsgPrintWillEnd::ISO);
