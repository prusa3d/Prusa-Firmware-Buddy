--- conflicted
+++ resolved
@@ -118,11 +118,7 @@
 /******************************************************************************/
 
 screen_printing_data_t::screen_printing_data_t()
-<<<<<<< HEAD
-    : ScreenPrintingModel(string_view_utf8::MakeCPUFLASH((const uint8_t *)caption))
-=======
-    : AddSuperWindow<IScreenPrinting>(_(caption))
->>>>>>> d80f2791
+    : AddSuperWindow<ScreenPrintingModel>(_(caption))
     , w_filename(this, Rect16(10, 33, 220, 29), is_multiline::no)
     , w_progress(this, Rect16(10, 70, 220, 50), 16, COLOR_ORANGE)
     , w_time_label(this, Rect16(10, 128, 101, 20), is_multiline::no)
@@ -249,11 +245,7 @@
         set_pause_icon_and_label();
     }
 
-<<<<<<< HEAD
-    ScreenPrintingModel::windowEvent(sender, event, param);
-=======
     SuperWindowEvent(sender, event, param);
->>>>>>> d80f2791
 }
 
 void screen_printing_data_t::disable_tune_button() {
