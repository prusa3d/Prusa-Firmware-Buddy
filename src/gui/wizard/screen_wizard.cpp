// screen_wizard.cpp

#include "screen_wizard.hpp"
#include "dbg.h"
#include "config.h"
#include "stm32f4xx_hal.h"
#include "marlin_client.h"
#include "wizard_config.h"
#include "filament.h"
#include "eeprom.h"
#include "filament_sensor.hpp"
#include "i18n.h"
#include "bsod.h"
#include "RAII.hpp"
#include "ScreenHandler.hpp"

#include "selftest.hpp"
#include "firstlay.hpp"
#include "xyzcalib.hpp"

#if 0

int screen_wizard_event(screen_t *screen, window_t *window, uint8_t event, void *param) {
    static int inside_handler = 0;

    int16_t frame_id = pd->frame_body.id;
    selftest_fans_axis_screen_t *p_selftest_fans_axis_screen = &(pd->screen_variant.selftest_fans_axis_screen);
    selftest_cool_screen_t *p_selftest_cool_screen = &(pd->screen_variant.selftest_cool_screen);
    selftest_temp_screen_t *p_selftest_temp_screen = &(pd->screen_variant.selftest_temp_screen);
    selftest_data_t *p_selftest_data = &(pd->selftest);
    selftest_cool_data_t *p_selftest_cool_data = &(pd->selftest.cool_data);
    selftest_temp_data_t *p_selftest_temp_data = &(pd->selftest.temp_data);
    selftest_fans_axis_data_t *p_selftest_fans_axis_data = &(pd->selftest.fans_axis_data);
    firstlay_screen_t *p_firstlay_screen = &(pd->screen_variant.firstlay_screen);
    firstlay_data_t *p_firstlay_data = &(pd->firstlay);
    xyzcalib_screen_t *p_xyzcalib_screen = &(pd->screen_variant.xyzcalib_screen);
    xyzcalib_data_t *p_xyzcalib_data = &(pd->xyzcalib);

    if (pd->frame_footer.IsVisible()) {
        //status_footer_event(&(pd->footer), window, event, param);
    }

    //notify first layer calib (needed for baby steps)
    if (pd->state == _STATE_FIRSTLAY_PRINT) {
        if (event == WINDOW_EVENT_ENC_DN)
            wizard_firstlay_event_dn(p_firstlay_screen);

        if (event == WINDOW_EVENT_ENC_UP)
            wizard_firstlay_event_up(p_firstlay_screen);
    }

    if (event == WINDOW_EVENT_LOOP) {
        if (inside_handler == 0) {
            marlin_vars_t *vars = marlin_update_vars(MARLIN_VAR_MSK(MARLIN_VAR_Z_OFFSET));
            pd->header.SetText(wizard_get_caption(screen));
            inside_handler = 1;
            while (is_state_in_wizard_mask(pd->state) == 0)
                pd->state = wizard_state_t(int(pd->state) + 1); //skip disabled steps
            switch (pd->state) {
            case _STATE_START: {
    #ifndef _DEBUG
                if (wizard_msgbox(
    #else
                const char *btns[3] = { "SetDone", "YES", "NO" }; // intentionally not translated, this is a debug code path
                switch (wizard_msgbox_btns(
    #endif
                        _("Welcome to the     \n"
                          "Original Prusa MINI\n"
                          "setup wizard.      \n"
                          "Would you like to  \n"
                          "continue?           "),
    #ifndef _DEBUG
                        MSGBOX_BTN_YESNO, IDR_PNG_icon_pepa)
                    == MSGBOX_RES_YES) {
                    pd->state = _STATE_INIT;
                    pd->frame_footer.Show();
                } else
                    Screens::Access()->Close();
    #else
                    MSGBOX_BTN_CUSTOM3, IDR_PNG_icon_pepa, btns)) {
                case MSGBOX_RES_CUSTOM0:
                    eeprom_set_var(EEVAR_RUN_SELFTEST, variant8_ui8(0)); // clear selftest flag
                    eeprom_set_var(EEVAR_RUN_XYZCALIB, variant8_ui8(0)); // clear XYZ calib flag
                    eeprom_set_var(EEVAR_RUN_FIRSTLAY, variant8_ui8(0)); // clear first layer flag
                    Screens::Access()->Close();
                    break;
                case MSGBOX_RES_CUSTOM1:
                    pd->state = _STATE_INIT;
                    pd->frame_footer.Show();
                    break;
                case MSGBOX_RES_CUSTOM2:
                default:
                    Screens::Access()->Close();
                }
    #endif
                break;
            }
            case _STATE_INIT:
                //PID of nozzle does not work with low temperatures well
                //have to preheat to lower temperature to avoid need of cooling
                pd->state = _STATE_INFO;
                pd->frame_footer.Show();
                wizard_init(_START_TEMP_NOZ, _START_TEMP_BED);
                if (fs_get_state() == Disabled) {
                    fs_enable();
                    if (fs_wait_initialized() == fsensor_t::NotConnected)
                        fs_disable();
                }
                break;
            case _STATE_INFO:
                wizard_msgbox(_(
                                  "The status bar is at\n"
                                  "the bottom of the  \n"
                                  "screen. It contains\n"
                                  "information about: \n"
                                  " - Nozzle temp.    \n"
                                  " - Heatbed temp.   \n"
                                  " - Printing speed  \n"
                                  " - Z-axis height   \n"
                                  " - Selected filament"),
                    MSGBOX_BTN_NEXT, 0);
                pd->state = _STATE_FIRST;
                break;
            case _STATE_FIRST:
                wizard_msgbox(_(
                                  "Press NEXT to run  \n"
                                  "the Selftest, which\n"
                                  "checks for         \n"
                                  "potential issues   \n"
                                  "related to         \n"
                                  "the assembly."),
                    MSGBOX_BTN_NEXT, 0);
                pd->state = _STATE_SELFTEST_INIT;
                break;
            case _STATE_SELFTEST_INIT:
                pd->state = _STATE_SELFTEST_FAN0;
                //am i inicialized by screen before?
                if (!is_state_in_wizard_mask(_STATE_INIT)) {
                    pd->frame_footer.Show();
                    wizard_init(_START_TEMP_NOZ, _START_TEMP_BED);
                }
                break;
            case _STATE_SELFTEST_FAN0:
                if (wizard_selftest_fan0(frame_id, p_selftest_fans_axis_screen, p_selftest_fans_axis_data) == 100)
                    pd->state = _STATE_SELFTEST_FAN1;
                break;
            case _STATE_SELFTEST_FAN1:
                if (wizard_selftest_fan1(frame_id, p_selftest_fans_axis_screen, p_selftest_fans_axis_data) == 100)
                    pd->state = _STATE_SELFTEST_X;
                break;
            case _STATE_SELFTEST_X:
                if (wizard_selftest_x(frame_id, p_selftest_fans_axis_screen, p_selftest_fans_axis_data) == 100)
                    pd->state = _STATE_SELFTEST_Y;
                break;
            case _STATE_SELFTEST_Y:
                if (wizard_selftest_y(frame_id, p_selftest_fans_axis_screen, p_selftest_fans_axis_data) == 100)
                    pd->state = _STATE_SELFTEST_Z;
                break;
            case _STATE_SELFTEST_Z:
                if (wizard_selftest_z(frame_id, p_selftest_fans_axis_screen, p_selftest_fans_axis_data) == 100)
                    pd->state = _STATE_SELFTEST_COOL;
                break;
            case _STATE_SELFTEST_COOL:
                if (wizard_selftest_cool(frame_id, p_selftest_cool_screen, p_selftest_cool_data) == 100)
                    pd->state = _STATE_SELFTEST_INIT_TEMP;
                break;
            case _STATE_SELFTEST_INIT_TEMP:
                //must start marlin
                pd->state = _STATE_SELFTEST_TEMP;
                pd->frame_footer.Show();
                wizard_init_disable_PID(_START_TEMP_NOZ, _START_TEMP_BED);
                break;
            case _STATE_SELFTEST_TEMP:
                if (wizard_selftest_temp(frame_id, p_selftest_temp_screen, p_selftest_temp_data) == 100) {
                    pd->state = wizard_selftest_is_ok(frame_id, p_selftest_data)
                        ? _STATE_SELFTEST_PASS
                        : _STATE_SELFTEST_FAIL;
                    wizard_done_screen(screen);
                }
                break;
            case _STATE_SELFTEST_PASS:
                //need to show different msg box if XYZ calib shall not run
                eeprom_set_var(EEVAR_RUN_SELFTEST, variant8_ui8(0)); // clear selftest flag
                if (is_state_in_wizard_mask(_STATE_XYZCALIB_INIT))   //run XYZ
                    wizard_msgbox(_(
                                      "Everything is alright. "
                                      "I will run XYZ "
                                      "calibration now. It will "
                                      "take approximately "
                                      "12 minutes."),
                        MSGBOX_BTN_NEXT, IDR_PNG_icon_pepa);
                else // do not run XYZ
                    wizard_msgbox(_(
                                      "All tests finished successfully!"),
                        MSGBOX_BTN_DONE, IDR_PNG_icon_pepa);
                pd->state = _STATE_XYZCALIB_INIT;
                break;
            case _STATE_SELFTEST_FAIL:
                wizard_msgbox(_(
                                  "The selftest failed\n"
                                  "to finish.         \n"
                                  "Double-check the   \n"
                                  "printer's wiring   \n"
                                  "and axes.          \n"
                                  "Then restart       \n"
                                  "the Selftest.      "),
                    MSGBOX_BTN_DONE, 0);
                Screens::Access()->Close();
                break;
            case _STATE_XYZCALIB_INIT:
                pd->state = _STATE_XYZCALIB_HOME;
                pd->frame_footer.Show();
                wizard_init(0, 0);
                break;
            case _STATE_XYZCALIB_HOME:
                if (xyzcalib_home(frame_id, p_xyzcalib_screen, p_xyzcalib_data) == 100)
                    pd->state = _STATE_XYZCALIB_Z;
                break;
            case _STATE_XYZCALIB_Z:
                if (xyzcalib_z(frame_id, p_xyzcalib_screen, p_xyzcalib_data) == 100)
                    pd->state = _STATE_XYZCALIB_XY_MSG_CLEAN_NOZZLE;
                break;
            case _STATE_XYZCALIB_XY_MSG_CLEAN_NOZZLE:
                pd->screen_variant.xyzcalib_screen.text_state.SetText(_("Calibration XY"));
                wizard_msgbox1(_(
                                   "Please clean the nozzle "
                                   "for calibration. Click "
                                   "NEXT when done."),
                    MSGBOX_BTN_NEXT, 0);
                pd->state = _STATE_XYZCALIB_XY_MSG_IS_SHEET;
                break;
            case _STATE_XYZCALIB_XY_MSG_IS_SHEET:
                if (wizard_msgbox1(_(
                                       "Is steel sheet "
                                       "on heatbed?"),
                        MSGBOX_BTN_YESNO, 0)
                    == MSGBOX_RES_YES)
                    pd->state = _STATE_XYZCALIB_XY_MSG_REMOVE_SHEET;
                else
                    pd->state = _STATE_XYZCALIB_XY_MSG_PLACE_PAPER;
                break;
            case _STATE_XYZCALIB_XY_MSG_REMOVE_SHEET:
                wizard_msgbox1(_(
                                   "Please remove steel "
                                   "sheet from heatbed."),
                    MSGBOX_BTN_NEXT, 0);
                pd->state = _STATE_XYZCALIB_XY_MSG_PLACE_PAPER;
                break;
            case _STATE_XYZCALIB_XY_MSG_PLACE_PAPER:
                wizard_msgbox1(_(
                                   "Place a sheet of paper "
                                   "under the nozzle during "
                                   "the calibration of first "
                                   "4 points. "
                                   "If the nozzle "
                                   "catches the paper, power "
                                   "off printer immediately!"),
                    MSGBOX_BTN_NEXT, 0);
                pd->state = _STATE_XYZCALIB_XY_SEARCH;
                break;
            case _STATE_XYZCALIB_XY_SEARCH:
                if (xyzcalib_xy_search(frame_id, p_xyzcalib_screen, p_xyzcalib_data) == 100)
                    pd->state = _STATE_XYZCALIB_XY_MSG_PLACE_SHEET;
                break;
            case _STATE_XYZCALIB_XY_MSG_PLACE_SHEET:
                wizard_msgbox1(_(
                                   "Please place steel sheet "
                                   "on heatbed."),
                    MSGBOX_BTN_NEXT, 0);
                pd->state = _STATE_XYZCALIB_XY_MEASURE;
                break;
            case _STATE_XYZCALIB_XY_MEASURE:
                if (xyzcalib_xy_measure(frame_id, p_xyzcalib_screen, p_xyzcalib_data) == 100) {
                    pd->state = xyzcalib_is_ok(frame_id, p_xyzcalib_screen, p_xyzcalib_data)
                        ? _STATE_XYZCALIB_PASS
                        : _STATE_XYZCALIB_FAIL;
                    wizard_done_screen(screen);
                }
                break;
            case _STATE_XYZCALIB_PASS:
                eeprom_set_var(EEVAR_RUN_XYZCALIB, variant8_ui8(0)); // clear XYZ calib flag
                wizard_msgbox(_(
                                  "Congratulations! "
                                  "XYZ calibration is ok. "
                                  "XY axes are "
                                  "perpendicular."),
                    MSGBOX_BTN_NEXT, IDR_PNG_icon_pepa);
                pd->state = _STATE_FIRSTLAY_INIT;
                break;
            case _STATE_XYZCALIB_FAIL:
                wizard_msgbox(_(
                                  "The XYZ calibration failed to finish. "
                                  "Double-check the printer's wiring and axes, then restart the XYZ calibration."),
                    MSGBOX_BTN_DONE, 0);
                Screens::Access()->Close();
                break;
            case _STATE_FIRSTLAY_INIT: {
                pd->state = _STATE_FIRSTLAY_LOAD;
                pd->frame_footer.Show();
                FILAMENT_t filament = get_filament();
                if (filament == FILAMENT_NONE || fs_get_state() == NoFilament)
                    filament = FILAMENT_PLA;
                wizard_init(filaments[filament].nozzle, filaments[filament].heatbed);
                p_firstlay_screen->load_unload_state = LD_UNLD_INIT;
            } break;
            case _STATE_FIRSTLAY_LOAD:
                p_firstlay_screen->load_unload_state = wizard_load_unload(p_firstlay_screen->load_unload_state);
                if (p_firstlay_screen->load_unload_state == LD_UNLD_DONE)
                    pd->state = _STATE_FIRSTLAY_MSBX_CALIB;
                break;
            case _STATE_FIRSTLAY_MSBX_CALIB: {
                wizard_msgbox(_(
                                  "Now, let's calibrate\n"
                                  "the distance       \n"
                                  "between the tip    \n"
                                  "of the nozzle and  \n"
                                  "the print sheet.   "),
                    MSGBOX_BTN_NEXT, 0);

                //show dialog only when values are not equal
                float diff = vars->z_offset - z_offset_def;
                if ((diff <= -z_offset_step) || (diff >= z_offset_step)) {
                    char buff[20 * 7];
                    {
                        char fmt[20 * 7];
                        // c=20 r=6
                        static const char fmt2Translate[] = N_("Do you want to use\n"
                                                               "the current value?\n"
                                                               "Current: %0.3f.   \n"
                                                               "Default: %0.3f.   \n"
                                                               "Click NO to use the default value (recommended)");
                        _(fmt2Translate).copyToRAM(fmt, sizeof(fmt)); // note the underscore at the beginning of this line
                        snprintf(buff, sizeof(buff) / sizeof(char), fmt, (double)vars->z_offset, (double)z_offset_def);
                    }
                    if (wizard_msgbox(string_view_utf8::MakeRAM((const uint8_t *)buff), MSGBOX_BTN_YESNO, 0) == MSGBOX_RES_NO) {
                        marlin_set_z_offset(z_offset_def);
                        eeprom_set_var(EEVAR_ZOFFSET, variant8_flt(z_offset_def));
                    }
                }

                pd->state = _STATE_FIRSTLAY_MSBX_START_PRINT;
            } break;
            case _STATE_FIRSTLAY_MSBX_START_PRINT:
                wizard_msgbox(
                    //					"Observe the pattern\n"
                    //					"and turn the knob \n"
                    //					"to adjust the     \n"
                    //					"nozzle height in  \n"
                    //					"real time.        \n"
                    //					"Extruded plastic  \n"
                    //					"must stick to     \n"
                    //					"the print surface."
                    _("In the next step, \n"
                      "use the knob to   \n"
                      "adjust the nozzle \n"
                      "height.           \n"
                      "Check the pictures\n"
                      "in the handbook   \n"
                      "for reference.")

                        ,
                    MSGBOX_BTN_NEXT, 0);
                pd->state = _STATE_FIRSTLAY_PRINT;
                break;
            case _STATE_FIRSTLAY_PRINT:
                if (wizard_firstlay_print(frame_id, p_firstlay_screen, p_firstlay_data, vars->z_offset) == 100)
                    pd->state = p_firstlay_data->state_print == _TEST_PASSED ? _STATE_FIRSTLAY_MSBX_REPEAT_PRINT : _STATE_FIRSTLAY_FAIL;
                break;
            case _STATE_FIRSTLAY_MSBX_REPEAT_PRINT:
                if (wizard_msgbox(_(
                                      "Do you want to     \n"
                                      "repeat the last    \n"
                                      "step and readjust  \n"
                                      "the distance       \n"
                                      "between the nozzle \n"
                                      "and heatbed?"),
                        MSGBOX_BTN_YESNO | MSGBOX_DEF_BUTTON1, 0)
                    == MSGBOX_RES_NO) {
                    pd->state = _STATE_FINISH;
                    marlin_set_z_offset(p_firstlay_screen->Z_offset);
                    eeprom_set_var(EEVAR_ZOFFSET, variant8_flt(p_firstlay_screen->Z_offset));
                    eeprom_set_var(EEVAR_RUN_FIRSTLAY, variant8_ui8(0)); // clear first layer flag
                    wizard_done_screen(screen);
                } else {
                    wizard_msgbox(_("Clean steel sheet."), MSGBOX_BTN_NEXT, 0);

                    pd->state = _STATE_FIRSTLAY_PRINT;
                    pd->firstlay.state_print = _TEST_START;

                    float z_val_to_store = p_firstlay_screen->Z_offset;
                    //show dialog only when values are not equal
                    float diff = z_val_to_store - z_offset_def;
                    if ((diff <= -z_offset_step) || (diff >= z_offset_step)) {
                        char buff[20 * 7];
                        {
                            char fmt[20 * 7];
                            // c=20 r=6
                            static const char fmt2Translate[] = N_("Do you want to use last set value? "
                                                                   "Last:  %0.3f.   "
                                                                   "Default: %0.3f.   "
                                                                   "Click NO to use default value.");
                            _(fmt2Translate).copyToRAM(fmt, sizeof(fmt)); // note the underscore at the beginning of this line
                            snprintf(buff, sizeof(buff) / sizeof(char), fmt, (double)p_firstlay_screen->Z_offset, (double)z_offset_def);
                        }
                        if (wizard_msgbox(string_view_utf8::MakeRAM((const uint8_t *)buff), MSGBOX_BTN_YESNO, 0) == MSGBOX_RES_NO) {
                            z_val_to_store = z_offset_def;
                        }
                    }
                    marlin_set_z_offset(z_val_to_store);
                    eeprom_set_var(EEVAR_ZOFFSET, variant8_flt(z_val_to_store));
                }
                break;
            case _STATE_FIRSTLAY_FAIL:
                wizard_msgbox(_(
                                  "The first layer calibration failed to finish. "
                                  "Double-check the printer's wiring, nozzle and axes, then restart the calibration."),
                    MSGBOX_BTN_DONE, 0);
                Screens::Access()->Close();
                break;
            case _STATE_FINISH:
                wizard_msgbox(_(
                                  "Calibration successful!\n"
                                  "Happy printing!"),
                    MSGBOX_BTN_DONE, IDR_PNG_icon_pepa);
                Screens::Access()->Close();
                break;
            default:
                Screens::Access()->Close();
                break;
            }
            inside_handler = 0;
        }
    } else {
    }
    return 0;
}

#endif //#if 0

void ScreenWizard::RunAll() {
    run_mask = WizardMaskAll();
    Screens::Access()->Open(ScreenFactory::Screen<ScreenWizard>);
}

void ScreenWizard::RunSelfTest() {
    run_mask = WizardMaskSelfTest();
    Screens::Access()->Open(ScreenFactory::Screen<ScreenWizard>);
}

void ScreenWizard::RunXYZCalib() {
    run_mask = WizardMaskXYZCalib();
    Screens::Access()->Open(ScreenFactory::Screen<ScreenWizard>);
}

void ScreenWizard::RunFirstLay() {
    run_mask = WizardMaskFirstLay();
    Screens::Access()->Open(ScreenFactory::Screen<ScreenWizard>);
}

string_view_utf8 WizardGetCaption(WizardState_t st) {
    if (IsStateInWizardMask(st, WizardMaskStart())) {
        return _("WIZARD");
    }

    if (IsStateInWizardMask(st, WizardMaskSelfTest())) {
        return _("SELFTEST");
    }

    if (IsStateInWizardMask(st, WizardMaskXYZCalib())) {
        return _("XYZ CALIBRATION");
    }

    if (IsStateInWizardMask(st, WizardMaskFirstLay())) {
        return _("FIRST LAYER CALIB.");
    }

    if (st == WizardState_t::FINISH) {
        return _("WIZARD - OK");
    }

    return string_view_utf8::MakeNULLSTR(); //to avoid warning
}

ScreenWizard::StateArray ScreenWizard::states = StateInitializer();

uint64_t ScreenWizard::run_mask = WizardMaskAll();

ScreenWizard::ResultArray ScreenWizard::ResultInitializer(uint64_t mask) {
    ResultArray ret;
    ret.fill(WizardTestState_t::DISABLED); //not needed, just to be safe;

    for (size_t i = size_t(WizardState_t::START_first); i <= size_t(WizardState_t::last); ++i) {
        ret[i] = InitState(WizardState_t(i), mask);
    }

    return ret;
}

ScreenWizard::ScreenWizard()
    : window_frame_t()
    , header(this, WizardGetCaption(WizardState_t::START_first))
    , footer(this)
    , results(ResultInitializer(run_mask))
    , state(WizardState_t::START_first)
    , loopInProgress(false) {
    marlin_set_print_speed(100);

    //marlin_set_exclusive_mode(1); //hope i will not need this
}

ScreenWizard::~ScreenWizard() {
    //if (!marlin_processing())
    //    marlin_start_processing(); //hope i will not need this
    //marlin_set_exclusive_mode(0); //hope i will not need this

    //turn heaters off
    //wizard_init(0, 0);
}

void ScreenWizard::windowEvent(window_t *sender, uint8_t event, void *param) {

    if (event != WINDOW_EVENT_LOOP) {
        window_frame_t::windowEvent(sender, event, param);
        return;
    }

    //loop might be blocking
    if (loopInProgress)
        return;
    AutoRestore<bool> AR(loopInProgress);
    loopInProgress = true;

    StateFnc stateFnc = states[size_t(state)];                                 // actual state function (action)
    StateFncData data = stateFnc(StateFncData(state, results[size_t(state)])); // perform state action

    results[size_t(state)] = data.GetResult(); // store result of actual state
    if (state != data.GetState()) {
        state = data.GetState();                                      // change state
        while (results[size_t(state)] == WizardTestState_t::DISABLED) // check for disabled result == skip state
            state = WizardState_t(int(state) + 1);                    // skip disabled states
        header.SetText(WizardGetCaption(state));                      // change caption
    }
}

const PhaseResponses Responses_IgnoreYesNo = { Response::Ignore, Response::Yes, Response::No, Response::_none };

StateFncData StateFnc_START(StateFncData last_run) {
<<<<<<< HEAD
    string_view_utf8 title = _("Welcome to the     \n"
                               "Original Prusa MINI\n"
                               "setup wizard.      \n"
                               "Would you like to  \n"
                               "continue?           ");
=======
    static const char en_text[] = N_("Welcome to the Original Prusa MINI setup wizard. Would you like to continue?");
    string_view_utf8 translatedText = _(en_text);
>>>>>>> 2d4ee837
#ifdef _DEBUG
    const PhaseResponses &resp = Responses_IgnoreYesNo;
#else  //_DEBUG
    const PhaseResponses &resp = Responses_YesNo;
#endif //_DEBUG

    //IDR_PNG_icon_pepa
<<<<<<< HEAD
    switch (MsgBoxPepa(title, resp)) {
=======
    switch (MsgBoxPepa(translatedText, resp)) {
>>>>>>> 2d4ee837
#ifdef _DEBUG
    case Response::Ignore:
        eeprom_set_var(EEVAR_RUN_SELFTEST, variant8_ui8(0)); // clear selftest flag
        eeprom_set_var(EEVAR_RUN_XYZCALIB, variant8_ui8(0)); // clear XYZ calib flag
        eeprom_set_var(EEVAR_RUN_FIRSTLAY, variant8_ui8(0)); // clear first layer flag
        return StateFncData(WizardState_t::EXIT, WizardTestState_t::PASSED);
#endif //_DEBUG
    case Response::Yes:
        return last_run.PassToNext();
    case Response::No:
    default:
        return StateFncData(WizardState_t::EXIT, WizardTestState_t::PASSED);
    }
}

StateFncData StateFnc_INIT(StateFncData last_run) {
    //wizard_init(_START_TEMP_NOZ, _START_TEMP_BED);
    if (fs_get_state() == fsensor_t::Disabled) {
        fs_enable();
        if (fs_wait_initialized() == fsensor_t::NotConnected)
            fs_disable();
    }
    return last_run.PassToNext();
}

StateFncData StateFnc_INFO(StateFncData last_run) {
<<<<<<< HEAD
    string_view_utf8 title = _("The status bar is at\n"
                               "the bottom of the  \n"
                               "screen. It contains\n"
                               "information about: \n"
                               " - Nozzle temp.    \n"
                               " - Heatbed temp.   \n"
                               " - Printing speed  \n"
                               " - Z-axis height   \n"
                               " - Selected filament");
    MsgBox(title, Responses_NEXT);
=======
    static const char en_text[] = N_("The status bar is at\n"
                                     "the bottom of the  \n"
                                     "screen. It contains\n"
                                     "information about: \n"
                                     " - Nozzle temp.    \n"
                                     " - Heatbed temp.   \n"
                                     " - Printing speed  \n"
                                     " - Z-axis height   \n"
                                     " - Selected filament");
    string_view_utf8 translatedText = _(en_text);
    MsgBox(translatedText, Responses_NEXT, 0, GuiDefaults::RectScreenBody, is_multiline::no);
>>>>>>> 2d4ee837
    return last_run.PassToNext();
}

StateFncData StateFnc_FIRST(StateFncData last_run) {
<<<<<<< HEAD
    string_view_utf8 title = _(
        "Press NEXT to run  \n"
        "the Selftest, which\n"
        "checks for         \n"
        "potential issues   \n"
        "related to         \n"
        "the assembly.");
    MsgBox(title, Responses_NEXT);
=======
    static const char en_text[] = N_("Press NEXT to run the Selftest, which checks for potential issues related to the assembly.");
    string_view_utf8 translatedText = _(en_text);
    MsgBox(translatedText, Responses_NEXT);
>>>>>>> 2d4ee837
    return last_run.PassToNext();
}

StateFncData StateFnc_FINISH(StateFncData last_run) {
<<<<<<< HEAD
    static const char *txt = "Calibration successful! Happy printing!";
    string_view_utf8 title = string_view_utf8::MakeCPUFLASH((const uint8_t *)txt);
=======
    static const char en_text[] = N_("Calibration successful! Happy printing!");
    string_view_utf8 translatedText = _(en_text);
    MsgBox(translatedText, Responses_NEXT);
>>>>>>> 2d4ee837
    return last_run.PassToNext();
}

StateFncData StateFnc_EXIT(StateFncData last_run) {
    Screens::Access()->Close();
    return last_run;
}

ScreenWizard::StateArray ScreenWizard::StateInitializer() {
    StateArray ret = { { nullptr } };
    //todo rewrite .. template/macro or just enum values instead size_t i
    size_t i = 0;
    ret[i++] = StateFnc_START;
    ret[i++] = StateFnc_INIT;
    ret[i++] = StateFnc_INFO;
    ret[i++] = StateFnc_FIRST;

    ret[i++] = StateFnc_SELFTEST_INIT;
    ret[i++] = StateFnc_SELFTEST_FAN0;
    ret[i++] = StateFnc_SELFTEST_FAN1;
    ret[i++] = StateFnc_SELFTEST_X;
    ret[i++] = StateFnc_SELFTEST_Y;
    ret[i++] = StateFnc_SELFTEST_Z;
    ret[i++] = StateFnc_SELFTEST_COOL;
    ret[i++] = StateFnc_SELFTEST_INIT_TEMP;
    ret[i++] = StateFnc_SELFTEST_TEMP;
    ret[i++] = StateFnc_SELFTEST_PASS;
    ret[i++] = StateFnc_SELFTEST_FAIL;

    ret[i++] = StateFnc_SELFTEST_AND_XYZCALIB;

    ret[i++] = StateFnc_XYZCALIB_INIT;
    ret[i++] = StateFnc_XYZCALIB_HOME;
    ret[i++] = StateFnc_XYZCALIB_Z;
    ret[i++] = StateFnc_XYZCALIB_XY_MSG_CLEAN_NOZZLE;
    ret[i++] = StateFnc_XYZCALIB_XY_MSG_IS_SHEET;
    ret[i++] = StateFnc_XYZCALIB_XY_MSG_REMOVE_SHEET;
    ret[i++] = StateFnc_XYZCALIB_XY_MSG_PLACE_PAPER;
    ret[i++] = StateFnc_XYZCALIB_XY_SEARCH;
    ret[i++] = StateFnc_XYZCALIB_XY_MSG_PLACE_SHEET;
    ret[i++] = StateFnc_XYZCALIB_XY_MEASURE;
    ret[i++] = StateFnc_XYZCALIB_PASS;
    ret[i++] = StateFnc_XYZCALIB_FAIL;

    ret[i++] = StateFnc_FIRSTLAY_INIT;
    ret[i++] = StateFnc_FIRSTLAY_LOAD;
    ret[i++] = StateFnc_FIRSTLAY_MSBX_CALIB;
    ret[i++] = StateFnc_FIRSTLAY_MSBX_START_PRINT;
    ret[i++] = StateFnc_FIRSTLAY_PRINT;
    ret[i++] = StateFnc_FIRSTLAY_MSBX_REPEAT_PRINT;
    ret[i++] = StateFnc_FIRSTLAY_PASS;
    ret[i++] = StateFnc_FIRSTLAY_FAIL;

    ret[i++] = StateFnc_FINISH;
    ret[i++] = StateFnc_EXIT;

#ifdef _DEBUG
    //check if all states are assigned, hope it will be optimized out
    for (size_t i = size_t(WizardState_t::START_first); i <= size_t(WizardState_t::last); ++i) {
        if (ret[i] == nullptr) {
            //bsod will not work, but it will cause freeze
<<<<<<< HEAD
            bsod("Wizard states invalid");
=======
            //todo show bsod after display (spi) init
            static const char en_text[] = N_("Wizard states invalid");
            bsod(en_text);
>>>>>>> 2d4ee837
        }
    }
#endif
    return ret;
}<|MERGE_RESOLUTION|>--- conflicted
+++ resolved
@@ -545,16 +545,8 @@
 const PhaseResponses Responses_IgnoreYesNo = { Response::Ignore, Response::Yes, Response::No, Response::_none };
 
 StateFncData StateFnc_START(StateFncData last_run) {
-<<<<<<< HEAD
-    string_view_utf8 title = _("Welcome to the     \n"
-                               "Original Prusa MINI\n"
-                               "setup wizard.      \n"
-                               "Would you like to  \n"
-                               "continue?           ");
-=======
     static const char en_text[] = N_("Welcome to the Original Prusa MINI setup wizard. Would you like to continue?");
     string_view_utf8 translatedText = _(en_text);
->>>>>>> 2d4ee837
 #ifdef _DEBUG
     const PhaseResponses &resp = Responses_IgnoreYesNo;
 #else  //_DEBUG
@@ -562,11 +554,7 @@
 #endif //_DEBUG
 
     //IDR_PNG_icon_pepa
-<<<<<<< HEAD
-    switch (MsgBoxPepa(title, resp)) {
-=======
     switch (MsgBoxPepa(translatedText, resp)) {
->>>>>>> 2d4ee837
 #ifdef _DEBUG
     case Response::Ignore:
         eeprom_set_var(EEVAR_RUN_SELFTEST, variant8_ui8(0)); // clear selftest flag
@@ -593,18 +581,6 @@
 }
 
 StateFncData StateFnc_INFO(StateFncData last_run) {
-<<<<<<< HEAD
-    string_view_utf8 title = _("The status bar is at\n"
-                               "the bottom of the  \n"
-                               "screen. It contains\n"
-                               "information about: \n"
-                               " - Nozzle temp.    \n"
-                               " - Heatbed temp.   \n"
-                               " - Printing speed  \n"
-                               " - Z-axis height   \n"
-                               " - Selected filament");
-    MsgBox(title, Responses_NEXT);
-=======
     static const char en_text[] = N_("The status bar is at\n"
                                      "the bottom of the  \n"
                                      "screen. It contains\n"
@@ -616,37 +592,20 @@
                                      " - Selected filament");
     string_view_utf8 translatedText = _(en_text);
     MsgBox(translatedText, Responses_NEXT, 0, GuiDefaults::RectScreenBody, is_multiline::no);
->>>>>>> 2d4ee837
     return last_run.PassToNext();
 }
 
 StateFncData StateFnc_FIRST(StateFncData last_run) {
-<<<<<<< HEAD
-    string_view_utf8 title = _(
-        "Press NEXT to run  \n"
-        "the Selftest, which\n"
-        "checks for         \n"
-        "potential issues   \n"
-        "related to         \n"
-        "the assembly.");
-    MsgBox(title, Responses_NEXT);
-=======
     static const char en_text[] = N_("Press NEXT to run the Selftest, which checks for potential issues related to the assembly.");
     string_view_utf8 translatedText = _(en_text);
     MsgBox(translatedText, Responses_NEXT);
->>>>>>> 2d4ee837
     return last_run.PassToNext();
 }
 
 StateFncData StateFnc_FINISH(StateFncData last_run) {
-<<<<<<< HEAD
-    static const char *txt = "Calibration successful! Happy printing!";
-    string_view_utf8 title = string_view_utf8::MakeCPUFLASH((const uint8_t *)txt);
-=======
     static const char en_text[] = N_("Calibration successful! Happy printing!");
     string_view_utf8 translatedText = _(en_text);
     MsgBox(translatedText, Responses_NEXT);
->>>>>>> 2d4ee837
     return last_run.PassToNext();
 }
 
@@ -708,13 +667,9 @@
     for (size_t i = size_t(WizardState_t::START_first); i <= size_t(WizardState_t::last); ++i) {
         if (ret[i] == nullptr) {
             //bsod will not work, but it will cause freeze
-<<<<<<< HEAD
-            bsod("Wizard states invalid");
-=======
             //todo show bsod after display (spi) init
             static const char en_text[] = N_("Wizard states invalid");
             bsod(en_text);
->>>>>>> 2d4ee837
         }
     }
 #endif
