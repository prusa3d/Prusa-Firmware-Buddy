--- conflicted
+++ resolved
@@ -11,12 +11,7 @@
 #include "filament.h"
 #include "eeprom.h"
 #include "filament_sensor.h"
-<<<<<<< HEAD
-#include "screens.h"
-#include "i18n.h"
-=======
 #include "../lang/i18n.h"
->>>>>>> 950ba684
 
 uint64_t wizard_mask = 0;
 #if 0
