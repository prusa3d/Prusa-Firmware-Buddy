--- conflicted
+++ resolved
@@ -149,16 +149,10 @@
 #ifndef _DEBUG
                     MSGBOX_BTN_YESNO, IDR_PNG_icon_pepa)
                     == MSGBOX_RES_YES) {
-<<<<<<< HEAD
                         pd->state = _STATE_INIT;
-                        window_show(footer_id);
+                        pd->frame_footer.Show();
                     }
                 else
-=======
-                    pd->state = _STATE_INIT;
-                    pd->frame_footer.Show();
-                } else
->>>>>>> 807e8450
                     screen_close();
 #else
                     MSGBOX_BTN_CUSTOM3, IDR_PNG_icon_pepa, btns)) {
@@ -305,19 +299,11 @@
                     pd->state = _STATE_XYZCALIB_XY_MSG_CLEAN_NOZZLE;
                 break;
             case _STATE_XYZCALIB_XY_MSG_CLEAN_NOZZLE:
-<<<<<<< HEAD
-                window_set_text(pd->screen_variant.xyzcalib_screen.text_state.id, _("Calibration XY"));
+                pd->screen_variant.xyzcalib_screen.text_state.SetText(_("Calibration XY"));
                 wizard_msgbox1(_(
                                    "Please clean the nozzle "
                                    "for calibration. Click "
                                    "NEXT when done."),
-=======
-                pd->screen_variant.xyzcalib_screen.text_state.SetText("Calibration XY");
-                wizard_msgbox1(
-                    "Please clean the nozzle "
-                    "for calibration. Click "
-                    "NEXT when done.",
->>>>>>> 807e8450
                     MSGBOX_BTN_NEXT, 0);
                 pd->state = _STATE_XYZCALIB_XY_MSG_IS_SHEET;
                 break;
