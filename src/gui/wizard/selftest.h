// selftest.h
#pragma once
#include <inttypes.h>
#include "gui.hpp"
#include "wizard_types.h"
#include "selftest_cool.h"
#include "selftest_temp.h"
#include "selftest_fans_axis.h"

#ifndef _DEBUG
    #define LAST_SELFTEST_TIMEOUT (30 * 60) // [s]
#else
    #define LAST_SELFTEST_TIMEOUT 30 // [s]
#endif                               //_DEBUG

<<<<<<< HEAD
typedef struct
{
=======
struct selftest_data_t {
>>>>>>> 1a107fc0
    selftest_cool_data_t cool_data;
    selftest_temp_data_t temp_data;
    selftest_fans_axis_data_t fans_axis_data;
};

extern uint32_t last_selftest_result;
extern uint32_t last_selftest_time;

extern int wizard_selftest_is_ok(int16_t id_body, selftest_data_t *p_data);<|MERGE_RESOLUTION|>--- conflicted
+++ resolved
@@ -13,12 +13,7 @@
     #define LAST_SELFTEST_TIMEOUT 30 // [s]
 #endif                               //_DEBUG
 
-<<<<<<< HEAD
-typedef struct
-{
-=======
 struct selftest_data_t {
->>>>>>> 1a107fc0
     selftest_cool_data_t cool_data;
     selftest_temp_data_t temp_data;
     selftest_fans_axis_data_t fans_axis_data;
