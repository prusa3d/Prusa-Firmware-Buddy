--- conflicted
+++ resolved
@@ -16,12 +16,7 @@
     #include "guitypes.hpp" //font_meas_text
     #include "menu_vars.h"
     #include "filament.h"
-<<<<<<< HEAD
-    #include "../lang/i18n.h"
-=======
     #include "i18n.h"
-    #include <algorithm>
->>>>>>> 016a8d7e
 
     #define V__GCODES_HEAD_BEGIN                 \
         "M107",    /*fan off */                  \
