// firstlay.c

#include <stdio.h>
#include <string.h>

#include "firstlay.h"
#include "dbg.h"
#include "config.h"
#include "stm32f4xx_hal.h"
#include "marlin_client.h"
#include "wizard_config.h"
#include "wizard_ui.h"
#include "wizard_types.h"
#include "wizard_progress_bar.h"
#include "guitypes.h" //font_meas_text
#include "menu_vars.h"
#include "filament.h"
#include "../lang/i18n.h"
#include <algorithm>
#define V__GCODES_HEAD_BEGIN                 \
    "M107",    /*fan off */                  \
        "G90", /*use absolute coordinates*/  \
        "M83", /*extruder relative mode*/    \
        "G21", /* set units to millimeters*/ \
        "G90", /* use absolute coordinates*/ \
        "M83", /* use relative distances for extrusion*/

//todo generate me
const char *V2_gcodes_head_PLA[] = {
    V__GCODES_HEAD_BEGIN
    "M104 S" PREHEAT_TEMP_STRING " D215", //nozzle target
    "M140 S60",                           //bed target
    "M109 S" PREHEAT_TEMP_STRING,         //wait for nozzle temp
    "M190 S60",                           //wait for bed temp
    "G28",                                /*autohome*/
    "G29",                                /*meshbed leveling*/
    "M104 S215",                          //nozzle target
    "M109 S215",                          //wait for nozzle temp
};
const size_t V2_gcodes_head_PLA_sz = sizeof(V2_gcodes_head_PLA) / sizeof(V2_gcodes_head_PLA[0]);

const char *V2_gcodes_head_PETG[] = {
    V__GCODES_HEAD_BEGIN
    "M104 S" PREHEAT_TEMP_STRING " D230", //nozzle target
    "M140 S85",                           //bed target
    "M109 S" PREHEAT_TEMP_STRING,         //wait for nozzle temp
    "M190 S85",                           //wait for bed temp
    "G28",                                /*autohome*/
    "G29",                                /*meshbed leveling*/
    "M104 S230",                          //nozzle target
    "M109 S230",                          //wait for nozzle temp
};
const size_t V2_gcodes_head_PETG_sz = sizeof(V2_gcodes_head_PETG) / sizeof(V2_gcodes_head_PETG[0]);

const char *V2_gcodes_head_ASA[] = {
    V__GCODES_HEAD_BEGIN
    "M104 S" PREHEAT_TEMP_STRING " D260", //nozzle target
    "M140 S100",                          //bed target
    "M109 S" PREHEAT_TEMP_STRING,         //wait for nozzle temp
    "M190 S100",                          //wait for bed temp
    "G28",                                /*autohome*/
    "G29",                                /*meshbed leveling*/
    "M104 S260",                          //nozzle target
    "M109 S260",                          //wait for nozzle temp
};
const size_t V2_gcodes_head_ASA_sz = sizeof(V2_gcodes_head_ASA) / sizeof(V2_gcodes_head_ASA[0]);

const char *V2_gcodes_head_ABS[] = {
    V__GCODES_HEAD_BEGIN
    "M104 S" PREHEAT_TEMP_STRING " D260", //nozzle target
    "M140 S100",                          //bed target
    "M109 S" PREHEAT_TEMP_STRING,         //wait for nozzle temp
    "M190 S100",                          //wait for bed temp
    "G28",                                /*autohome*/
    "G29",                                /*meshbed leveling*/
    "M104 S255",                          //nozzle target
    "M109 S255",                          //wait for nozzle temp
};
const size_t V2_gcodes_head_ABS_sz = sizeof(V2_gcodes_head_ABS) / sizeof(V2_gcodes_head_ABS[0]);

const char *V2_gcodes_head_PC[] = {
    V__GCODES_HEAD_BEGIN
    "M104 S" PREHEAT_TEMP_STRING " D260", //nozzle target
    "M140 S100",                          //bed target
    "M109 S" PREHEAT_TEMP_STRING,         //wait for nozzle temp
    "M190 S100",                          //wait for bed temp
    "G28",                                /*autohome*/
    "G29",                                /*meshbed leveling*/
    "M104 S275",                          //nozzle target
    "M109 S275",                          //wait for nozzle temp
};
const size_t V2_gcodes_head_PC_sz = sizeof(V2_gcodes_head_PC) / sizeof(V2_gcodes_head_PC[0]);

const char *V2_gcodes_head_FLEX[] = {
    V__GCODES_HEAD_BEGIN
    "M104 S" PREHEAT_TEMP_STRING " D240", //nozzle target
    "M140 S50",                           //bed target
    "M109 S" PREHEAT_TEMP_STRING,         //wait for nozzle temp
    "M190 S50",                           //wait for bed temp
    "G28",                                /*autohome*/
    "G29",                                /*meshbed leveling*/
    "M104 S240",                          //nozzle target
    "M109 S240",                          //wait for nozzle temp
};
const size_t V2_gcodes_head_FLEX_sz = sizeof(V2_gcodes_head_FLEX) / sizeof(V2_gcodes_head_FLEX[0]);

const char *V2_gcodes_head_HIPS[] = {
    V__GCODES_HEAD_BEGIN
    "M104 S" PREHEAT_TEMP_STRING " D260", //nozzle target
    "M140 S100",                          //bed target
    "M109 S" PREHEAT_TEMP_STRING,         //wait for nozzle temp
    "M190 S100",                          //wait for bed temp
    "G28",                                /*autohome*/
    "G29",                                /*meshbed leveling*/
    "M104 S220",                          //nozzle target
    "M109 S220",                          //wait for nozzle temp
};
const size_t V2_gcodes_head_HIPS_sz = sizeof(V2_gcodes_head_HIPS) / sizeof(V2_gcodes_head_HIPS[0]);

const char *V2_gcodes_head_PP[] = {
    V__GCODES_HEAD_BEGIN
    "M104 S" PREHEAT_TEMP_STRING " D260", //nozzle target
    "M140 S100",                          //bed target
    "M109 S" PREHEAT_TEMP_STRING,         //wait for nozzle temp
    "M190 S100",                          //wait for bed temp
    "G28",                                /*autohome*/
    "G29",                                /*meshbed leveling*/
    "M104 S240",                          //nozzle target
    "M109 S240",                          //wait for nozzle temp
};
const size_t V2_gcodes_head_PP_sz = sizeof(V2_gcodes_head_PP) / sizeof(V2_gcodes_head_PP[0]);

//EXTRUDE_PER_MM  0.2 * 0.5 / (pi * 1.75 ^ 2 / 4) = 0.041575

//todo generate me
const char *V2_gcodes_body[] = {
    "G1 Z4 F1000",
    "G1 X0 Y-2 Z0.2 F3000.0",
    "G1 E6 F2000",
    "G1 X60 E9 F1000.0",
    "G1 X100 E12.5 F1000.0",
    "G1 Z2 E-6 F2100.00000",

    "G1 X10 Y150 Z0.2 F3000",
    "G1 E6 F2000"

    "G1 F1000",
    //E = extrusion_length * layer_height * extrusion_width / (PI * pow(1.75, 2) / 4)
    "G1 X170 Y150 E5.322", //160 * 0.2 * 0.4 / (pi * 1.75 ^ 2 / 4) = 5.322
    "G1 X170 Y130 E0.665", //20 * 0.2 * 0.4 / (pi * 1.75 ^ 2 / 4) = 0.665
    "G1 X10  Y130 E5.322",
    "G1 X10  Y110 E0.665",
    "G1 X170 Y110 E5.322",
    "G1 X170 Y90  E0.665",
    "G1 X10  Y90  E5.322",
    "G1 X10  Y70  E0.665",
    "G1 X170 Y70  E5.322",
    "G1 X170 Y50  E0.665",
    "G1 X10  Y50  E5.322",

    //frame around
    "G1 X10    Y17    E1.371975",  //33 * 0.041575 = 1.371975
    "G1 X31    Y17    E1.288825",  //31 * 0.041575 = 1.288825
    "G1 X31    Y30.5  E0.5612625", //13.5 * 0.041575 = 0.5612625
    "G1 X10.5  Y30.5  E0.832",     //20 * 0.2 * 0.5 / (pi * 1.75 ^ 2 / 4) = 0.832
    "G1 X10.5  Y30.0  E0.0208",    //0.5 * 0.2 * 0.5 / (pi * 1.75 ^ 2 / 4) = 0.0208

    "G1 F1000",
    "G1 X30.5  Y30.0  E0.832",
    "G1 X30.5  Y29.5  E0.0208",
    "G1 X10.5  Y29.5  E0.832",
    "G1 X10.5  Y29.0  E0.0208",
    "G1 X30.5  Y29.0  E0.832",
    "G1 X30.5  Y28.5  E0.0208",
    "G1 X10.5  Y28.5  E0.832",
    "G1 X10.5  Y28.0  E0.0208",
    "G1 X30.5  Y28.0  E0.832",
    "G1 X30.5  Y27.5  E0.0208",
    "G1 X10.5  Y27.5  E0.832",
    "G1 X10.5  Y27.0  E0.0208",
    "G1 X30.5  Y27.0  E0.832",
    "G1 X30.5  Y26.5  E0.0208",
    "G1 X10.5  Y26.5  E0.832",
    "G1 X10.5  Y26.0  E0.0208",
    "G1 X30.5  Y26.0  E0.832",
    "G1 X30.5  Y25.5  E0.0208",
    "G1 X10.5  Y25.5  E0.832",
    "G1 X10.5  Y25.0  E0.0208",
    "G1 X30.5  Y25.0  E0.832",
    "G1 X30.5  Y24.5  E0.0208",
    "G1 X10.5  Y24.5  E0.832",
    "G1 X10.5  Y24.0  E0.0208",
    "G1 X30.5  Y24.0  E0.832",
    "G1 X30.5  Y23.5  E0.0208",
    "G1 X10.5  Y23.5  E0.832",
    "G1 X10.5  Y23.0  E0.0208",
    "G1 X30.5  Y23.0  E0.832",
    "G1 X30.5  Y22.5  E0.0208",
    "G1 X10.5  Y22.5  E0.832",
    "G1 X10.5  Y22.0  E0.0208",
    "G1 X30.5  Y22.0  E0.832",
    "G1 X30.5  Y21.5  E0.0208",
    "G1 X10.5  Y21.5  E0.832",
    "G1 X10.5  Y21.0  E0.0208",
    "G1 X30.5  Y21.0  E0.832",
    "G1 X30.5  Y20.5  E0.0208",
    "G1 X10.5  Y20.5  E0.832",
    "G1 X10.5  Y20.0  E0.0208",
    "G1 X30.5  Y20.0  E0.832",
    "G1 X30.5  Y19.5  E0.0208",
    "G1 X10.5  Y19.5  E0.832",
    "G1 X10.5  Y19.0  E0.0208",
    "G1 X30.5  Y19.0  E0.832",
    "G1 X30.5  Y18.5  E0.0208",
    "G1 X10.5  Y18.5  E0.832",
    "G1 X10.5  Y18.0  E0.0208",
    "G1 X30.5  Y18.0  E0.832",
    "G1 X30.5  Y17.5  E0.0208",

    "G1 Z2 E-6 F2100",
    "G1 X178 Y0 Z10 F3000",

    "G4",

    "M107",
    "M104 S0", // turn off temperature
    "M140 S0", // turn off heatbed
    "M84"      // disable motors
};
const size_t V2_gcodes_body_sz = sizeof(V2_gcodes_body) / sizeof(V2_gcodes_body[0]);

//todo use marlin api
const size_t commands_in_queue_size = 8;
const size_t commands_in_queue_use_max = 6;
const size_t max_gcodes_in_one_run = 20; //milion of small gcodes could be done instantly but block gui

static uint32_t line_head = 0;
static uint32_t line_body = 0;

static const char **head_gcode = NULL;
static const char **body_gcode = NULL;
static size_t head_gcode_sz = -1;
static size_t body_gcode_sz = -1;
static size_t gcode_sz = -1;
static size_t G28_pos = -1;
static size_t G29_pos = -1;

int _get_progress();

void _set_gcode_first_lines();

//returns remaining lines
#if DEBUG_TERM == 0
static const char *_wizard_firstlay_text = N_("Once the printer   \n"
                                              "starts extruding   \n"
                                              "plastic, adjust    \n"
                                              "the nozzle height  \n"
                                              "by turning the knob\n"
                                              "until the filament \n"
                                              "sticks to the print\n"
                                              "sheet.");
int _run_gcode_line(uint32_t *p_line, const char *gcodes[], size_t gcodes_count);
#else
int _run_gcode_line(uint32_t *p_line, const char *gcodes[], size_t gcodes_count, window_term_t *term);
#endif

void _wizard_firstlay_Z_step(firstlay_screen_t *p_screen);

void wizard_init_screen_firstlay(int16_t id_body, firstlay_screen_t *p_screen, firstlay_data_t *p_data) {
    //marlin_vars_t* vars        = marlin_update_vars( MARLIN_VAR_MSK(MARLIN_VAR_Z_OFFSET) );
    //p_screen->Z_offset         = vars->z_offset;
    p_screen->Z_offset_request = 0;

    window_destroy_children(id_body);
    window_t *pWin = window_ptr(id_body);
    if (pWin != 0) {
        pWin->Show();
        pWin->Invalidate();
    }
    uint16_t y = 40;
    uint16_t x = WIZARD_MARGIN_LEFT;
#if DEBUG_TERM == 0
    point_ui16_t pt;
    string_view_utf8 wft = string_view_utf8::MakeCPUFLASH((const uint8_t *)_wizard_firstlay_text);
    pt = font_meas_text(resource_font(IDR_FNT_NORMAL), wft);
    pt.x += 5;
    pt.y += 5;
    window_create_ptr(WINDOW_CLS_TEXT, id_body, rect_ui16(x, y, pt.x, pt.y), &(p_screen->text_state));
    p_screen->text_state.font = resource_font(IDR_FNT_NORMAL);
<<<<<<< HEAD
    wft.rewind();
    window_set_text(id, wft);
=======
    p_screen->text_state.SetText(_wizard_firstlay_text);
>>>>>>> 807e8450

    y += pt.y + 5;
#else
    window_create_ptr(WINDOW_CLS_TERM, id_body,
        rect_ui16(10, y,
            resource_font(IDR_FNT_SMALL)->w * FIRSTLAY_SCREEN_TERM_X,
            resource_font(IDR_FNT_SMALL)->h * FIRSTLAY_SCREEN_TERM_Y),
        &(p_screen->term));
    p_screen->term.font = resource_font(IDR_FNT_SMALL);
    term_init(&(p_screen->terminal), FIRSTLAY_SCREEN_TERM_X, FIRSTLAY_SCREEN_TERM_Y, p_screen->term_buff);
    p_screen->term.term = &(p_screen->terminal);

    y += 18 * FIRSTLAY_SCREEN_TERM_Y + 3;
#endif
<<<<<<< HEAD
    id = window_create_ptr(WINDOW_CLS_TEXT, id_body, rect_ui16(x, y, 110, 22), &(p_screen->text_Z_pos));
    window_set_text(id, _("Z height:"));
=======
    window_create_ptr(WINDOW_CLS_TEXT, id_body, rect_ui16(x, y, 110, 22), &(p_screen->text_Z_pos));
    p_screen->text_Z_pos.SetText("Z height:");
>>>>>>> 807e8450

    window_create_ptr(WINDOW_CLS_NUMB, id_body, rect_ui16(x + 110, y, 70, 22), &(p_screen->spin_baby_step));
    p_screen->spin_baby_step.SetFormat("%.3f");
    p_screen->spin_baby_step.SetValue(p_screen->Z_offset);
    p_screen->spin_baby_step.color_text = COLOR_GRAY;

    window_create_ptr(WINDOW_CLS_TEXT, id_body, rect_ui16(x + 110 + 70, y, WIZARD_X_SPACE - x - 110 - 70, 22),
        &(p_screen->text_direction_arrow));
<<<<<<< HEAD
    static const char pm[] = "-|+";
    window_set_text(id, string_view_utf8::MakeCPUFLASH((const uint8_t *)pm));
=======
    p_screen->text_direction_arrow.SetText("-|+");
>>>>>>> 807e8450

    y += 22 + 10;

    window_create_ptr(WINDOW_CLS_PROGRESS, id_body, rect_ui16(x, y, WIZARD_X_SPACE, 8), &(p_screen->progress));
}

int wizard_firstlay_print(int16_t id_body, firstlay_screen_t *p_screen, firstlay_data_t *p_data, float z_offset) {
    if (p_data->state_print == _TEST_START) {
        p_screen->state = _FL_INIT;
        p_data->state_print = _TEST_RUN;

        body_gcode = V2_gcodes_body;
        body_gcode_sz = V2_gcodes_body_sz;
        switch (get_filament()) {
        case FILAMENT_PETG:
            head_gcode = V2_gcodes_head_PETG;
            head_gcode_sz = V2_gcodes_head_PETG_sz;
            break;
        case FILAMENT_ASA:
            head_gcode = V2_gcodes_head_ASA;
            head_gcode_sz = V2_gcodes_head_ASA_sz;
            break;
        case FILAMENT_ABS:
            head_gcode = V2_gcodes_head_ABS;
            head_gcode_sz = V2_gcodes_head_ABS_sz;
            break;
        case FILAMENT_PC:
            head_gcode = V2_gcodes_head_PC;
            head_gcode_sz = V2_gcodes_head_PC_sz;
            break;
        case FILAMENT_FLEX:
            head_gcode = V2_gcodes_head_FLEX;
            head_gcode_sz = V2_gcodes_head_FLEX_sz;
            break;
        case FILAMENT_HIPS:
            head_gcode = V2_gcodes_head_HIPS;
            head_gcode_sz = V2_gcodes_head_HIPS_sz;
            break;
        case FILAMENT_PP:
            head_gcode = V2_gcodes_head_PP;
            head_gcode_sz = V2_gcodes_head_PP_sz;
            break;
        case FILAMENT_PLA:
        default:
            head_gcode = V2_gcodes_head_PLA;
            head_gcode_sz = V2_gcodes_head_PLA_sz;
            break;
        }

        gcode_sz = body_gcode_sz + head_gcode_sz;

        //G28 must be before G29, both must be present or head is invalid
        //find "G29" == MBL
        //FIXME use strstr() instead
        for (G29_pos = 0; (G29_pos < head_gcode_sz) && strcmp(head_gcode[G29_pos], "G29"); ++G29_pos)
            ; //no body
        //find "G28" == autohome needed for retry
        for (G28_pos = 0; (G28_pos < G29_pos) && strcmp(head_gcode[G28_pos], "G28"); ++G28_pos)
            ; //no body
        if (G28_pos >= G29_pos || G29_pos >= head_gcode_sz) {
            //error no G29
            p_data->state_print = _TEST_FAILED;
            return 100;
        }
    }

    int remaining_lines;
    switch (p_screen->state) {
    case _FL_INIT:
        p_screen->Z_offset = z_offset;
        wizard_init_screen_firstlay(id_body, p_screen, p_data);
#if DEBUG_TERM == 1
        term_printf(&p_screen->terminal, "INITIALIZED\n");
        p_screen->term.id.Invalidate();
#endif
        _set_gcode_first_lines();
        p_screen->state = _FL_GCODE_HEAD;
        marlin_error_clr(MARLIN_ERR_ProbingFailed);
#if DEBUG_TERM == 1
        term_printf(&p_screen->terminal, "HEAD\n");
        p_screen->term.id.Invalidate();
#endif
        break;
    case _FL_GCODE_HEAD:
        //have to wait to next state after MBL to check error
        if (line_head > G29_pos && marlin_error(MARLIN_ERR_ProbingFailed)) {
            marlin_error_clr(MARLIN_ERR_ProbingFailed);
            marlin_gcode("G0 Z30"); //Z 30mm
            marlin_gcode("M84");    //Disable steppers
            if (wizard_msgbox(_("Mesh bed leveling failed?"), MSGBOX_BTN_RETRYCANCEL, 0) == MSGBOX_RES_RETRY) {
                //RETRY
                line_head = G28_pos;
            } else {
                //CANCEL
                p_data->state_print = _TEST_FAILED;
                return 100;
            }
        }
#if DEBUG_TERM == 0
        remaining_lines = _run_gcode_line(&line_head, head_gcode,
            head_gcode_sz);
#else
        remaining_lines = _run_gcode_line(&line_head, head_gcode,
            head_gcode_sz, &p_screen->term);
#endif
        if (remaining_lines < 1) {
            p_screen->state = _FL_GCODE_BODY;
#if DEBUG_TERM == 1
            term_printf(&p_screen->terminal, "BODY\n");
            p_screen->term.Invalidate();
#endif
            p_screen->Z_offset_request = 0; //ignore Z_offset_request variable changes until now
            p_screen->spin_baby_step.color_text = COLOR_ORANGE;
            p_screen->spin_baby_step.Invalidate();
        }
        break;
    case _FL_GCODE_BODY:
        _wizard_firstlay_Z_step(p_screen);
#if DEBUG_TERM == 0
        remaining_lines = _run_gcode_line(&line_body, body_gcode,
            body_gcode_sz);
#else
        remaining_lines = _run_gcode_line(&line_body, body_gcode,
            body_gcode_sz, &p_screen->term);
#endif
        if (remaining_lines < 1) {
            p_screen->state = _FL_GCODE_DONE;
        }
        break;
    case _FL_GCODE_DONE:
#if DEBUG_TERM == 1
        term_printf(&p_screen->terminal, "PASSED\n");
        p_screen->term.Invalidate();
#endif
        p_data->state_print = _TEST_PASSED;
        p_screen->Z_offset_request = 0;
        return 100;
    }

    int progress = _get_progress(); //max 99

    p_screen->progress.SetValue(progress);
    return progress;
}

void wizard_firstlay_event_dn(firstlay_screen_t *p_screen) {
#if DEBUG_TERM == 1
    //todo term is bugged spinner can make it not showing
    p_screen->term.Invalidate();
#endif
    p_screen->Z_offset_request -= z_offset_step;
}

void wizard_firstlay_event_up(firstlay_screen_t *p_screen) {
#if DEBUG_TERM == 1
    //todo term is bugged spinner can make it not showing
    p_screen->term.Invalidate();
#endif
    p_screen->Z_offset_request += z_offset_step;
}

void _wizard_firstlay_Z_step(firstlay_screen_t *p_screen) {
    //need last step to ensure correct behavior on limits
    float _step_last = p_screen->Z_offset;
    p_screen->Z_offset += p_screen->Z_offset_request;

    if (p_screen->Z_offset > z_offset_max)
        p_screen->Z_offset = z_offset_max;
    if (p_screen->Z_offset < z_offset_min)
        p_screen->Z_offset = z_offset_min;

    marlin_do_babysteps_Z(p_screen->Z_offset - _step_last);

    //call p_screen->spin_baby_step.SetValue(p_screen->Z_offset); only when value changed
    if (p_screen->Z_offset_request > 0) {
<<<<<<< HEAD
        window_set_value(numb_id, p_screen->Z_offset);
        static const char pp[] = "+++";
        window_set_text(arrow_id, string_view_utf8::MakeCPUFLASH((const uint8_t *)pp));
    } else if (p_screen->Z_offset_request < 0) {
        window_set_value(numb_id, p_screen->Z_offset);
        static const char mm[] = "---";
        window_set_text(arrow_id, string_view_utf8::MakeCPUFLASH((const uint8_t *)mm));
=======
        p_screen->spin_baby_step.SetValue(p_screen->Z_offset);
        p_screen->text_direction_arrow.SetText("+++");
    } else if (p_screen->Z_offset_request < 0) {
        p_screen->spin_baby_step.SetValue(p_screen->Z_offset);
        p_screen->text_direction_arrow.SetText("---");
>>>>>>> 807e8450
    }

    p_screen->Z_offset_request = 0;
}

int _get_progress() {
    //if ( _is_gcode_end_line() ) return 100;
    return std::min(99, int(100 * (line_head + 1 + line_body + 1) / gcode_sz));
}

//returns progress
void _set_gcode_first_lines() {
    line_head = 0;
    line_body = 0;
}

#if DEBUG_TERM == 0
int _run_gcode_line(uint32_t *p_line, const char *gcodes[], size_t gcodes_count)
#else
int _run_gcode_line(uint32_t *p_line, const char *gcodes[], size_t gcodes_count, window_term_t *term)
#endif
{
    size_t gcodes_in_this_run = 0;

    //todo "while" does not work ...why?, something with  commands_in_queue?
    //while(commands_in_queue < commands_in_queue_use_max){
    if (marlin_get_gqueue() < 1) {
        if ((*p_line) < gcodes_count) {
            ++gcodes_in_this_run;
            marlin_gcode(gcodes[*p_line]);
#if DEBUG_TERM == 1
            term_printf(term->term, "%s\n", gcodes[*p_line]);
            term->win.Invalidate();
#endif
            ++(*p_line);
        }
    }

    //commands_in_queue does not reflect commands added in this run
    return gcodes_count - (*p_line) + marlin_get_gqueue() + gcodes_in_this_run;
}<|MERGE_RESOLUTION|>--- conflicted
+++ resolved
@@ -287,12 +287,8 @@
     pt.y += 5;
     window_create_ptr(WINDOW_CLS_TEXT, id_body, rect_ui16(x, y, pt.x, pt.y), &(p_screen->text_state));
     p_screen->text_state.font = resource_font(IDR_FNT_NORMAL);
-<<<<<<< HEAD
     wft.rewind();
-    window_set_text(id, wft);
-=======
-    p_screen->text_state.SetText(_wizard_firstlay_text);
->>>>>>> 807e8450
+    p_screen->text_state.SetText(wft);
 
     y += pt.y + 5;
 #else
@@ -307,13 +303,8 @@
 
     y += 18 * FIRSTLAY_SCREEN_TERM_Y + 3;
 #endif
-<<<<<<< HEAD
-    id = window_create_ptr(WINDOW_CLS_TEXT, id_body, rect_ui16(x, y, 110, 22), &(p_screen->text_Z_pos));
-    window_set_text(id, _("Z height:"));
-=======
     window_create_ptr(WINDOW_CLS_TEXT, id_body, rect_ui16(x, y, 110, 22), &(p_screen->text_Z_pos));
-    p_screen->text_Z_pos.SetText("Z height:");
->>>>>>> 807e8450
+    p_screen->text_Z_pos.SetText(_("Z height:"));
 
     window_create_ptr(WINDOW_CLS_NUMB, id_body, rect_ui16(x + 110, y, 70, 22), &(p_screen->spin_baby_step));
     p_screen->spin_baby_step.SetFormat("%.3f");
@@ -322,12 +313,8 @@
 
     window_create_ptr(WINDOW_CLS_TEXT, id_body, rect_ui16(x + 110 + 70, y, WIZARD_X_SPACE - x - 110 - 70, 22),
         &(p_screen->text_direction_arrow));
-<<<<<<< HEAD
     static const char pm[] = "-|+";
-    window_set_text(id, string_view_utf8::MakeCPUFLASH((const uint8_t *)pm));
-=======
-    p_screen->text_direction_arrow.SetText("-|+");
->>>>>>> 807e8450
+    p_screen->text_direction_arrow.SetText(string_view_utf8::MakeCPUFLASH((const uint8_t *)pm));
 
     y += 22 + 10;
 
@@ -503,21 +490,13 @@
 
     //call p_screen->spin_baby_step.SetValue(p_screen->Z_offset); only when value changed
     if (p_screen->Z_offset_request > 0) {
-<<<<<<< HEAD
-        window_set_value(numb_id, p_screen->Z_offset);
+        p_screen->spin_baby_step.SetValue(p_screen->Z_offset);
         static const char pp[] = "+++";
-        window_set_text(arrow_id, string_view_utf8::MakeCPUFLASH((const uint8_t *)pp));
-    } else if (p_screen->Z_offset_request < 0) {
-        window_set_value(numb_id, p_screen->Z_offset);
-        static const char mm[] = "---";
-        window_set_text(arrow_id, string_view_utf8::MakeCPUFLASH((const uint8_t *)mm));
-=======
-        p_screen->spin_baby_step.SetValue(p_screen->Z_offset);
-        p_screen->text_direction_arrow.SetText("+++");
+        p_screen->text_direction_arrow.SetText(string_view_utf8::MakeCPUFLASH((const uint8_t *)pp));
     } else if (p_screen->Z_offset_request < 0) {
         p_screen->spin_baby_step.SetValue(p_screen->Z_offset);
-        p_screen->text_direction_arrow.SetText("---");
->>>>>>> 807e8450
+        static const char mm[] = "---";
+        p_screen->text_direction_arrow.SetText(string_view_utf8::MakeCPUFLASH((const uint8_t *)mm));
     }
 
     p_screen->Z_offset_request = 0;
