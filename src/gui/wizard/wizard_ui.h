--- conflicted
+++ resolved
@@ -1,10 +1,6 @@
 // wizard_ui.h
 #pragma once
-<<<<<<< HEAD
-#include "gui.h"
-=======
 #include "gui.hpp"
->>>>>>> 1a107fc0
 #include "wizard_types.h"
 
 #define WIZARD_MARGIN_LEFT  6
