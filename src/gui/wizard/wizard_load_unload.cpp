// wizard_load_unload.c
#if 0
    #include "wizard_load_unload.h"
    #include "wizard_ui.h"
    #include "window_dlg_load_unload.h"
    #include "window_dlg_preheat.hpp"
    #include "filament.h"
    #include "filament_sensor.h"
    #include "../lang/i18n.h"

<<<<<<< HEAD
#include "wizard_load_unload.h"
#include "wizard_ui.h"
#include "window_dlg_load_unload.h"
#include "window_dlg_preheat.hpp"
#include "filament.h"
#include "filament_sensor.h"
#include "i18n.h"

#define FKNOWN      0x01 //filament is known
#define F_NOTSENSED 0x02 //filament is not in sensor
=======
    #define FKNOWN      0x01 //filament is known
    #define F_NOTSENSED 0x02 //filament is not in sensor
>>>>>>> 950ba684

LD_UNLD_STATE_t _decide_continue_load_unload() {
    uint8_t filament = 0;
    filament |= get_filament() != FILAMENT_NONE ? FKNOWN : 0;
    filament |= fs_get_state() == FS_NO_FILAMENT ? F_NOTSENSED : 0;
    uint16_t def_bt = filament == (FKNOWN | F_NOTSENSED) ? MSGBOX_DEF_BUTTON2 : MSGBOX_DEF_BUTTON1;
    switch (filament) {
    case FKNOWN: { //known and not "unsensed" - do not allow load
        const char *btns[2] = { N_("NEXT"), N_("UNLOAD") };
        switch (wizard_msgbox_btns(_(
                                       "To calibrate with  \n"
                                       "currently loaded   \n"
                                       "filament,          \n"
                                       "press NEXT.        \n"
                                       "To change filament,\n"
                                       "press UNLOAD."),
            MSGBOX_BTN_CUSTOM2, 0, btns)) {
        case MSGBOX_RES_CUSTOM0:
            return LD_UNLD_DONE;
        case MSGBOX_RES_CUSTOM1:
            return LD_UNLD_DIALOG_UNLOAD;
        default:
            //should not happen
            return LD_UNLD_DIALOG_PREHEAT;
        }
    }
    case FKNOWN | F_NOTSENSED: //allow load, prepick UNLOAD, force ask preheat
    case F_NOTSENSED:          //allow load, prepick LOAD, force ask preheat
    case 0:                    //filament is not known but is sensed == most likely same as F_NOTSENSED, but user inserted filament into sensor
    default: {
        //cannot use CONTINUE button, string is too long
        const char *btns[3] = { N_("NEXT"), N_("LOAD"), N_("UNLOAD") };
        switch (wizard_msgbox_btns(_(
                                       "To calibrate with  \n"
                                       "currently loaded   \n"
                                       "filament,          \n"
                                       "press NEXT.        \n"
                                       "To load filament,  \n"
                                       "press LOAD.        \n"
                                       "To change filament,\n"
                                       "press UNLOAD."),
            MSGBOX_BTN_CUSTOM3 | def_bt, 0, btns)) {
        case MSGBOX_RES_CUSTOM0:
            return LD_UNLD_DIALOG_PREHEAT;
        case MSGBOX_RES_CUSTOM1:
            return LD_UNLD_DIALOG_LOAD;
        case MSGBOX_RES_CUSTOM2:
            return LD_UNLD_DIALOG_UNLOAD;
        default:
            //should not happen
            return LD_UNLD_DIALOG_PREHEAT;
        }
    }
    }
}

LD_UNLD_STATE_t wizard_load_unload(LD_UNLD_STATE_t state) {
    switch (state) {
    case LD_UNLD_INIT:
        return LD_UNLD_MSG_DECIDE_CONTINUE_LOAD_UNLOAD;

    case LD_UNLD_MSG_DECIDE_CONTINUE_LOAD_UNLOAD:
        return _decide_continue_load_unload();
    case LD_UNLD_DIALOG_PREHEAT:
        gui_dlg_preheat_forced(_("Select filament type"));
        return LD_UNLD_DONE;

    case LD_UNLD_DIALOG_LOAD:
        switch (gui_dlg_load_forced()) {
        case DLG_OK:
            return LD_UNLD_DONE;
        case DLG_ABORTED:
            return LD_UNLD_MSG_DECIDE_CONTINUE_LOAD_UNLOAD;
        }

    case LD_UNLD_DIALOG_UNLOAD:
        switch (gui_dlg_unload_forced()) {
        case DLG_OK:
            return LD_UNLD_DIALOG_LOAD;
        case DLG_ABORTED:
            return LD_UNLD_MSG_DECIDE_CONTINUE_LOAD_UNLOAD;
        }

    case LD_UNLD_DONE:
    default:
        return state;
    }
}
#endif                       //#if 0<|MERGE_RESOLUTION|>--- conflicted
+++ resolved
@@ -8,21 +8,8 @@
     #include "filament_sensor.h"
     #include "../lang/i18n.h"
 
-<<<<<<< HEAD
-#include "wizard_load_unload.h"
-#include "wizard_ui.h"
-#include "window_dlg_load_unload.h"
-#include "window_dlg_preheat.hpp"
-#include "filament.h"
-#include "filament_sensor.h"
-#include "i18n.h"
-
-#define FKNOWN      0x01 //filament is known
-#define F_NOTSENSED 0x02 //filament is not in sensor
-=======
     #define FKNOWN      0x01 //filament is known
     #define F_NOTSENSED 0x02 //filament is not in sensor
->>>>>>> 950ba684
 
 LD_UNLD_STATE_t _decide_continue_load_unload() {
     uint8_t filament = 0;
