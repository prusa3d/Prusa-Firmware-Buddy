// selftest_temp.c

#include "selftest_temp.h"
#include "config.h"
#include "marlin_client.h"
#include "wizard_config.h"
#include "wizard_ui.h"
#include "guitypes.h" //font_meas_text
#include "wizard_progress_bar.h"

//-----------------------------------------------------------------------------
//function definitions
void _wizard_temp_actualize_temperatures(selftest_temp_data_t *p_data); //data will survive test

//static const char* _str_progress_preheat_noz = " 25   preheat   " STR(_CALIB_TEMP_NOZ);
//static const char* _str_progress_preheat_bed = " 25   preheat   " STR(_CALIB_TEMP_BED);

//static const char* _str_progress_heat_noz = "  " STR(_PASS_MIN_TEMP_NOZ) " heat   " STR(_PASS_MAX_TEMP_NOZ);
//static const char* _str_progress_heat_bed = "  " STR(_PASS_MIN_TEMP_BED) " heat   " STR(_PASS_MAX_TEMP_BED);
//-----------------------------------------------------------------------------
//function declarations
void wizard_init_screen_selftest_temp(int16_t id_body, selftest_temp_screen_t *p_screen, selftest_temp_data_t *p_data) {
    _wizard_temp_actualize_temperatures(p_data);
    //	point_ui16_t pt,pt2;
    window_destroy_children(id_body);
    window_t *pWin = window_ptr(id_body);
    if (pWin != 0)
        pWin->Show();
    pWin->Invalidate();

    uint16_t y = 40;
    uint16_t x = WIZARD_MARGIN_LEFT;
    uint16_t row_h = 22;

<<<<<<< HEAD
    id = window_create_ptr(WINDOW_CLS_TEXT, id_body, rect_ui16(x, y, WIZARD_X_SPACE, row_h * 2), &(p_screen->text_checking_temp));
    window_set_text(id, _("Checking hotend and\n"
                          "heatbed heaters"));
    window_set_alignment(id, ALIGN_CENTER);
=======
    window_create_ptr(WINDOW_CLS_TEXT, id_body, rect_ui16(x, y, WIZARD_X_SPACE, row_h * 2), &(p_screen->text_checking_temp));
    p_screen->text_checking_temp.SetText(
        "Checking hotend and\n"
        "heatbed heaters");
    p_screen->text_checking_temp.SetAlignment(ALIGN_CENTER);
>>>>>>> 807e8450

    y += row_h * 2;
    window_create_ptr(WINDOW_CLS_PROGRESS, id_body, rect_ui16(x, y, WIZARD_X_SPACE, 8), &(p_screen->progress));
}

void _wizard_temp_actualize_temperatures(selftest_temp_data_t *p_data) {
    marlin_vars_t *vars = marlin_update_vars(MARLIN_VAR_MSK_TEMP_CURR);
    float t_noz = vars->temp_nozzle;
    float t_bed = vars->temp_bed;
    if (t_noz > p_data->temp_noz)
        p_data->temp_noz = t_noz;
    if (t_bed > p_data->temp_bed)
        p_data->temp_bed = t_bed;
}

//if timeout is reached, test fails
int _wizard_selftest_preheat(_TEST_STATE_t *state, uint32_t *p_timer,
    uint32_t temp_rq, int temp_ms, uint8_t marlin_var_id, uint32_t max_preheat_time_ms) {
    if (temp_ms >= int(temp_rq)) {
        *state = _TEST_PASSED;
        return 100;
    }

    int progress = wizard_timer(p_timer, max_preheat_time_ms, state, _WIZ_TIMER_AUTOFAIL);

    return progress;
}

int wizard_selftest_preheat_nozzle(int16_t id_body, selftest_temp_screen_t *p_screen, selftest_temp_data_t *p_data) {
    int ret = _wizard_selftest_preheat(
        &(p_data->state_preheat_nozzle),
        &p_screen->timer_noz,
        _CALIB_TEMP_NOZ,
        p_data->temp_noz,
        MARLIN_VAR_TEMP_NOZ,
        _MAX_PREHEAT_TIME_MS_NOZ);

    if (p_data->state_preheat_nozzle == _TEST_FAILED)
        marlin_gcode("M104 S0"); // nozzle temp 0

    return ret;
}

int wizard_selftest_preheat_bed(int16_t id_body, selftest_temp_screen_t *p_screen, selftest_temp_data_t *p_data) {
    int ret = _wizard_selftest_preheat(
        &(p_data->state_preheat_bed),
        &p_screen->timer_bed,
        _CALIB_TEMP_BED,
        p_data->temp_bed,
        MARLIN_VAR_TEMP_BED,
        _MAX_PREHEAT_TIME_MS_BED);

    if (p_data->state_preheat_bed == _TEST_FAILED)
        marlin_gcode("M140 S0"); // bed temp 0

    return ret;
}

int wizard_selftest_temp_nozzle(int16_t id_body, selftest_temp_screen_t *p_screen, selftest_temp_data_t *p_data) {
    if (_is_test_done(p_data->state_temp_nozzle))
        return 100;
    int progress = wizard_timer(&p_screen->timer_noz, _HEAT_TIME_MS_NOZ, &(p_data->state_temp_nozzle), _WIZ_TIMER);
    if (progress >= 99) {
        if ((p_data->temp_noz >= _PASS_MIN_TEMP_NOZ) && (p_data->temp_noz <= _PASS_MAX_TEMP_NOZ)) {
            p_data->state_temp_nozzle = _TEST_PASSED;
        } else {
            p_data->state_temp_nozzle = _TEST_FAILED;
        }

        marlin_gcode("M104 S0"); // nozzle temp 0
        progress = 100;
    }
    return progress;
}

int wizard_selftest_temp_bed(int16_t id_body, selftest_temp_screen_t *p_screen, selftest_temp_data_t *p_data) {
    if (_is_test_done(p_data->state_temp_bed))
        return 100;
    int progress = wizard_timer(&p_screen->timer_bed, _HEAT_TIME_MS_BED, &(p_data->state_temp_bed), _WIZ_TIMER);
    if (progress >= 99) {
        if ((p_data->temp_bed >= _PASS_MIN_TEMP_BED) && (p_data->temp_bed <= _PASS_MAX_TEMP_BED)) {
            p_data->state_temp_bed = _TEST_PASSED;
        } else {
            p_data->state_temp_bed = _TEST_FAILED;
        }

        marlin_gcode("M140 S0"); // bed temp 0
        progress = 100;
    }
    return progress;
}

int wizard_selftest_temp(int16_t id_body, selftest_temp_screen_t *p_screen, selftest_temp_data_t *p_data) {
    int progress_preheat_noz = 0;
    int progress_preheat_bed = 0;
    int progress_noz = 0;
    int progress_bed = 0;

    _wizard_temp_actualize_temperatures(p_data);

    if ((p_data->state_preheat_nozzle == _TEST_START) && (p_data->state_preheat_bed == _TEST_START)) {
        p_data->temp_noz = 0;
        p_data->temp_bed = 0;
        //turn heaters on
        // i should not reach those temeratures
        marlin_gcode_printf("M104 S%d", _MAX_TEMP_NOZ); // nozzle temp
        marlin_gcode_printf("M140 S%d", _MAX_TEMP_BED); // bed temp
        wizard_init_screen_selftest_temp(id_body, p_screen, p_data);
    }

    if (!_is_test_done(p_data->state_preheat_nozzle)) {
        progress_preheat_noz = wizard_selftest_preheat_nozzle(id_body, p_screen, p_data);
    } else {
        progress_preheat_noz = 100;
    }

    if (!_is_test_done(p_data->state_preheat_bed)) {
        progress_preheat_bed = wizard_selftest_preheat_bed(id_body, p_screen, p_data);
    } else {
        progress_preheat_bed = 100;
    }

    if (p_data->state_preheat_nozzle == _TEST_PASSED) {
        progress_noz = wizard_selftest_temp_nozzle(id_body, p_screen, p_data);
    }
    if (p_data->state_preheat_bed == _TEST_PASSED) {
        progress_bed = wizard_selftest_temp_bed(id_body, p_screen, p_data);
    }

    int progress = (progress_preheat_noz * _MAX_PREHEAT_TIME_MS_NOZ + progress_preheat_bed * _MAX_PREHEAT_TIME_MS_BED + progress_bed * _HEAT_TIME_MS_BED + progress_noz * _HEAT_TIME_MS_NOZ) / (_MAX_PREHEAT_TIME_MS_NOZ + _MAX_PREHEAT_TIME_MS_BED + _HEAT_TIME_MS_BED + _HEAT_TIME_MS_NOZ);

    if (p_data->state_preheat_nozzle == _TEST_FAILED)
        progress = 100;
    if (p_data->state_preheat_bed == _TEST_FAILED)
        progress = 100;
    if (p_data->state_temp_nozzle == _TEST_FAILED)
        progress = 100;
    if (p_data->state_temp_bed == _TEST_FAILED)
        progress = 100;

    p_screen->progress.SetValue(progress);
    if (progress == 100) {
        //turn heaters off
        marlin_gcode("M104 S0"); //nozzle temp 0
        marlin_gcode("M140 S0"); //bed temp 0
    }

    return progress;
}<|MERGE_RESOLUTION|>--- conflicted
+++ resolved
@@ -32,18 +32,11 @@
     uint16_t x = WIZARD_MARGIN_LEFT;
     uint16_t row_h = 22;
 
-<<<<<<< HEAD
-    id = window_create_ptr(WINDOW_CLS_TEXT, id_body, rect_ui16(x, y, WIZARD_X_SPACE, row_h * 2), &(p_screen->text_checking_temp));
-    window_set_text(id, _("Checking hotend and\n"
-                          "heatbed heaters"));
-    window_set_alignment(id, ALIGN_CENTER);
-=======
     window_create_ptr(WINDOW_CLS_TEXT, id_body, rect_ui16(x, y, WIZARD_X_SPACE, row_h * 2), &(p_screen->text_checking_temp));
-    p_screen->text_checking_temp.SetText(
+    p_screen->text_checking_temp.SetText(_(
         "Checking hotend and\n"
-        "heatbed heaters");
+        "heatbed heaters"));
     p_screen->text_checking_temp.SetAlignment(ALIGN_CENTER);
->>>>>>> 807e8450
 
     y += row_h * 2;
     window_create_ptr(WINDOW_CLS_PROGRESS, id_body, rect_ui16(x, y, WIZARD_X_SPACE, 8), &(p_screen->progress));
