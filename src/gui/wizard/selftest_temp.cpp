// selftest_temp.cpp
#include "selftest_temp.hpp"
#include "i18n.h"
#include "gui.hpp"

StateFncData StateFnc_SELFTEST_INIT_TEMP(StateFncData last_run) {
<<<<<<< HEAD
    static const char *title_txt = N_(
        "State              \n"
        "SELFTEST_INIT_TEMP \n"
        "not implemented");
    static const string_view_utf8 title = string_view_utf8::MakeCPUFLASH((const uint8_t *)(title_txt));

    MsgBox(title, Responses_NEXT);
=======
    static const char en_text[] = N_(
        "State\n"
        "SELFTEST_INIT_TEMP\n"
        "not implemented");
    const string_view_utf8 notTranslatedText = string_view_utf8::MakeCPUFLASH((const uint8_t *)(en_text));

    MsgBox(notTranslatedText, Responses_NEXT, 0, GuiDefaults::RectScreenBody, is_multiline::no);
>>>>>>> 2d4ee837
    return last_run.PassToNext();
}

StateFncData StateFnc_SELFTEST_TEMP(StateFncData last_run) {
<<<<<<< HEAD
    static const char *title_txt = N_(
        "State              \n"
        "SELFTEST_TEMP \n"
        "not implemented");
    static const string_view_utf8 title = string_view_utf8::MakeCPUFLASH((const uint8_t *)(title_txt));

    MsgBox(title, Responses_NEXT);
=======
    static const char en_text[] = N_(
        "State\n"
        "SELFTEST_TEMP\n"
        "not implemented");
    const string_view_utf8 notTranslatedText = string_view_utf8::MakeCPUFLASH((const uint8_t *)(en_text));

    MsgBox(notTranslatedText, Responses_NEXT, 0, GuiDefaults::RectScreenBody, is_multiline::no);
>>>>>>> 2d4ee837
    return last_run.PassToNext();
}

#if 0
    #include "config.h"
    #include "marlin_client.h"
    #include "wizard_config.h"
    #include "guitypes.hpp" //font_meas_text

struct selftest_temp_screen_t {
    window_text_t text_checking_temp;
    window_progress_t progress;

    uint32_t timer_noz;
    uint32_t timer_bed;
};

struct selftest_temp_data_t {
    _TEST_STATE_t state_preheat_nozzle;
    _TEST_STATE_t state_preheat_bed;
    _TEST_STATE_t state_temp_nozzle;
    _TEST_STATE_t state_temp_bed;
    float temp_noz;
    float temp_bed;
};

//-----------------------------------------------------------------------------
//function definitions
void _wizard_temp_actualize_temperatures(selftest_temp_data_t *p_data); //data will survive test

//static const char* _str_progress_preheat_noz = " 25   preheat   " STR(_CALIB_TEMP_NOZ);
//static const char* _str_progress_preheat_bed = " 25   preheat   " STR(_CALIB_TEMP_BED);

//static const char* _str_progress_heat_noz = "  " STR(_PASS_MIN_TEMP_NOZ) " heat   " STR(_PASS_MAX_TEMP_NOZ);
//static const char* _str_progress_heat_bed = "  " STR(_PASS_MIN_TEMP_BED) " heat   " STR(_PASS_MAX_TEMP_BED);
//-----------------------------------------------------------------------------
//function declarations
void wizard_init_screen_selftest_temp(int16_t id_body, selftest_temp_screen_t *p_screen, selftest_temp_data_t *p_data) {
    /*  _wizard_temp_actualize_temperatures(p_data);
    //	point_ui16_t pt,pt2;
    // window_destroy_children(id_body);
    window_t *pWin = window_ptr(id_body);
    if (pWin != 0)
        pWin->Show();
    pWin->Invalidate();

    uint16_t y = 40;
    uint16_t x = WIZARD_MARGIN_LEFT;
    uint16_t row_h = 22;

    window_create_ptr(WINDOW_CLS_TEXT, id_body, Rect16(x, y, WIZARD_X_SPACE, row_h * 2), &(p_screen->text_checking_temp));
    p_screen->text_checking_temp.SetText(_(
        "Checking hotend and\n"
        "heatbed heaters"));
    p_screen->text_checking_temp.SetAlignment(ALIGN_CENTER);

    y += row_h * 2;
    window_create_ptr(WINDOW_CLS_PROGRESS, id_body, Rect16(x, y, WIZARD_X_SPACE, 8), &(p_screen->progress));
*/
}

void _wizard_temp_actualize_temperatures(selftest_temp_data_t *p_data) {
    marlin_vars_t *vars = marlin_update_vars(MARLIN_VAR_MSK_TEMP_CURR);
    float t_noz = vars->temp_nozzle;
    float t_bed = vars->temp_bed;
    if (t_noz > p_data->temp_noz)
        p_data->temp_noz = t_noz;
    if (t_bed > p_data->temp_bed)
        p_data->temp_bed = t_bed;
}

//if timeout is reached, test fails
int _wizard_selftest_preheat(_TEST_STATE_t *state, uint32_t *p_timer,
    uint32_t temp_rq, int temp_ms, uint8_t marlin_var_id, uint32_t max_preheat_time_ms) {
    if (temp_ms >= int(temp_rq)) {
        *state = _TEST_PASSED;
        return 100;
    }

    int progress = wizard_timer(p_timer, max_preheat_time_ms, state, _WIZ_TIMER_AUTOFAIL);

    return progress;
}

int wizard_selftest_preheat_nozzle(int16_t id_body, selftest_temp_screen_t *p_screen, selftest_temp_data_t *p_data) {
    int ret = _wizard_selftest_preheat(
        &(p_data->state_preheat_nozzle),
        &p_screen->timer_noz,
        _CALIB_TEMP_NOZ,
        p_data->temp_noz,
        MARLIN_VAR_TEMP_NOZ,
        _MAX_PREHEAT_TIME_MS_NOZ);

    if (p_data->state_preheat_nozzle == _TEST_FAILED)
        marlin_gcode("M104 S0"); // nozzle temp 0

    return ret;
}

int wizard_selftest_preheat_bed(int16_t id_body, selftest_temp_screen_t *p_screen, selftest_temp_data_t *p_data) {
    int ret = _wizard_selftest_preheat(
        &(p_data->state_preheat_bed),
        &p_screen->timer_bed,
        _CALIB_TEMP_BED,
        p_data->temp_bed,
        MARLIN_VAR_TEMP_BED,
        _MAX_PREHEAT_TIME_MS_BED);

    if (p_data->state_preheat_bed == _TEST_FAILED)
        marlin_gcode("M140 S0"); // bed temp 0

    return ret;
}

int wizard_selftest_temp_nozzle(int16_t id_body, selftest_temp_screen_t *p_screen, selftest_temp_data_t *p_data) {
    if (_is_test_done(p_data->state_temp_nozzle))
        return 100;
    int progress = wizard_timer(&p_screen->timer_noz, _HEAT_TIME_MS_NOZ, &(p_data->state_temp_nozzle), _WIZ_TIMER);
    if (progress >= 99) {
        if ((p_data->temp_noz >= _PASS_MIN_TEMP_NOZ) && (p_data->temp_noz <= _PASS_MAX_TEMP_NOZ)) {
            p_data->state_temp_nozzle = _TEST_PASSED;
        } else {
            p_data->state_temp_nozzle = _TEST_FAILED;
        }

        marlin_gcode("M104 S0"); // nozzle temp 0
        progress = 100;
    }
    return progress;
}

int wizard_selftest_temp_bed(int16_t id_body, selftest_temp_screen_t *p_screen, selftest_temp_data_t *p_data) {
    if (_is_test_done(p_data->state_temp_bed))
        return 100;
    int progress = wizard_timer(&p_screen->timer_bed, _HEAT_TIME_MS_BED, &(p_data->state_temp_bed), _WIZ_TIMER);
    if (progress >= 99) {
        if ((p_data->temp_bed >= _PASS_MIN_TEMP_BED) && (p_data->temp_bed <= _PASS_MAX_TEMP_BED)) {
            p_data->state_temp_bed = _TEST_PASSED;
        } else {
            p_data->state_temp_bed = _TEST_FAILED;
        }

        marlin_gcode("M140 S0"); // bed temp 0
        progress = 100;
    }
    return progress;
}

int wizard_selftest_temp(int16_t id_body, selftest_temp_screen_t *p_screen, selftest_temp_data_t *p_data) {
    int progress_preheat_noz = 0;
    int progress_preheat_bed = 0;
    int progress_noz = 0;
    int progress_bed = 0;

    _wizard_temp_actualize_temperatures(p_data);

    if ((p_data->state_preheat_nozzle == _TEST_START) && (p_data->state_preheat_bed == _TEST_START)) {
        p_data->temp_noz = 0;
        p_data->temp_bed = 0;
        //turn heaters on
        // i should not reach those temeratures
        marlin_gcode_printf("M104 S%d", _MAX_TEMP_NOZ); // nozzle temp
        marlin_gcode_printf("M140 S%d", _MAX_TEMP_BED); // bed temp
        wizard_init_screen_selftest_temp(id_body, p_screen, p_data);
    }

    if (!_is_test_done(p_data->state_preheat_nozzle)) {
        progress_preheat_noz = wizard_selftest_preheat_nozzle(id_body, p_screen, p_data);
    } else {
        progress_preheat_noz = 100;
    }

    if (!_is_test_done(p_data->state_preheat_bed)) {
        progress_preheat_bed = wizard_selftest_preheat_bed(id_body, p_screen, p_data);
    } else {
        progress_preheat_bed = 100;
    }

    if (p_data->state_preheat_nozzle == _TEST_PASSED) {
        progress_noz = wizard_selftest_temp_nozzle(id_body, p_screen, p_data);
    }
    if (p_data->state_preheat_bed == _TEST_PASSED) {
        progress_bed = wizard_selftest_temp_bed(id_body, p_screen, p_data);
    }

    int progress = (progress_preheat_noz * _MAX_PREHEAT_TIME_MS_NOZ + progress_preheat_bed * _MAX_PREHEAT_TIME_MS_BED + progress_bed * _HEAT_TIME_MS_BED + progress_noz * _HEAT_TIME_MS_NOZ) / (_MAX_PREHEAT_TIME_MS_NOZ + _MAX_PREHEAT_TIME_MS_BED + _HEAT_TIME_MS_BED + _HEAT_TIME_MS_NOZ);

    if (p_data->state_preheat_nozzle == _TEST_FAILED)
        progress = 100;
    if (p_data->state_preheat_bed == _TEST_FAILED)
        progress = 100;
    if (p_data->state_temp_nozzle == _TEST_FAILED)
        progress = 100;
    if (p_data->state_temp_bed == _TEST_FAILED)
        progress = 100;

    p_screen->progress.SetValue(progress);
    if (progress == 100) {
        //turn heaters off
        marlin_gcode("M104 S0"); //nozzle temp 0
        marlin_gcode("M140 S0"); //bed temp 0
    }

    return progress;
}

#endif //0<|MERGE_RESOLUTION|>--- conflicted
+++ resolved
@@ -4,15 +4,6 @@
 #include "gui.hpp"
 
 StateFncData StateFnc_SELFTEST_INIT_TEMP(StateFncData last_run) {
-<<<<<<< HEAD
-    static const char *title_txt = N_(
-        "State              \n"
-        "SELFTEST_INIT_TEMP \n"
-        "not implemented");
-    static const string_view_utf8 title = string_view_utf8::MakeCPUFLASH((const uint8_t *)(title_txt));
-
-    MsgBox(title, Responses_NEXT);
-=======
     static const char en_text[] = N_(
         "State\n"
         "SELFTEST_INIT_TEMP\n"
@@ -20,20 +11,10 @@
     const string_view_utf8 notTranslatedText = string_view_utf8::MakeCPUFLASH((const uint8_t *)(en_text));
 
     MsgBox(notTranslatedText, Responses_NEXT, 0, GuiDefaults::RectScreenBody, is_multiline::no);
->>>>>>> 2d4ee837
     return last_run.PassToNext();
 }
 
 StateFncData StateFnc_SELFTEST_TEMP(StateFncData last_run) {
-<<<<<<< HEAD
-    static const char *title_txt = N_(
-        "State              \n"
-        "SELFTEST_TEMP \n"
-        "not implemented");
-    static const string_view_utf8 title = string_view_utf8::MakeCPUFLASH((const uint8_t *)(title_txt));
-
-    MsgBox(title, Responses_NEXT);
-=======
     static const char en_text[] = N_(
         "State\n"
         "SELFTEST_TEMP\n"
@@ -41,7 +22,6 @@
     const string_view_utf8 notTranslatedText = string_view_utf8::MakeCPUFLASH((const uint8_t *)(en_text));
 
     MsgBox(notTranslatedText, Responses_NEXT, 0, GuiDefaults::RectScreenBody, is_multiline::no);
->>>>>>> 2d4ee837
     return last_run.PassToNext();
 }
 
