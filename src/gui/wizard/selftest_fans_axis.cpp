--- conflicted
+++ resolved
@@ -4,15 +4,6 @@
 #include "gui.hpp"
 
 StateFncData StateFnc_SELFTEST_FAN0(StateFncData last_run) {
-<<<<<<< HEAD
-    static const char *title_txt = N_(
-        "State              \n"
-        "SELFTEST_FAN0      \n"
-        "not implemented");
-    static const string_view_utf8 title = string_view_utf8::MakeCPUFLASH((const uint8_t *)(title_txt));
-
-    MsgBox(title, Responses_NEXT);
-=======
     static const char en_text[] = N_(
         "State\n"
         "SELFTEST_FAN0\n"
@@ -20,20 +11,10 @@
     const string_view_utf8 notTranslatedText = string_view_utf8::MakeCPUFLASH((const uint8_t *)(en_text));
 
     MsgBox(notTranslatedText, Responses_NEXT, 0, GuiDefaults::RectScreenBody, is_multiline::no);
->>>>>>> 2d4ee837
     return last_run.PassToNext();
 }
 
 StateFncData StateFnc_SELFTEST_FAN1(StateFncData last_run) {
-<<<<<<< HEAD
-    static const char *title_txt = N_(
-        "State              \n"
-        "SELFTEST_FAN1      \n"
-        "not implemented");
-    static const string_view_utf8 title = string_view_utf8::MakeCPUFLASH((const uint8_t *)(title_txt));
-
-    MsgBox(title, Responses_NEXT);
-=======
     static const char en_text[] = N_(
         "State\n"
         "SELFTEST_FAN1\n"
@@ -41,20 +22,10 @@
     const string_view_utf8 notTranslatedText = string_view_utf8::MakeCPUFLASH((const uint8_t *)(en_text));
 
     MsgBox(notTranslatedText, Responses_NEXT, 0, GuiDefaults::RectScreenBody, is_multiline::no);
->>>>>>> 2d4ee837
     return last_run.PassToNext();
 }
 
 StateFncData StateFnc_SELFTEST_X(StateFncData last_run) {
-<<<<<<< HEAD
-    static const char *title_txt = N_(
-        "State              \n"
-        "SELFTEST_X         \n"
-        "not implemented");
-    static const string_view_utf8 title = string_view_utf8::MakeCPUFLASH((const uint8_t *)(title_txt));
-
-    MsgBox(title, Responses_NEXT);
-=======
     static const char en_text[] = N_(
         "State\n"
         "SELFTEST_X\n"
@@ -62,20 +33,10 @@
     const string_view_utf8 notTranslatedText = string_view_utf8::MakeCPUFLASH((const uint8_t *)(en_text));
 
     MsgBox(notTranslatedText, Responses_NEXT, 0, GuiDefaults::RectScreenBody, is_multiline::no);
->>>>>>> 2d4ee837
     return last_run.PassToNext();
 }
 
 StateFncData StateFnc_SELFTEST_Y(StateFncData last_run) {
-<<<<<<< HEAD
-    static const char *title_txt = N_(
-        "State              \n"
-        "SELFTEST_Y         \n"
-        "not implemented");
-    static const string_view_utf8 title = string_view_utf8::MakeCPUFLASH((const uint8_t *)(title_txt));
-
-    MsgBox(title, Responses_NEXT);
-=======
     static const char en_text[] = N_(
         "State\n"
         "SELFTEST_Y\n"
@@ -83,20 +44,10 @@
     const string_view_utf8 notTranslatedText = string_view_utf8::MakeCPUFLASH((const uint8_t *)(en_text));
 
     MsgBox(notTranslatedText, Responses_NEXT, 0, GuiDefaults::RectScreenBody, is_multiline::no);
->>>>>>> 2d4ee837
     return last_run.PassToNext();
 }
 
 StateFncData StateFnc_SELFTEST_Z(StateFncData last_run) {
-<<<<<<< HEAD
-    static const char *title_txt = N_(
-        "State              \n"
-        "SELFTEST_Z         \n"
-        "not implemented");
-    static const string_view_utf8 title = string_view_utf8::MakeCPUFLASH((const uint8_t *)(title_txt));
-
-    MsgBox(title, Responses_NEXT);
-=======
     static const char en_text[] = N_(
         "State\n"
         "SELFTEST_Z\n"
@@ -104,7 +55,6 @@
     const string_view_utf8 notTranslatedText = string_view_utf8::MakeCPUFLASH((const uint8_t *)(en_text));
 
     MsgBox(notTranslatedText, Responses_NEXT, 0, GuiDefaults::RectScreenBody, is_multiline::no);
->>>>>>> 2d4ee837
     return last_run.PassToNext();
 }
 
