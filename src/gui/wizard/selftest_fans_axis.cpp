// selftest_fans_axis.c

#include "selftest.h"
#include "dbg.h"
#include "config.h"
#include "hwio.h"
#include "marlin_client.h"
#include "wizard_config.h"
#include "wizard_ui.h"

extern uint32_t Tacho_FAN0;
extern uint32_t Tacho_FAN1;

void wizard_init_screen_selftest_fans_axis(int16_t id_body, selftest_fans_axis_screen_t *p_screen,
    selftest_fans_axis_data_t *p_data) {
    window_destroy_children(id_body);
    window_t *pWin = window_ptr(id_body);
    if (pWin != 0)
        pWin->Show();
    pWin->Invalidate();

    uint16_t y = 40;
    uint16_t x = WIZARD_MARGIN_LEFT;

<<<<<<< HEAD
    id = window_create_ptr(WINDOW_CLS_TEXT, id_body, rect_ui16(x, y, WIZARD_X_SPACE, 22), &(p_screen->text_fan_test));
    window_set_text(id, _("Fan test"));
=======
    window_create_ptr(WINDOW_CLS_TEXT, id_body, rect_ui16(x, y, WIZARD_X_SPACE, 22), &(p_screen->text_fan_test));
    p_screen->text_fan_test.SetText("Fan test");
>>>>>>> 807e8450

    y += 22;

    window_create_ptr(WINDOW_CLS_PROGRESS, id_body, rect_ui16(x, y, WIZARD_X_SPACE, 8), &(p_screen->progress_fan));

    y += 12;

<<<<<<< HEAD
    id = window_create_ptr(WINDOW_CLS_TEXT, id_body, rect_ui16(x, y, 200, 22), &(p_screen->text_extruder_fan));
    window_set_text(id, _("Hotend fan"));
=======
    window_create_ptr(WINDOW_CLS_TEXT, id_body, rect_ui16(x, y, 200, 22), &(p_screen->text_extruder_fan));
    p_screen->text_extruder_fan.SetText("Hotend fan");
>>>>>>> 807e8450

    window_create_ptr(WINDOW_CLS_ICON, id_body, rect_ui16(x + 200, y, 22, 22), &(p_screen->icon_extruder_fan));
    p_screen->icon_extruder_fan.SetIdRes(wizard_get_test_icon_resource(p_data->state_fan0));

    y += 22;

<<<<<<< HEAD
    id = window_create_ptr(WINDOW_CLS_TEXT, id_body, rect_ui16(x, y, 200, 22), &(p_screen->text_print_fan));
    window_set_text(id, _("Print fan"));
=======
    window_create_ptr(WINDOW_CLS_TEXT, id_body, rect_ui16(x, y, 200, 22), &(p_screen->text_print_fan));
    p_screen->text_print_fan.SetText("Print fan");
>>>>>>> 807e8450

    window_create_ptr(WINDOW_CLS_ICON, id_body, rect_ui16(x + 200, y, 22, 22), &(p_screen->icon_print_fan));
    p_screen->icon_print_fan.SetIdRes(wizard_get_test_icon_resource(p_data->state_fan1));

    y += 44;

<<<<<<< HEAD
    id = window_create_ptr(WINDOW_CLS_TEXT, id_body, rect_ui16(x, y, WIZARD_X_SPACE, 22), &(p_screen->text_checking_axis));
    window_set_text(id, _("Checking axes"));
=======
    window_create_ptr(WINDOW_CLS_TEXT, id_body, rect_ui16(x, y, WIZARD_X_SPACE, 22), &(p_screen->text_checking_axis));
    p_screen->text_checking_axis.SetText("Checking axes");
>>>>>>> 807e8450

    y += 22;

    window_create_ptr(WINDOW_CLS_PROGRESS, id_body, rect_ui16(x, y, WIZARD_X_SPACE, 8), &(p_screen->progress_axis));

    y += 12;

<<<<<<< HEAD
    id = window_create_ptr(WINDOW_CLS_TEXT, id_body, rect_ui16(x, y, 200, 22), &(p_screen->text_x_axis));
    window_set_text(id, _("X-axis"));
=======
    window_create_ptr(WINDOW_CLS_TEXT, id_body, rect_ui16(x, y, 200, 22), &(p_screen->text_x_axis));
    p_screen->text_x_axis.SetText("X-axis");
>>>>>>> 807e8450

    window_create_ptr(WINDOW_CLS_ICON, id_body, rect_ui16(x + 200, y, 22, 22), &(p_screen->icon_x_axis));
    p_screen->icon_x_axis.SetIdRes(wizard_get_test_icon_resource(p_data->state_x));

    y += 22;

<<<<<<< HEAD
    id = window_create_ptr(WINDOW_CLS_TEXT, id_body, rect_ui16(x, y, 200, 22), &(p_screen->text_y_axis));
    window_set_text(id, _("Y-axis"));
=======
    window_create_ptr(WINDOW_CLS_TEXT, id_body, rect_ui16(x, y, 200, 22), &(p_screen->text_y_axis));
    p_screen->text_y_axis.SetText("Y-axis");
>>>>>>> 807e8450

    window_create_ptr(WINDOW_CLS_ICON, id_body, rect_ui16(x + 200, y, 22, 22), &(p_screen->icon_y_axis));
    p_screen->icon_y_axis.SetIdRes(wizard_get_test_icon_resource(p_data->state_y));

    y += 22;

<<<<<<< HEAD
    id = window_create_ptr(WINDOW_CLS_TEXT, id_body, rect_ui16(x, y, 200, 22), &(p_screen->text_z_axis));
    window_set_text(id, _("Z-axis"));
=======
    window_create_ptr(WINDOW_CLS_TEXT, id_body, rect_ui16(x, y, 200, 22), &(p_screen->text_z_axis));
    p_screen->text_z_axis.SetText("Z-axis");
>>>>>>> 807e8450

    window_create_ptr(WINDOW_CLS_ICON, id_body, rect_ui16(x + 200, y, 22, 22), &(p_screen->icon_z_axis));
    p_screen->icon_z_axis.SetIdRes(wizard_get_test_icon_resource(p_data->state_z));
}

int wizard_selftest_fan0(int16_t id_body, selftest_fans_axis_screen_t *p_screen, selftest_fans_axis_data_t *p_data) {
    if (p_data->state_fan0 == _TEST_START) {
        wizard_init_screen_selftest_fans_axis(id_body, p_screen, p_data);
        marlin_stop_processing();
        hwio_fan_set_pwm(0, 255);
        Tacho_FAN0 = 0;
    }
    int progress = wizard_timer(&p_screen->timer0, _SELFTEST_FAN0_TIME, &(p_data->state_fan0), _WIZ_TIMER_AUTOPASS);
    if (progress == 100) {
        if ((Tacho_FAN0 < _SELFTEST_FAN0_MIN) || (Tacho_FAN0 > _SELFTEST_FAN0_MAX))
            p_data->state_fan0 = _TEST_FAILED;
        hwio_fan_set_pwm(0, 0);
        marlin_start_processing();
    }
    p_screen->progress_fan.SetValue(float(progress) / 2);
    wizard_update_test_icon(p_screen->icon_extruder_fan, p_data->state_fan0);
    return progress;
}

int wizard_selftest_fan1(int16_t id_body, selftest_fans_axis_screen_t *p_screen, selftest_fans_axis_data_t *p_data) {
    if (p_data->state_fan1 == _TEST_START) {
        wizard_init_screen_selftest_fans_axis(id_body, p_screen, p_data);
        marlin_stop_processing();
        hwio_fan_set_pwm(1, 255);
        Tacho_FAN1 = 0;
    }
    int progress = wizard_timer(&p_screen->timer0, _SELFTEST_FAN1_TIME, &(p_data->state_fan1), _WIZ_TIMER_AUTOPASS);
    if (progress == 100) {
        if ((Tacho_FAN1 < _SELFTEST_FAN1_MIN) || (Tacho_FAN1 > _SELFTEST_FAN1_MAX))
            p_data->state_fan1 = _TEST_FAILED;
        hwio_fan_set_pwm(1, 0);
        marlin_start_processing();
    }
    p_screen->progress_fan.SetValue(50.0F + float(progress) / 2);
    wizard_update_test_icon(p_screen->icon_print_fan, p_data->state_fan1);
    return progress;
}

const char _axis_char[4] = { 'X', 'Y', 'Z', 'E' };

static float _get_pos(int axis) {
    return marlin_update_vars(MARLIN_VAR_MSK(MARLIN_VAR_POS_X + axis))->pos[axis];
}

//returns phase modofication
typedef int (*selftest_phase)(selftest_fans_axis_data_t *p_data,
    _TEST_STATE_t *state, int axis, int fr, int min, int max, int dir, char achar, float pos);

struct _cl_st_ax {
    const size_t sz;
    const selftest_phase *p_phases;
};

static int ph_init(selftest_fans_axis_data_t *p_data,
    _TEST_STATE_t *state, int axis, int fr, int min, int max, int dir, char achar, float pos) {
    marlin_gcode("M211 S0"); // disable software endstops
    marlin_gcode("M120");    // enable hw endstop detection
    return 1;                //next phase
}

static int ph_prepare_to_move_to_max(selftest_fans_axis_data_t *p_data,
    _TEST_STATE_t *state, int axis, int fr, int min, int max, int dir, char achar, float pos) {
    marlin_gcode_printf("G92 %c%.3f", achar, (double)pos); // set position to current
    marlin_gcode_printf("G1 %c%.3f F%d", achar, (double)(pos - dir * (1.92F)), fr / 4);
    return 1; //next phase
}

static int ph_move_to_max(selftest_fans_axis_data_t *p_data,
    _TEST_STATE_t *state, int axis, int fr, int min, int max, int dir, char achar, float pos) {
    marlin_gcode_printf("G92 %c%.3f", achar, (double)pos);        // set position to current
    p_data->axis_max[axis] = pos;                                 // save current position
    pos += dir * max;                                             // calc target position
    marlin_gcode_printf("G1 %c%.3f F%d", achar, (double)pos, fr); // start move to maximum (XY)
    marlin_wait_motion(250);                                      // wait for motion start (max 250ms)
    return 1;                                                     //next phase
}

static int ph_wait_motion(selftest_fans_axis_data_t *p_data,
    _TEST_STATE_t *state, int axis, int fr, int min, int max, int dir, char achar, float pos) {
    if (marlin_motion())
        return 0; //wait
    else
        return 1; //next phase
}

static int ph_move_to_min(selftest_fans_axis_data_t *p_data,
    _TEST_STATE_t *state, int axis, int fr, int min, int max, int dir, char achar, float pos) {
    marlin_gcode_printf("G92 %c%.3f", achar, (double)pos);        // set position to current
    p_data->axis_min[axis] = pos;                                 // save current position
    pos -= dir * max;                                             // calc target position
    marlin_gcode_printf("G1 %c%.3f F%d", achar, (double)pos, fr); // start move to maximum
    marlin_wait_motion(250);                                      // wait for motion start (max 250ms)
    return 1;                                                     //next phase
}

static int ph_measure_min(selftest_fans_axis_data_t *p_data,
    _TEST_STATE_t *state, int axis, int fr, int min, int max, int dir, char achar, float pos) {
    float dis = dir * (p_data->axis_min[axis] - pos); // calculate traveled distance
    _dbg("dis = %.3f", (double)dis);
    if ((int)(dis + 0.5F) >= max) // check distance >= max
    {                             //  (round to millimeters)
        _dbg("endstop not reached");
        *state = _TEST_FAILED; // fail - endstop not triggered
        return 0;
    }
    if ((int)(dis + 0.5F) <= min) // check distance <= min
    {                             //  (round to millimeters)
        _dbg("distance to short");
        *state = _TEST_FAILED; // fail - axis length invalid
        return 0;
    }
    return 1;
}

static int ph_measure_max(selftest_fans_axis_data_t *p_data,
    _TEST_STATE_t *state, int axis, int fr, int min, int max, int dir, char achar, float pos) {
    float dis = dir * (pos - p_data->axis_max[axis]); // calculate traveled distance
    _dbg("dis = %.3f", (double)dis);
    if ((int)(dis + 0.5F) >= max) // check distance >= max
    {                             //  (round to millimeters)
        _dbg("endstop not reached");
        *state = _TEST_FAILED; // fail - endstop not triggered
        return 0;
    }
    if ((int)(dis + 0.5F) <= min) // check distance <= min
    {                             //  (round to millimeters)
        _dbg("distance to short");
        *state = _TEST_FAILED; // fail - axis length invalid
        return 0;
    }
    return 1;
}

static int ph_finish(selftest_fans_axis_data_t *p_data,
    _TEST_STATE_t *state, int axis, int fr, int min, int max, int dir, char achar, float pos) {
    marlin_gcode("M211 S1"); // enable software endstops
    marlin_gcode("M121");    // disable hw endstop detection
    _dbg("finished");
    *state = _TEST_PASSED;
    return 0;
}

static int ph_home_axis(selftest_fans_axis_data_t *p_data,
    _TEST_STATE_t *state, int axis, int fr, int min, int max, int dir, char achar, float pos) {
    marlin_gcode("G90"); /*use absolute coordinates*/

    marlin_gcode_printf("G28 %c", achar); /*HOME AXIS MUST BE ONLY currrent axis*/
    marlin_wait_motion(250);
    return 1;
}

static int ph_home_all_axis(selftest_fans_axis_data_t *p_data,
    _TEST_STATE_t *state, int axis, int fr, int min, int max, int dir, char achar, float pos) {
    marlin_gcode("G90"); /*use absolute coordinates*/

    marlin_event_clr(MARLIN_EVT_CommandEnd); // clear event CommandEnd used for synchronization in ph_wait_autohome
    marlin_gcode("G28");
    marlin_wait_motion(250);
    return 1;
}

static int ph_restore_Xaxis(selftest_fans_axis_data_t *p_data,
    _TEST_STATE_t *state, int axis, int fr, int min, int max, int dir, char achar, float pos) {
    marlin_gcode_printf("%s", X_home_gcode); /*Set pos */
    return 1;
}

static int ph_restore_Yaxis(selftest_fans_axis_data_t *p_data,
    _TEST_STATE_t *state, int axis, int fr, int min, int max, int dir, char achar, float pos) {
    marlin_gcode_printf("%s", Y_home_gcode); /*Set pos */
    return 1;
}

static int ph_wait_autohome(selftest_fans_axis_data_t *p_data,
    _TEST_STATE_t *state, int axis, int fr, int min, int max, int dir, char achar, float pos) {
    if (marlin_event_clr(MARLIN_EVT_CommandEnd))
        return 1;
    else
        return 0;
}

static const selftest_phase phasesX[] = {
    ph_init,
    ph_prepare_to_move_to_max,
    ph_move_to_max,
    ph_wait_motion,
    ph_move_to_min,
    ph_wait_motion,
    ph_measure_min,
    ph_move_to_max,
    ph_wait_motion,
    ph_measure_max,
    ph_home_axis,
    ph_wait_autohome,
    ph_restore_Xaxis,
    ph_finish
};

static const _cl_st_ax axisX = {
    sizeof(phasesX) / sizeof(phasesX[0]), phasesX
};

static const selftest_phase phasesY[] = {
    ph_init,
    ph_prepare_to_move_to_max,
    ph_move_to_max,
    ph_wait_motion,
    ph_move_to_min,
    ph_wait_motion,
    ph_measure_min,
    ph_move_to_max,
    ph_wait_motion,
    ph_measure_max,
    ph_home_axis,
    ph_wait_autohome,
    ph_restore_Yaxis,
    ph_finish
};

static const _cl_st_ax axisY = {
    sizeof(phasesY) / sizeof(phasesY[0]), phasesY
};

static const selftest_phase phasesZ[] = {
    ph_home_all_axis,
    ph_wait_autohome,
    ph_init, // this phase added here because we need disable sw endstops immediately before move
    ph_move_to_max,
    ph_wait_motion,
    ph_measure_max,

    //todo cannot measure position while moving down
    //fixme
    /*ph_init, //now disable endstops
		ph_move_to_min,
		ph_wait_motion,
		ph_measure_min,
		ph_home_axis,
		ph_restore_Zaxis,
		ph_wait_autohome,*/

    //autohome will reset coords
    /*ph_home_axis,
		ph_wait_autohome,
		ph_measure_min,*/
    ph_finish
};

static const _cl_st_ax axisZ = {
    sizeof(phasesZ) / sizeof(phasesZ[0]),
    phasesZ
};
void wizard_selftest_axis(const _cl_st_ax *_ths, selftest_fans_axis_data_t *p_data,
    _TEST_STATE_t *state, int axis, int fr, int min, int max, int dir) {
    static uint8_t phase = 0;
    char achar = _axis_char[axis];
    float pos = _get_pos(axis);
    if (*state == _TEST_START) {
        phase = 0;
    }

    if (((size_t)phase) >= _ths->sz) {
        *state = _TEST_FAILED;
    } else {
        phase += _ths->p_phases[phase](p_data, state, axis, fr, min, max, dir, achar, pos);
    }
}

int wizard_selftest_x(int16_t id_body, selftest_fans_axis_screen_t *p_screen, selftest_fans_axis_data_t *p_data) {
    if (p_data->state_x == _TEST_START)
        wizard_init_screen_selftest_fans_axis(id_body, p_screen, p_data);
    wizard_selftest_axis(&axisX, p_data, &(p_data->state_x), 0,
        _SELFTEST_X_FR, _SELFTEST_X_MIN, _SELFTEST_X_MAX, 1);
    int progress = wizard_timer(&p_screen->timer0, _SELFTEST_X_TIME, &(p_data->state_x), _WIZ_TIMER);
    p_screen->progress_axis.SetValue(float(progress) / 3);
    wizard_update_test_icon(p_screen->icon_x_axis, p_data->state_x);
    return progress;
}

int wizard_selftest_y(int16_t id_body, selftest_fans_axis_screen_t *p_screen, selftest_fans_axis_data_t *p_data) {
    if (p_data->state_y == _TEST_START)
        wizard_init_screen_selftest_fans_axis(id_body, p_screen, p_data);
    wizard_selftest_axis(&axisY, p_data, &(p_data->state_y), 1,
        _SELFTEST_Y_FR, _SELFTEST_Y_MIN, _SELFTEST_Y_MAX, -1);
    int progress = wizard_timer(&p_screen->timer0, _SELFTEST_Y_TIME, &(p_data->state_y), _WIZ_TIMER);
    p_screen->progress_axis.SetValue(33.3F + float(progress) / 3);
    wizard_update_test_icon(p_screen->icon_y_axis, p_data->state_y);
    return progress;
}

int wizard_selftest_z(int16_t id_body, selftest_fans_axis_screen_t *p_screen, selftest_fans_axis_data_t *p_data) {
    if (p_data->state_z == _TEST_START)
        wizard_init_screen_selftest_fans_axis(id_body, p_screen, p_data);
    wizard_selftest_axis(&axisZ, p_data, &(p_data->state_z), 2,
        _SELFTEST_Z_FR, _SELFTEST_Z_MIN, _SELFTEST_Z_MAX, 1);
    int progress = wizard_timer(&p_screen->timer0, _SELFTEST_Z_TIME, &(p_data->state_z), _WIZ_TIMER);
    p_screen->progress_axis.SetValue(66.6F + float(progress) / 3);
    wizard_update_test_icon(p_screen->icon_z_axis, p_data->state_z);
    return progress;
}<|MERGE_RESOLUTION|>--- conflicted
+++ resolved
@@ -22,13 +22,8 @@
     uint16_t y = 40;
     uint16_t x = WIZARD_MARGIN_LEFT;
 
-<<<<<<< HEAD
-    id = window_create_ptr(WINDOW_CLS_TEXT, id_body, rect_ui16(x, y, WIZARD_X_SPACE, 22), &(p_screen->text_fan_test));
-    window_set_text(id, _("Fan test"));
-=======
     window_create_ptr(WINDOW_CLS_TEXT, id_body, rect_ui16(x, y, WIZARD_X_SPACE, 22), &(p_screen->text_fan_test));
-    p_screen->text_fan_test.SetText("Fan test");
->>>>>>> 807e8450
+    p_screen->text_fan_test.SetText(_("Fan test"));
 
     y += 22;
 
@@ -36,39 +31,24 @@
 
     y += 12;
 
-<<<<<<< HEAD
-    id = window_create_ptr(WINDOW_CLS_TEXT, id_body, rect_ui16(x, y, 200, 22), &(p_screen->text_extruder_fan));
-    window_set_text(id, _("Hotend fan"));
-=======
     window_create_ptr(WINDOW_CLS_TEXT, id_body, rect_ui16(x, y, 200, 22), &(p_screen->text_extruder_fan));
-    p_screen->text_extruder_fan.SetText("Hotend fan");
->>>>>>> 807e8450
+    p_screen->text_extruder_fan.SetText(_("Hotend fan"));
 
     window_create_ptr(WINDOW_CLS_ICON, id_body, rect_ui16(x + 200, y, 22, 22), &(p_screen->icon_extruder_fan));
     p_screen->icon_extruder_fan.SetIdRes(wizard_get_test_icon_resource(p_data->state_fan0));
 
     y += 22;
 
-<<<<<<< HEAD
-    id = window_create_ptr(WINDOW_CLS_TEXT, id_body, rect_ui16(x, y, 200, 22), &(p_screen->text_print_fan));
-    window_set_text(id, _("Print fan"));
-=======
     window_create_ptr(WINDOW_CLS_TEXT, id_body, rect_ui16(x, y, 200, 22), &(p_screen->text_print_fan));
-    p_screen->text_print_fan.SetText("Print fan");
->>>>>>> 807e8450
+    p_screen->text_print_fan.SetText(_("Print fan"));
 
     window_create_ptr(WINDOW_CLS_ICON, id_body, rect_ui16(x + 200, y, 22, 22), &(p_screen->icon_print_fan));
     p_screen->icon_print_fan.SetIdRes(wizard_get_test_icon_resource(p_data->state_fan1));
 
     y += 44;
 
-<<<<<<< HEAD
-    id = window_create_ptr(WINDOW_CLS_TEXT, id_body, rect_ui16(x, y, WIZARD_X_SPACE, 22), &(p_screen->text_checking_axis));
-    window_set_text(id, _("Checking axes"));
-=======
     window_create_ptr(WINDOW_CLS_TEXT, id_body, rect_ui16(x, y, WIZARD_X_SPACE, 22), &(p_screen->text_checking_axis));
-    p_screen->text_checking_axis.SetText("Checking axes");
->>>>>>> 807e8450
+    p_screen->text_checking_axis.SetText(_("Checking axes"));
 
     y += 22;
 
@@ -76,39 +56,24 @@
 
     y += 12;
 
-<<<<<<< HEAD
-    id = window_create_ptr(WINDOW_CLS_TEXT, id_body, rect_ui16(x, y, 200, 22), &(p_screen->text_x_axis));
-    window_set_text(id, _("X-axis"));
-=======
     window_create_ptr(WINDOW_CLS_TEXT, id_body, rect_ui16(x, y, 200, 22), &(p_screen->text_x_axis));
-    p_screen->text_x_axis.SetText("X-axis");
->>>>>>> 807e8450
+    p_screen->text_x_axis.SetText(_("X-axis"));
 
     window_create_ptr(WINDOW_CLS_ICON, id_body, rect_ui16(x + 200, y, 22, 22), &(p_screen->icon_x_axis));
     p_screen->icon_x_axis.SetIdRes(wizard_get_test_icon_resource(p_data->state_x));
 
     y += 22;
 
-<<<<<<< HEAD
-    id = window_create_ptr(WINDOW_CLS_TEXT, id_body, rect_ui16(x, y, 200, 22), &(p_screen->text_y_axis));
-    window_set_text(id, _("Y-axis"));
-=======
     window_create_ptr(WINDOW_CLS_TEXT, id_body, rect_ui16(x, y, 200, 22), &(p_screen->text_y_axis));
-    p_screen->text_y_axis.SetText("Y-axis");
->>>>>>> 807e8450
+    p_screen->text_y_axis.SetText(_("Y-axis"));
 
     window_create_ptr(WINDOW_CLS_ICON, id_body, rect_ui16(x + 200, y, 22, 22), &(p_screen->icon_y_axis));
     p_screen->icon_y_axis.SetIdRes(wizard_get_test_icon_resource(p_data->state_y));
 
     y += 22;
 
-<<<<<<< HEAD
-    id = window_create_ptr(WINDOW_CLS_TEXT, id_body, rect_ui16(x, y, 200, 22), &(p_screen->text_z_axis));
-    window_set_text(id, _("Z-axis"));
-=======
     window_create_ptr(WINDOW_CLS_TEXT, id_body, rect_ui16(x, y, 200, 22), &(p_screen->text_z_axis));
-    p_screen->text_z_axis.SetText("Z-axis");
->>>>>>> 807e8450
+    p_screen->text_z_axis.SetText(_("Z-axis"));
 
     window_create_ptr(WINDOW_CLS_ICON, id_body, rect_ui16(x + 200, y, 22, 22), &(p_screen->icon_z_axis));
     p_screen->icon_z_axis.SetIdRes(wizard_get_test_icon_resource(p_data->state_z));
