// selftest_temp.h
#pragma once
#include <inttypes.h>
#include "gui.hpp"
#include "wizard_types.h"

<<<<<<< HEAD
typedef struct
{
=======
struct selftest_temp_screen_t {
>>>>>>> 1a107fc0
    window_text_t text_checking_temp;
    window_progress_t progress;

    uint32_t timer_noz;
    uint32_t timer_bed;
};

struct selftest_temp_data_t {
    _TEST_STATE_t state_preheat_nozzle;
    _TEST_STATE_t state_preheat_bed;
    _TEST_STATE_t state_temp_nozzle;
    _TEST_STATE_t state_temp_bed;
    float temp_noz;
    float temp_bed;
};

extern void wizard_init_screen_selftest_temp(int16_t id_body, selftest_temp_screen_t *p_screen,
    selftest_temp_data_t *p_data);

extern int wizard_selftest_temp_nozzle(int16_t id_body, selftest_temp_screen_t *p_screen,
    selftest_temp_data_t *p_data);

extern int wizard_selftest_temp_bed(int16_t id_body, selftest_temp_screen_t *p_screen,
    selftest_temp_data_t *p_data);

extern int wizard_selftest_temp(int16_t id_body, selftest_temp_screen_t *p_screen,
    selftest_temp_data_t *p_data);<|MERGE_RESOLUTION|>--- conflicted
+++ resolved
@@ -4,12 +4,7 @@
 #include "gui.hpp"
 #include "wizard_types.h"
 
-<<<<<<< HEAD
-typedef struct
-{
-=======
 struct selftest_temp_screen_t {
->>>>>>> 1a107fc0
     window_text_t text_checking_temp;
     window_progress_t progress;
 
