#include "gui.hpp"
#include "screen_menu.hpp"
#include "screen_menus.hpp"
#include "WindowMenuItems.hpp"
#include "ScreenHandler.hpp"
#include "RAII.hpp"

#include "../../lib/WUI/wui.h"

#include <array>

#include "wui_api.h"

static constexpr size_t PASSWD_STR_LENGTH = PL_PASSWORD_SIZE + 1; // don't need space for '%s' and '\0' since PL_PASSWORD_SIZE contains '\0' too

// ----------------------------------------------------------------
// GUI Prusa Link Password regenerate
class MI_PL_REGENERATE_PASSWORD : public WI_LABEL_t {
    constexpr static const char *const label = N_("Generate Password");

public:
<<<<<<< HEAD
    MI_PL_REGENERATE_API_KEY()
        : WI_LABEL_t(_(label), nullptr, is_enabled_t::yes, is_hidden_t::no) {}
=======
    MI_PL_REGENERATE_PASSWORD()
        : WI_LABEL_t(_(label), IDR_NULL, is_enabled_t::yes, is_hidden_t::no) {}
>>>>>>> 11cdcc5a

public:
    enum EventMask { value = 1 << 18 };

protected:
    virtual void click(IWindowMenu &) override {
        Screens::Access()->Get()->WindowEvent(nullptr, GUI_event_t::CHILD_CLICK, (void *)EventMask::value);
    }
};

// ----------------------------------------------------------------
// GUI Prusa Link start after printer startup
class MI_PL_ENABLED : public WI_SWITCH_OFF_ON_t {
    constexpr static const char *const label = N_("Enabled");

public:
    MI_PL_ENABLED()
        : WI_SWITCH_OFF_ON_t(eeprom_get_ui8(EEVAR_PL_RUN),
            string_view_utf8::MakeCPUFLASH((const uint8_t *)label), nullptr, is_enabled_t::yes, is_hidden_t::no) {}

public:
    enum EventMask { value = 1 << 19 };

protected:
    virtual void OnChange(size_t old_index) override {
        Screens::Access()->Get()->WindowEvent(nullptr, GUI_event_t::CHILD_CLICK, (void *)(EventMask::value | this->index));
    }
};

class MI_PL_PASSWORD_LABEL : public WI_LABEL_t {
    constexpr static const char *const label = N_("Password");

public:
    MI_PL_PASSWORD_LABEL()
        : WI_LABEL_t(_(label), 0) {}

protected:
    void click(IWindowMenu &window_menu) override {
    }
};

class MI_PL_PASSWORD_VALUE : public WI_LABEL_t {

#ifdef USE_ST7789
    constexpr static const char *const label = N_("");
#else
    constexpr static const char *const label = N_("Password");
#endif
    char passwd_buffer[PASSWD_STR_LENGTH];

protected:
    void printExtension(Rect16 extension_rect, color_t color_text, color_t color_back, ropfn raster_op) const override {
        render_text_align(extension_rect, string_view_utf8::MakeRAM(reinterpret_cast<const uint8_t *>(passwd_buffer)), GuiDefaults::FontMenuSpecial, color_back, (IsFocused() && IsEnabled()) ? COLOR_DARK_GRAY : COLOR_SILVER, GuiDefaults::MenuPaddingItems, Align_t::RightCenter());
    }
    void click(IWindowMenu &window_menu) override {
    }

public:
    void print_password(const char *passwd) {
        snprintf(passwd_buffer, PASSWD_STR_LENGTH + 1, "%s", passwd);
        InValidateExtension();
    }
    MI_PL_PASSWORD_VALUE()
        : WI_LABEL_t(_(label), PASSWD_STR_LENGTH * GuiDefaults::FontMenuSpecial->w) {}
};

class MI_PL_USER : public WI_LABEL_t {
    constexpr static const char *const label = N_("User");

protected:
    void printExtension(Rect16 extension_rect, color_t color_text, color_t color_back, ropfn raster_op) const override {
        render_text_align(extension_rect, string_view_utf8::MakeRAM(reinterpret_cast<const uint8_t *>(PRUSA_LINK_USERNAME)), GuiDefaults::FontMenuSpecial, color_back, (IsFocused() && IsEnabled()) ? COLOR_DARK_GRAY : COLOR_SILVER, GuiDefaults::MenuPaddingItems, Align_t::RightCenter());
    }
    void click(IWindowMenu &window_menu) override {
    }

public:
    MI_PL_USER()
        : WI_LABEL_t(_(label), (sizeof(PRUSA_LINK_USERNAME) + 1) * GuiDefaults::FontMenuSpecial->w) {}
};

using PLMenuContainer = WinMenuContainer<MI_RETURN, MI_PL_ENABLED, MI_PL_REGENERATE_PASSWORD, MI_PL_USER,
#ifdef USE_ST7789
    MI_PL_PASSWORD_LABEL,
#endif
    MI_PL_PASSWORD_VALUE>;

class ScreenMenuPrusaLink : public AddSuperWindow<screen_t> {
    constexpr static const char *const label = N_("PRUSA LINK");
    static constexpr ResourceId canvas_font = IDR_FNT_SPECIAL;

    PLMenuContainer container;
    window_menu_t menu;
    window_header_t header;

    inline void display_passwd(const char *password) {
        container.Item<MI_PL_PASSWORD_VALUE>().print_password(password);
    }

public:
    ScreenMenuPrusaLink();

    static inline uint16_t canvas_font_height() {
        return resource_font(canvas_font)->h;
    }

protected:
    virtual void windowEvent(EventLock /*has private ctor*/, window_t *sender, GUI_event_t event, void *param) override;
};

ScreenMenuPrusaLink::ScreenMenuPrusaLink()
    : AddSuperWindow<screen_t>(nullptr, win_type_t::normal, is_closed_on_timeout_t::no)
    , menu(this, GuiDefaults::RectScreenBody - Rect16::Height_t(canvas_font_height()), &container)
    , header(this) {
    header.SetText(_(label));
    CaptureNormalWindow(menu); // set capture to list
    display_passwd(wui_get_password());
    // The user might want to read the password from here, don't time it out on them.
    ClrMenuTimeoutClose();
}

ScreenFactory::UniquePtr GetScreenPrusaLink() {
    return ScreenFactory::Screen<ScreenMenuPrusaLink>();
}

void ScreenMenuPrusaLink::windowEvent(EventLock /*has private ctor*/, window_t *sender, GUI_event_t event, void *param) {
    switch (event) {
    case GUI_event_t::CHILD_CLICK: {
        uint32_t action = ((uint32_t)param) & 0xFFFF;
        uint32_t type = ((uint32_t)param) & 0xFFFF0000;
        switch (type) {
        case MI_PL_REGENERATE_PASSWORD::EventMask::value: {
            char password[PL_PASSWORD_SIZE] = { 0 };
            wui_generate_password(password, PL_PASSWORD_SIZE);
            wui_store_password(password, PL_PASSWORD_SIZE);
            display_passwd(password);
            break;
        }
        case MI_PL_ENABLED::EventMask::value:
            eeprom_set_ui8(EEVAR_PL_RUN, action);
            notify_reconfigure();
            break;
        default:
            break;
        }
    } break;
    default:
        SuperWindowEvent(sender, event, param);
        break;
    }
}<|MERGE_RESOLUTION|>--- conflicted
+++ resolved
@@ -19,13 +19,8 @@
     constexpr static const char *const label = N_("Generate Password");
 
 public:
-<<<<<<< HEAD
-    MI_PL_REGENERATE_API_KEY()
+    MI_PL_REGENERATE_PASSWORD()
         : WI_LABEL_t(_(label), nullptr, is_enabled_t::yes, is_hidden_t::no) {}
-=======
-    MI_PL_REGENERATE_PASSWORD()
-        : WI_LABEL_t(_(label), IDR_NULL, is_enabled_t::yes, is_hidden_t::no) {}
->>>>>>> 11cdcc5a
 
 public:
     enum EventMask { value = 1 << 18 };
