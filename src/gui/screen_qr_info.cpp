#include "gui.hpp"
#include "config.h"
#include <stdlib.h>
#include "support_utils.h"
#include "screens.h"

#include "../../gui/wizard/selftest.h"
#include "stm32f4xx_hal.h"

struct screen_qr_info_data_t {
    window_frame_t root;
    window_text_t warning;
    window_text_t button;
    window_qr_t qr;
    char qr_text[MAX_LEN_4QR + 1];
};

#define pd ((screen_qr_info_data_t *)screen->pdata)

void screen_menu_qr_info_init(screen_t *screen) {
    int16_t root;

    root = window_create_ptr(WINDOW_CLS_FRAME, -1, rect_ui16(0, 0, 0, 0), &(pd->root));

    window_create_ptr(WINDOW_CLS_TEXT, root, rect_ui16(8, 25, 224, 95), &(pd->warning));
    pd->warning.font = resource_font(IDR_FNT_TERMINAL);
<<<<<<< HEAD
    window_set_alignment(id, ALIGN_HCENTER);
    static const char slftNA[] = "selfTest-data not\n    available";
    static const char slftEx[] = "selfTest-data expired";
    static const char slftRe[] = "selfTest-data relevant";
    if (last_selftest_time == 0)
        window_set_text(id, string_view_utf8::MakeCPUFLASH((const uint8_t *)slftNA));
    else if ((HAL_GetTick() / 1000 - last_selftest_time) > LAST_SELFTEST_TIMEOUT)
        window_set_text(id, string_view_utf8::MakeCPUFLASH((const uint8_t *)slftEx));
    else
        window_set_text(id, string_view_utf8::MakeCPUFLASH((const uint8_t *)slftRe));
=======
    pd->warning.SetAlignment(ALIGN_HCENTER);
    if (last_selftest_time == 0)
        pd->warning.SetText("selfTest-data not\n    available");
    else if ((HAL_GetTick() / 1000 - last_selftest_time) > LAST_SELFTEST_TIMEOUT)
        pd->warning.SetText("selfTest-data expired");
    else
        pd->warning.SetText("selfTest-data relevant");
>>>>>>> 807e8450

    window_create_ptr(WINDOW_CLS_TEXT, root, rect_ui16(8, 280, 224, 30), &(pd->button));
    pd->button.font = resource_font(IDR_FNT_BIG);
<<<<<<< HEAD
    window_set_color_back(id, COLOR_WHITE);
    window_set_color_text(id, COLOR_BLACK);
    window_set_alignment(id, ALIGN_HCENTER);
    static const char rtn[] = "RETURN";
    window_set_text(id, string_view_utf8::MakeCPUFLASH((const uint8_t *)rtn));
=======
    pd->button.SetBackColor(COLOR_WHITE);
    pd->button.SetTextColor(COLOR_BLACK);
    pd->button.SetAlignment(ALIGN_HCENTER);
    pd->button.SetText("RETURN");
>>>>>>> 807e8450

    window_create_ptr(WINDOW_CLS_QR, root, rect_ui16(28, 85, 224, 95), &(pd->qr));
    pd->qr.ecc_level = qrcodegen_Ecc_MEDIUM;
    create_path_info_4service(pd->qr_text, MAX_LEN_4QR + 1);
    pd->qr.text = pd->qr_text;
}

void screen_menu_qr_info_draw(screen_t *screen) {
}

void screen_menu_qr_info_done(screen_t *screen) {
    window_destroy(pd->root.id);
}

int screen_menu_qr_info_event(screen_t *screen, window_t *window, uint8_t event, void *param) {
    if ((event == WINDOW_EVENT_CLICK) || (event == WINDOW_EVENT_BTN_DN)) {
        screen_close();
        return (1);
    }
    return (0);
}

screen_t screen_qr_info = {
    0,
    0,
    screen_menu_qr_info_init,
    screen_menu_qr_info_done,
    screen_menu_qr_info_draw,
    screen_menu_qr_info_event,
    sizeof(screen_qr_info_data_t), //data_size
    0,                             //pdata
};

screen_t *const get_scr_qr_info() { return &screen_qr_info; }<|MERGE_RESOLUTION|>--- conflicted
+++ resolved
@@ -24,41 +24,24 @@
 
     window_create_ptr(WINDOW_CLS_TEXT, root, rect_ui16(8, 25, 224, 95), &(pd->warning));
     pd->warning.font = resource_font(IDR_FNT_TERMINAL);
-<<<<<<< HEAD
-    window_set_alignment(id, ALIGN_HCENTER);
+    pd->warning.SetAlignment(ALIGN_HCENTER);
     static const char slftNA[] = "selfTest-data not\n    available";
     static const char slftEx[] = "selfTest-data expired";
     static const char slftRe[] = "selfTest-data relevant";
     if (last_selftest_time == 0)
-        window_set_text(id, string_view_utf8::MakeCPUFLASH((const uint8_t *)slftNA));
+        pd->warning.SetText(string_view_utf8::MakeCPUFLASH((const uint8_t *)slftNA));
     else if ((HAL_GetTick() / 1000 - last_selftest_time) > LAST_SELFTEST_TIMEOUT)
-        window_set_text(id, string_view_utf8::MakeCPUFLASH((const uint8_t *)slftEx));
+        pd->warning.SetText(string_view_utf8::MakeCPUFLASH((const uint8_t *)slftEx));
     else
-        window_set_text(id, string_view_utf8::MakeCPUFLASH((const uint8_t *)slftRe));
-=======
-    pd->warning.SetAlignment(ALIGN_HCENTER);
-    if (last_selftest_time == 0)
-        pd->warning.SetText("selfTest-data not\n    available");
-    else if ((HAL_GetTick() / 1000 - last_selftest_time) > LAST_SELFTEST_TIMEOUT)
-        pd->warning.SetText("selfTest-data expired");
-    else
-        pd->warning.SetText("selfTest-data relevant");
->>>>>>> 807e8450
+        pd->warning.SetText(string_view_utf8::MakeCPUFLASH((const uint8_t *)slftRe));
 
     window_create_ptr(WINDOW_CLS_TEXT, root, rect_ui16(8, 280, 224, 30), &(pd->button));
     pd->button.font = resource_font(IDR_FNT_BIG);
-<<<<<<< HEAD
-    window_set_color_back(id, COLOR_WHITE);
-    window_set_color_text(id, COLOR_BLACK);
-    window_set_alignment(id, ALIGN_HCENTER);
-    static const char rtn[] = "RETURN";
-    window_set_text(id, string_view_utf8::MakeCPUFLASH((const uint8_t *)rtn));
-=======
     pd->button.SetBackColor(COLOR_WHITE);
     pd->button.SetTextColor(COLOR_BLACK);
     pd->button.SetAlignment(ALIGN_HCENTER);
-    pd->button.SetText("RETURN");
->>>>>>> 807e8450
+    static const char rtn[] = "RETURN";
+    pd->button.SetText(string_view_utf8::MakeCPUFLASH((const uint8_t *)rtn));
 
     window_create_ptr(WINDOW_CLS_QR, root, rect_ui16(28, 85, 224, 95), &(pd->qr));
     pd->qr.ecc_level = qrcodegen_Ecc_MEDIUM;
