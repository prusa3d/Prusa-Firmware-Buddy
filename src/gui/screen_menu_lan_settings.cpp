/*
 * screen_lan_settings.cpp
 *
 *  Created on: Nov 27, 2019
 *      Author: Migi
 */

#include "screen_lan_settings.h"
#include "marlin_client.h"
#include "ini_handler.h"
#include <stdlib.h>
#include <stdbool.h>
#include <string.h>
#include "screens.h"
#include "screen_menu.hpp"
#include "WindowMenuItems.hpp"
#include "wui_api.h"
#include "config.h"
#include "RAII.hpp"

/*****************************************************************************/
//Eth static class used by menu and its items
//And NO David a do not want to use singleton here
class Eth {
public:
    enum class Msg : uint8_t { NoMsg,
        StaicAddrErr,
        NoUSB,
        SaveOK,
        SaveNOK,
        LoadOK,
        LoadNOK };
    static Msg msg;
    static bool new_data_flg;
    static bool conn_flg; // wait for dhcp to supply addresses
    static bool reinit_flg;
    static uint8_t save();

public:
    static uint8_t GetFlag();
    static void Save();
    static void Load();
    static void On();
    static void Off();
    static bool IsStatic();
    static bool IsDHCP();
    static bool IsOn();
    static void Init();
    static bool IsUpdated();
    static void SetStatic();
    static void SetDHCP();
    static Msg ConsumeMsg();
    static bool ConsumeReinit();
};

bool Eth::reinit_flg = false; //default state is "does not need reinit"
bool Eth::conn_flg = false;
bool Eth::new_data_flg = false;
Eth::Msg Eth::msg = Eth::Msg::NoMsg;
/*****************************************************************************/
//Eth methods
uint8_t Eth::GetFlag() {
    ETH_config_t ethconfig;
    ethconfig.var_mask = ETHVAR_MSK(ETHVAR_LAN_FLAGS);
    load_eth_params(&ethconfig);

<<<<<<< HEAD
    conn_flg = (IS_LAN_ON(ethconfig.lan.flag) && IS_LAN_DHCP(ethconfig.lan.flag) && dhcp_addrs_are_supplied());

    //============= SCREEN INIT ===============
    rect_ui16_t menu_rect = rect_ui16(10, 32, 220, 150);

    int16_t id;
    int16_t root = window_create_ptr(WINDOW_CLS_FRAME, -1, rect_ui16(0, 0, 0, 0), &(plsd->root));
    window_disable(root);

    id = window_create_ptr(WINDOW_CLS_HEADER, root, gui_defaults.header_sz, &(plsd->header));
    p_window_header_set_text(&(plsd->header), "LAN SETTINGS");

    id = window_create_ptr(WINDOW_CLS_MENU, root, menu_rect, &(plsd->menu));
    plsd->menu.padding = padding_ui8(20, 6, 2, 6);
    plsd->menu.icon_rect = rect_ui16(0, 0, 16, 30);
    plsd->menu.count = MI_COUNT;
    plsd->menu.menu_items = _screen_lan_settings_item;
    plsd->menu.data = (void *)screen;

    window_set_capture(id); // set capture to list
    window_set_focus(id);

    id = window_create_ptr(WINDOW_CLS_TEXT, root, rect_ui16(10, 183, 230, 137), &(plsd->text));
    plsd->text.font = resource_font(IDR_FNT_SPECIAL);

    plsd->items[MI_RETURN] = menu_item_return;
    plsd->items[MI_SWITCH] = (menu_item_t) { { "LAN", 0, WI_SWITCH, 0 }, SCREEN_MENU_NO_SCREEN };
    plsd->items[MI_SWITCH].item.wi_switch_select.index = IS_LAN_OFF(ethconfig.lan.flag) ? 1 : 0;
    plsd->items[MI_SWITCH].item.wi_switch_select.strings = LAN_switch_opt;
    plsd->items[MI_TYPE] = (menu_item_t) { { "LAN IP", 0, WI_SWITCH, 0 }, SCREEN_MENU_NO_SCREEN };
    plsd->items[MI_TYPE].item.wi_switch_select.index = IS_LAN_STATIC(ethconfig.lan.flag) ? 1 : 0;
    plsd->items[MI_TYPE].item.wi_switch_select.strings = LAN_type_opt;
    plsd->items[MI_SAVE] = (menu_item_t) { { "Save settings", 0, WI_LABEL }, SCREEN_MENU_NO_SCREEN };
    plsd->items[MI_LOAD] = (menu_item_t) { { "Load settings", 0, WI_LABEL }, SCREEN_MENU_NO_SCREEN };

    refresh_addresses(screen);
=======
    return ethconfig.lan.flag;
>>>>>>> 770051b1
}

uint8_t Eth::save() {
    ETH_config_t ethconfig;
    ini_file_str_t ini_str;
    ethconfig.var_mask = ETHVAR_EEPROM_CONFIG;
    load_eth_params(&ethconfig);
    stringify_eth_for_ini(&ini_str, &ethconfig);
    return ini_save_file((const char *)&ini_str);
}

void Eth::Off() {
    ETH_config_t ethconfig;
    ethconfig.var_mask = ETHVAR_MSK(ETHVAR_LAN_FLAGS);
    load_eth_params(&ethconfig);
    turn_off_LAN(&ethconfig);
    save_eth_params(&ethconfig);
    new_data_flg = true;
}

void Eth::On() {
    ETH_config_t ethconfig;
    ethconfig.var_mask = ETHVAR_MSK(ETHVAR_LAN_FLAGS);
    load_eth_params(&ethconfig);
    turn_on_LAN(&ethconfig);
    save_eth_params(&ethconfig);
    new_data_flg = true;
    if (IS_LAN_DHCP(ethconfig.lan.flag)) {
        conn_flg = true;
    }
}

bool Eth::IsStatic() {
    return IS_LAN_STATIC(GetFlag());
}

bool Eth::IsDHCP() {
    return IS_LAN_DHCP(GetFlag());
}

bool Eth::IsOn() {
    return !IS_LAN_OFF(GetFlag());
}

void Eth::Init() {
    uint8_t flg = GetFlag();
    conn_flg = (IS_LAN_ON(flg) && IS_LAN_DHCP(flg) && dhcp_addrs_are_supplied());
}

bool Eth::IsUpdated() {
    bool ret = false;
    if (conn_flg) {
        uint8_t eth_flag = GetFlag();
        if ((IS_LAN_DHCP(eth_flag) && dhcp_addrs_are_supplied()) || IS_LAN_STATIC(eth_flag)) {
            conn_flg = false;
            ret = true;
        }
    }
    ret |= new_data_flg;
    new_data_flg = false;
    return ret;
}

void Eth::SetStatic() {
    ETH_config_t ethconfig;
    ethconfig.var_mask = ETHVAR_MSK(ETHVAR_LAN_FLAGS) | ETHVAR_MSK(ETHVAR_LAN_ADDR_IP4);
    load_eth_params(&ethconfig);

    if (ethconfig.lan.addr_ip4.addr == 0) {
        msg = Msg::StaicAddrErr;
        return;
    }
    ethconfig.var_mask = ETHVAR_STATIC_LAN_ADDRS;
    load_eth_params(&ethconfig);
    set_LAN_to_static(&ethconfig);
    ethconfig.var_mask = ETHVAR_MSK(ETHVAR_LAN_FLAGS);
    save_eth_params(&ethconfig);
    new_data_flg = true;
}

void Eth::SetDHCP() {
    ETH_config_t ethconfig;
    ethconfig.var_mask = ETHVAR_MSK(ETHVAR_LAN_FLAGS);
    load_eth_params(&ethconfig);

    set_LAN_to_dhcp(&ethconfig);
    ethconfig.var_mask = ETHVAR_MSK(ETHVAR_LAN_FLAGS);
    save_eth_params(&ethconfig);
    new_data_flg = true;
    conn_flg = true;
}

Eth::Msg Eth::ConsumeMsg() {
    Msg ret = msg;
    msg = Msg::NoMsg;
    return ret;
}

void Eth::Save() {
    if (!(marlin_vars()->media_inserted)) {
        msg = Msg::NoUSB;
    } else {
        if (save()) { // !its possible to save empty configurations!
            msg = Msg::SaveOK;
        } else {
            msg = Msg::SaveNOK;
        }
    }
}

void Eth::Load() {
    if (!(marlin_vars()->media_inserted)) {
        msg = Msg::NoUSB;
    } else {
        ETH_config_t ethconfig;
        if (load_ini_params(&ethconfig)) {
            ethconfig.var_mask = ETHVAR_MSK(ETHVAR_LAN_FLAGS);
            load_eth_params(&ethconfig);

            new_data_flg = true;
            conn_flg = true;
            reinit_flg = true;
            msg = Msg::LoadOK;
        } else {
            msg = Msg::LoadNOK;
        }
    }
}

bool Eth::ConsumeReinit() {
    bool ret = reinit_flg;
    reinit_flg = false;
    return ret;
}
/*****************************************************************************/
//ITEMS
class MI_LAN_ONOFF : public WI_SWITCH_OFF_ON_t {
    constexpr static const char *const label = "LAN";

public:
    MI_LAN_ONOFF()
        : WI_SWITCH_OFF_ON_t(Eth::IsOn() ? 0 : 1, label, 0, true, false) {}
    virtual void OnChange(size_t old_index) override {
        old_index == 0 ? Eth::Off() : Eth::On();
    }
};

class MI_LAN_IP_t : public WI_SWITCH_t<2> {
    constexpr static const char *const label = "LAN IP";

    constexpr static const char *str_static = "static";
    constexpr static const char *str_DHCP = "DHCP";

public:
    MI_LAN_IP_t()
        : WI_SWITCH_t<2>(Eth::IsStatic() ? 1 : 0, label, 0, true, false, str_static, str_DHCP) {}
    virtual void OnChange(size_t old_index) override {
        old_index == 0 ? Eth::SetStatic() : Eth::SetDHCP();
    }
    void ReInit() {
        index = Eth::IsStatic() ? 1 : 0;
    }
};

class MI_SAVE : public WI_LABEL_t {
    constexpr static const char *const label = "Save settings";

public:
    MI_SAVE()
        : WI_LABEL_t(label, 0, true, false) {}
    virtual void click(Iwindow_menu_t & /*window_menu*/) override {
        Eth::Save();
    }
};

class MI_LOAD : public WI_LABEL_t {
    constexpr static const char *const label = "Load settings";

public:
    MI_LOAD()
        : WI_LABEL_t(label, 0, true, false) {}
    virtual void click(Iwindow_menu_t & /*window_menu*/) override {
        Eth::Load();
    }
};

/*****************************************************************************/
//parent alias
using parent = screen_menu_data_t<EHeader::On, EFooter::Off, EHelp::On,
    MI_RETURN, MI_LAN_ONOFF, MI_LAN_IP_t, MI_SAVE, MI_LOAD>;

class ScreenMenuLanSettings : public parent {
    lan_descp_str_t plan_str; //todo not initialized in constructor
    bool msg_shown;           //todo not initialized in constructor
    void refresh_addresses();
    void show_msg(Eth::Msg msg);

public:
    constexpr static const char *label = "LAN SETTINGS";
    static void Init(screen_t *screen);
    static int CEvent(screen_t *screen, window_t *window, uint8_t event, void *param);
};

/*****************************************************************************/
//non static member function definition
void ScreenMenuLanSettings::refresh_addresses() {
    ETH_config_t ethconfig;
    update_eth_addrs(&ethconfig);
    stringify_eth_for_screen(&plan_str, &ethconfig);
    help.text = (char *)plan_str;
    help.win.flg |= WINDOW_FLG_INVALID;
    gui_invalidate();
}

void ScreenMenuLanSettings::show_msg(Eth::Msg msg) {
    if (msg_shown)
        return;
    AutoRestore<bool> AR(msg_shown);
    msg_shown = true;
    switch (msg) {
    case Eth::Msg::StaicAddrErr:
        gui_msgbox("Static IPv4 addresses were not set.", MSGBOX_BTN_OK | MSGBOX_ICO_ERROR);
        break;
    case Eth::Msg::NoUSB:
        gui_msgbox("Please insert a USB drive and try again.", MSGBOX_BTN_OK | MSGBOX_ICO_ERROR);
        break;
    case Eth::Msg::SaveOK:
        gui_msgbox("The settings have been saved successfully in the \"lan_settings.ini\" file.", MSGBOX_BTN_OK | MSGBOX_ICO_INFO);
        break;
    case Eth::Msg::SaveNOK:
        gui_msgbox("There was an error saving the settings in the \"lan_settings.ini\" file.", MSGBOX_BTN_OK | MSGBOX_ICO_ERROR);
        break;
    case Eth::Msg::LoadOK:
        gui_msgbox("Settings successfully loaded", MSGBOX_BTN_OK | MSGBOX_ICO_INFO);
        break;
    case Eth::Msg::LoadNOK:
        gui_msgbox("IP addresses are not valid or the file \"lan_settings.ini\" is not in the root directory of the USB drive.", MSGBOX_BTN_OK | MSGBOX_ICO_ERROR);
        break;
    default:
        break;
    }
}

/*****************************************************************************/
//static member function definition
void ScreenMenuLanSettings::Init(screen_t *screen) {
    Create(screen, label);
    Eth::Init();

    ScreenMenuLanSettings *const ths = reinterpret_cast<ScreenMenuLanSettings *>(screen->pdata);

    ths->help.font = resource_font(IDR_FNT_SPECIAL);
    ths->refresh_addresses();
    ths->msg_shown = false;
}

int ScreenMenuLanSettings::CEvent(screen_t *screen, window_t *window, uint8_t event, void *param) {
    ScreenMenuLanSettings *const ths = reinterpret_cast<ScreenMenuLanSettings *>(screen->pdata);
    if (Eth::ConsumeReinit()) {
        //todo ipmrove inner tuple handling and index by type
        MI_LAN_IP_t *item = &ths->Item<MI_LAN_IP_t>();
        item->ReInit();
    }

    //window_header_events(&(ths->header)); //dodo check if needed
    if (Eth::IsUpdated())
        ths->refresh_addresses();

    ths->show_msg(Eth::ConsumeMsg());

    return ths->Event(window, event, param);
}

screen_t screen_lan_settings = {
    0,
    0,
    ScreenMenuLanSettings::Init,
    ScreenMenuLanSettings::CDone,
    ScreenMenuLanSettings::CDraw,
    ScreenMenuLanSettings::CEvent,
    sizeof(ScreenMenuLanSettings), //data_size
    nullptr,                       //pdata
};

extern "C" screen_t *const get_scr_lan_settings() { return &screen_lan_settings; }<|MERGE_RESOLUTION|>--- conflicted
+++ resolved
@@ -64,46 +64,7 @@
     ethconfig.var_mask = ETHVAR_MSK(ETHVAR_LAN_FLAGS);
     load_eth_params(&ethconfig);
 
-<<<<<<< HEAD
-    conn_flg = (IS_LAN_ON(ethconfig.lan.flag) && IS_LAN_DHCP(ethconfig.lan.flag) && dhcp_addrs_are_supplied());
-
-    //============= SCREEN INIT ===============
-    rect_ui16_t menu_rect = rect_ui16(10, 32, 220, 150);
-
-    int16_t id;
-    int16_t root = window_create_ptr(WINDOW_CLS_FRAME, -1, rect_ui16(0, 0, 0, 0), &(plsd->root));
-    window_disable(root);
-
-    id = window_create_ptr(WINDOW_CLS_HEADER, root, gui_defaults.header_sz, &(plsd->header));
-    p_window_header_set_text(&(plsd->header), "LAN SETTINGS");
-
-    id = window_create_ptr(WINDOW_CLS_MENU, root, menu_rect, &(plsd->menu));
-    plsd->menu.padding = padding_ui8(20, 6, 2, 6);
-    plsd->menu.icon_rect = rect_ui16(0, 0, 16, 30);
-    plsd->menu.count = MI_COUNT;
-    plsd->menu.menu_items = _screen_lan_settings_item;
-    plsd->menu.data = (void *)screen;
-
-    window_set_capture(id); // set capture to list
-    window_set_focus(id);
-
-    id = window_create_ptr(WINDOW_CLS_TEXT, root, rect_ui16(10, 183, 230, 137), &(plsd->text));
-    plsd->text.font = resource_font(IDR_FNT_SPECIAL);
-
-    plsd->items[MI_RETURN] = menu_item_return;
-    plsd->items[MI_SWITCH] = (menu_item_t) { { "LAN", 0, WI_SWITCH, 0 }, SCREEN_MENU_NO_SCREEN };
-    plsd->items[MI_SWITCH].item.wi_switch_select.index = IS_LAN_OFF(ethconfig.lan.flag) ? 1 : 0;
-    plsd->items[MI_SWITCH].item.wi_switch_select.strings = LAN_switch_opt;
-    plsd->items[MI_TYPE] = (menu_item_t) { { "LAN IP", 0, WI_SWITCH, 0 }, SCREEN_MENU_NO_SCREEN };
-    plsd->items[MI_TYPE].item.wi_switch_select.index = IS_LAN_STATIC(ethconfig.lan.flag) ? 1 : 0;
-    plsd->items[MI_TYPE].item.wi_switch_select.strings = LAN_type_opt;
-    plsd->items[MI_SAVE] = (menu_item_t) { { "Save settings", 0, WI_LABEL }, SCREEN_MENU_NO_SCREEN };
-    plsd->items[MI_LOAD] = (menu_item_t) { { "Load settings", 0, WI_LABEL }, SCREEN_MENU_NO_SCREEN };
-
-    refresh_addresses(screen);
-=======
     return ethconfig.lan.flag;
->>>>>>> 770051b1
 }
 
 uint8_t Eth::save() {
