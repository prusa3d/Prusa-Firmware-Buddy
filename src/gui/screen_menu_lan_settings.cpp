/*
 * screen_lan_settings.cpp
 *
 *  Created on: Nov 27, 2019
 *      Author: Migi
 */

#include "gui.hpp"
#include "screen_menu.hpp"
#include "WindowMenuItems.hpp"
#include "wui_api.h"
#include "netdev.h"
#include "RAII.hpp"
#include "i18n.h"
#include "ScreenHandler.hpp"
#include <httpd.h>

/*****************************************************************************/
class MI_NET_INTERFACE_t : public WI_SWITCH_t<3> {
    constexpr static const char *const label = "Network Interface"; //do not translate

    constexpr static const char *str_off = "OFF";   //do not translate
    constexpr static const char *str_eth = "ETH";   //do not translate
    constexpr static const char *str_wifi = "WIFI"; //do not translate

public:
    enum EventMask { value = 1 << 16 };

public:
    MI_NET_INTERFACE_t()
        : WI_SWITCH_t(0, string_view_utf8::MakeCPUFLASH((const uint8_t *)label), 0, is_enabled_t::yes, is_hidden_t::no, string_view_utf8::MakeCPUFLASH((const uint8_t *)str_off), string_view_utf8::MakeCPUFLASH((const uint8_t *)str_eth), string_view_utf8::MakeCPUFLASH((const uint8_t *)str_wifi)) {
        if (netdev_get_active_id() == NETDEV_ESP_ID) {
            this->index = 2;
        } else if (netdev_get_active_id() == NETDEV_ETH_ID) {
            this->index = 1;
        } else {
            this->index = 0;
        }
    }

    virtual void OnChange(size_t old_index) override {
        uint32_t param = EventMask::value + (this->index == 0 ? 2 : this->index - 1);
        Screens::Access()->Get()->WindowEvent(nullptr, GUI_event_t::CHILD_CLICK, (void *)param);
    }
};

class MI_NET_IP_t : public WI_SWITCH_t<2> {
    constexpr static const char *const label = "LAN IP"; //do not translate

    constexpr static const char *str_static = "static"; //do not translate
    constexpr static const char *str_DHCP = "DHCP";     //do not translate

public:
    enum EventMask { value = 1 << 17 };

public:
    MI_NET_IP_t()
        : WI_SWITCH_t(0, string_view_utf8::MakeCPUFLASH((const uint8_t *)label), 0, is_enabled_t::yes, is_hidden_t::no, string_view_utf8::MakeCPUFLASH((const uint8_t *)str_DHCP), string_view_utf8::MakeCPUFLASH((const uint8_t *)str_static)) {
        this->index = netdev_get_ip_obtained_type(netdev_get_active_id()) == NETDEV_DHCP
            ? 0
            : 1;
    }

    virtual void OnChange(size_t old_index) override {
        Screens::Access()->Get()->WindowEvent(nullptr, GUI_event_t::CHILD_CLICK, (void *)(EventMask::value | this->index));
    }
};

/*****************************************************************************/
//parent alias
using MenuContainer = WinMenuContainer<MI_RETURN, MI_NET_INTERFACE_t, MI_NET_IP_t>;

class ScreenMenuLanSettings : public AddSuperWindow<screen_t> {
    constexpr static const char *label = N_("LAN SETTINGS");
    static constexpr size_t helper_lines = 8;
    static constexpr int helper_font = IDR_FNT_SPECIAL;

    MenuContainer container;
    window_menu_t menu;
    window_header_t header;
    window_text_t help;
    mutable netdev_status_t cached_network_status;

    lan_descp_str_t plan_str; //todo not initialized in constructor
    void refresh_addresses(uint32_t netdev_id);

public:
    ScreenMenuLanSettings();

protected:
    virtual void windowEvent(EventLock /*has private ctor*/, window_t *sender, GUI_event_t event, void *param) override;

    static inline uint16_t get_help_h() {
        return helper_lines * (resource_font(helper_font)->h);
    }
};

ScreenMenuLanSettings::ScreenMenuLanSettings()
    : AddSuperWindow<screen_t>(nullptr, win_type_t::normal, is_closed_on_timeout_t::no)
    , menu(this, GuiDefaults::RectScreenBody - Rect16::Height_t(get_help_h()), &container)
    , header(this)
    , help(this, Rect16(GuiDefaults::RectScreen.Left(), uint16_t(GuiDefaults::RectScreen.Height()) - get_help_h(), GuiDefaults::RectScreen.Width(), get_help_h()), is_multiline::yes)
    , cached_network_status(NETDEV_UNLINKED) {
    header.SetText(_(label));
    help.font = resource_font(helper_font);
    menu.GetActiveItem()->SetFocus(); // set focus on new item//containder was not valid during construction, have to set its index again
    CaptureNormalWindow(menu);        // set capture to list
}

/*****************************************************************************/
//non static member function definition
void ScreenMenuLanSettings::refresh_addresses(uint32_t netdev_id) {
    netdev_status_t status = netdev_get_status(netdev_id);
    if (status == cached_network_status) {
        return;
    }

    if (status == NETDEV_NETIF_UP) {
        ETH_config_t ethconfig = {};
        get_eth_address(netdev_get_active_id(), &ethconfig);
        stringify_eth_for_screen(&plan_str, &ethconfig);
    } else {
        snprintf(plan_str, LAN_DESCP_SIZE, "NO CONNECTION\n");
    }

    help.text = string_view_utf8::MakeRAM((const uint8_t *)plan_str);
    help.Invalidate();
    gui_invalidate();
    cached_network_status = status;
}

ScreenFactory::UniquePtr GetScreenMenuLanSettings() {
    return ScreenFactory::Screen<ScreenMenuLanSettings>();
}

void ScreenMenuLanSettings::windowEvent(EventLock /*has private ctor*/, window_t *sender, GUI_event_t event, void *param) {
    uint32_t active_dev = netdev_get_active_id();
    if (event == GUI_event_t::CHILD_CLICK) {
        uint32_t action = ((uint32_t)param) & 0xFFFF;
        uint32_t type = ((uint32_t)param) & 0xFFFF0000;
        switch (type) {
        case MI_NET_INTERFACE_t::EventMask::value:
<<<<<<< HEAD
            netdev_set_down(active_dev);
=======
            httpd_close();
            netdev_set_down(netdev_get_active_id());
>>>>>>> 9edf24c2
            netdev_set_active_id(action);
            netdev_set_up(action);
            httpd_reinit();
            break;
        case MI_NET_IP_t::EventMask::value:
<<<<<<< HEAD
            refresh_addresses(NETDEV_NETIF_DOWN);
=======
            httpd_close();
>>>>>>> 9edf24c2
            if (action == NETDEV_STATIC) {
                netdev_set_static(active_dev);
            } else {
                netdev_set_dhcp(active_dev);
            }
            httpd_reinit();
            break;
        default:
            break;
        }
    } else if (event == GUI_event_t::LOOP) {
        refresh_addresses(active_dev);
    } else {
        SuperWindowEvent(sender, event, param);
    }
}<|MERGE_RESOLUTION|>--- conflicted
+++ resolved
@@ -140,22 +140,14 @@
         uint32_t type = ((uint32_t)param) & 0xFFFF0000;
         switch (type) {
         case MI_NET_INTERFACE_t::EventMask::value:
-<<<<<<< HEAD
+            httpd_close();
             netdev_set_down(active_dev);
-=======
-            httpd_close();
-            netdev_set_down(netdev_get_active_id());
->>>>>>> 9edf24c2
             netdev_set_active_id(action);
             netdev_set_up(action);
             httpd_reinit();
             break;
         case MI_NET_IP_t::EventMask::value:
-<<<<<<< HEAD
-            refresh_addresses(NETDEV_NETIF_DOWN);
-=======
             httpd_close();
->>>>>>> 9edf24c2
             if (action == NETDEV_STATIC) {
                 netdev_set_static(active_dev);
             } else {
