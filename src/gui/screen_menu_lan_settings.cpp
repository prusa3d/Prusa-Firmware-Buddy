/*
 * screen_lan_settings.cpp
 *
 *  Created on: Nov 27, 2019
 *      Author: Migi
 */

#include "screen_lan_settings.h"
#include "marlin_client.h"
#include "ini_handler.h"
#include <stdlib.h>
#include <stdbool.h>
#include <string.h>
#include "screens.h"
#include "screen_menu.hpp"
#include "WindowMenuItems.hpp"
#include "wui_api.h"
#include "config.h"
#include "RAII.hpp"
#include "../lang/i18n.h"

/*****************************************************************************/
//Eth static class used by menu and its items
//And NO David a do not want to use singleton here
class Eth {
public:
    enum class Msg : uint8_t { NoMsg,
        StaicAddrErr,
        NoUSB,
        SaveOK,
        SaveNOK,
        LoadOK,
        LoadNOK };
    static Msg msg;
    static bool new_data_flg;
    static bool conn_flg; // wait for dhcp to supply addresses
    static bool reinit_flg;
    static uint8_t save();

public:
    static uint8_t GetFlag();
    static void Save();
    static void Load();
    static void On();
    static void Off();
    static bool IsStatic();
    static bool IsDHCP();
    static bool IsOn();
    static void Init();
    static bool IsUpdated();
    static void SetStatic();
    static void SetDHCP();
    static Msg ConsumeMsg();
    static bool ConsumeReinit();
};

bool Eth::reinit_flg = false; //default state is "does not need reinit"
bool Eth::conn_flg = false;
bool Eth::new_data_flg = false;
Eth::Msg Eth::msg = Eth::Msg::NoMsg;
/*****************************************************************************/
//Eth methods
uint8_t Eth::GetFlag() {
    ETH_config_t ethconfig;
    ethconfig.var_mask = ETHVAR_MSK(ETHVAR_LAN_FLAGS);
    load_eth_params(&ethconfig);

    return ethconfig.lan.flag;
}

uint8_t Eth::save() {
    ETH_config_t ethconfig;
    ini_file_str_t ini_str;
    ethconfig.var_mask = ETHVAR_EEPROM_CONFIG;
    load_eth_params(&ethconfig);
    stringify_eth_for_ini(&ini_str, &ethconfig);
    return ini_save_file((const char *)&ini_str);
}

void Eth::Off() {
    ETH_config_t ethconfig;
    ethconfig.var_mask = ETHVAR_MSK(ETHVAR_LAN_FLAGS);
    load_eth_params(&ethconfig);
    turn_off_LAN(&ethconfig);
    save_eth_params(&ethconfig);
    new_data_flg = true;
}

void Eth::On() {
    ETH_config_t ethconfig;
    ethconfig.var_mask = ETHVAR_MSK(ETHVAR_LAN_FLAGS);
    load_eth_params(&ethconfig);
    turn_on_LAN(&ethconfig);
    save_eth_params(&ethconfig);
    new_data_flg = true;
    if (IS_LAN_DHCP(ethconfig.lan.flag)) {
        conn_flg = true;
    }
}

bool Eth::IsStatic() {
    return IS_LAN_STATIC(GetFlag());
}

bool Eth::IsDHCP() {
    return IS_LAN_DHCP(GetFlag());
}

bool Eth::IsOn() {
    return !IS_LAN_OFF(GetFlag());
}

void Eth::Init() {
    uint8_t flg = GetFlag();
    conn_flg = (IS_LAN_ON(flg) && IS_LAN_DHCP(flg) && dhcp_addrs_are_supplied());
}

bool Eth::IsUpdated() {
    bool ret = false;
    if (conn_flg) {
        uint8_t eth_flag = GetFlag();
        if ((IS_LAN_DHCP(eth_flag) && dhcp_addrs_are_supplied()) || IS_LAN_STATIC(eth_flag)) {
            conn_flg = false;
            ret = true;
        }
    }
    ret |= new_data_flg;
    new_data_flg = false;
    return ret;
}

void Eth::SetStatic() {
    ETH_config_t ethconfig;
    ethconfig.var_mask = ETHVAR_MSK(ETHVAR_LAN_FLAGS) | ETHVAR_MSK(ETHVAR_LAN_ADDR_IP4);
    load_eth_params(&ethconfig);

    if (ethconfig.lan.addr_ip4.addr == 0) {
        msg = Msg::StaicAddrErr;
        return;
    }
    ethconfig.var_mask = ETHVAR_STATIC_LAN_ADDRS;
    load_eth_params(&ethconfig);
    set_LAN_to_static(&ethconfig);
    ethconfig.var_mask = ETHVAR_MSK(ETHVAR_LAN_FLAGS);
    save_eth_params(&ethconfig);
    new_data_flg = true;
}

void Eth::SetDHCP() {
    ETH_config_t ethconfig;
    ethconfig.var_mask = ETHVAR_MSK(ETHVAR_LAN_FLAGS);
    load_eth_params(&ethconfig);

    set_LAN_to_dhcp(&ethconfig);
    ethconfig.var_mask = ETHVAR_MSK(ETHVAR_LAN_FLAGS);
    save_eth_params(&ethconfig);
    new_data_flg = true;
    conn_flg = true;
}

Eth::Msg Eth::ConsumeMsg() {
    Msg ret = msg;
    msg = Msg::NoMsg;
    return ret;
}

void Eth::Save() {
    if (!(marlin_vars()->media_inserted)) {
        msg = Msg::NoUSB;
    } else {
        if (save()) { // !its possible to save empty configurations!
            msg = Msg::SaveOK;
        } else {
            msg = Msg::SaveNOK;
        }
    }
}

void Eth::Load() {
    if (!(marlin_vars()->media_inserted)) {
        msg = Msg::NoUSB;
    } else {
        ETH_config_t ethconfig;
        if (load_ini_params(&ethconfig)) {
            ethconfig.var_mask = ETHVAR_MSK(ETHVAR_LAN_FLAGS);
            load_eth_params(&ethconfig);

            new_data_flg = true;
            conn_flg = true;
            reinit_flg = true;
            msg = Msg::LoadOK;
        } else {
            msg = Msg::LoadNOK;
        }
    }
}

bool Eth::ConsumeReinit() {
    bool ret = reinit_flg;
    reinit_flg = false;
    return ret;
}
/*****************************************************************************/
//ITEMS
class MI_LAN_ONOFF : public WI_SWITCH_OFF_ON_t {
    constexpr static const char *const label = "LAN";

public:
    MI_LAN_ONOFF()
        : WI_SWITCH_OFF_ON_t(Eth::IsOn() ? 0 : 1, label, 0, true, false) {}
    virtual void OnChange(size_t old_index) override {
        old_index == 0 ? Eth::Off() : Eth::On();
    }
};

class MI_LAN_IP_t : public WI_SWITCH_t<2> {
    constexpr static const char *const label = "LAN IP";

    constexpr static const char *str_static = "static";
    constexpr static const char *str_DHCP = "DHCP";

public:
    MI_LAN_IP_t()
        : WI_SWITCH_t<2>(Eth::IsStatic() ? 1 : 0, label, 0, true, false, str_static, str_DHCP) {}
    virtual void OnChange(size_t old_index) override {
        old_index == 0 ? Eth::SetStatic() : Eth::SetDHCP();
    }
    void ReInit() {
        index = Eth::IsStatic() ? 1 : 0;
    }
};

<<<<<<< HEAD
class MI_SAVE : public WI_LABEL_t {
    constexpr static const char *const label = N_("Save settings");
=======
class MI_LAN_SAVE : public WI_LABEL_t {
    constexpr static const char *const label = "Save settings";
>>>>>>> 37d88fc9

public:
    MI_LAN_SAVE()
        : WI_LABEL_t(label, 0, true, false) {}
    virtual void click(Iwindow_menu_t & /*window_menu*/) override {
        Eth::Save();
    }
};

<<<<<<< HEAD
class MI_LOAD : public WI_LABEL_t {
    constexpr static const char *const label = N_("Load settings");
=======
class MI_LAN_LOAD : public WI_LABEL_t {
    constexpr static const char *const label = "Load settings";
>>>>>>> 37d88fc9

public:
    MI_LAN_LOAD()
        : WI_LABEL_t(label, 0, true, false) {}
    virtual void click(Iwindow_menu_t & /*window_menu*/) override {
        Eth::Load();
    }
};

/*****************************************************************************/
//parent alias
static const size_t helper_lines = 8;
using parent = ScreenMenu<EHeader::On, EFooter::Off, helper_lines,
    MI_RETURN, MI_LAN_ONOFF, MI_LAN_IP_t, MI_LAN_SAVE, MI_LAN_LOAD>;

class ScreenMenuLanSettings : public parent {
    lan_descp_str_t plan_str; //todo not initialized in constructor
    bool msg_shown;           //todo not initialized in constructor
    void refresh_addresses();
    void show_msg(Eth::Msg msg);

public:
    constexpr static const char *label = N_("LAN SETTINGS");
    static void Init(screen_t *screen);
    static int CEvent(screen_t *screen, window_t *window, uint8_t event, void *param);
};

/*****************************************************************************/
//non static member function definition
void ScreenMenuLanSettings::refresh_addresses() {
    ETH_config_t ethconfig;
    update_eth_addrs(&ethconfig);
    stringify_eth_for_screen(&plan_str, &ethconfig);
    help.text = (char *)plan_str;
    help.win.flg |= WINDOW_FLG_INVALID;
    gui_invalidate();
}

void ScreenMenuLanSettings::show_msg(Eth::Msg msg) {
    if (msg_shown)
        return;
    AutoRestore<bool> AR(msg_shown);
    msg_shown = true;
    switch (msg) {
    case Eth::Msg::StaicAddrErr:
        gui_msgbox(_("Static IPv4 addresses were not set."), MSGBOX_BTN_OK | MSGBOX_ICO_ERROR);
        break;
    case Eth::Msg::NoUSB:
        gui_msgbox(_("Please insert a USB drive and try again."), MSGBOX_BTN_OK | MSGBOX_ICO_ERROR);
        break;
    case Eth::Msg::SaveOK:
        gui_msgbox(_("The settings have been saved successfully in the \"lan_settings.ini\" file."), MSGBOX_BTN_OK | MSGBOX_ICO_INFO);
        break;
    case Eth::Msg::SaveNOK:
        gui_msgbox(_("There was an error saving the settings in the \"lan_settings.ini\" file."), MSGBOX_BTN_OK | MSGBOX_ICO_ERROR);
        break;
    case Eth::Msg::LoadOK:
        gui_msgbox(_("Settings successfully loaded"), MSGBOX_BTN_OK | MSGBOX_ICO_INFO);
        break;
    case Eth::Msg::LoadNOK:
        gui_msgbox(_("IP addresses are not valid or the file \"lan_settings.ini\" is not in the root directory of the USB drive."), MSGBOX_BTN_OK | MSGBOX_ICO_ERROR);
        break;
    default:
        break;
    }
}

/*****************************************************************************/
//static member function definition
void ScreenMenuLanSettings::Init(screen_t *screen) {
    Create(screen, label);
    Eth::Init();

    ScreenMenuLanSettings *const ths = reinterpret_cast<ScreenMenuLanSettings *>(screen->pdata);

    ths->help.font = resource_font(IDR_FNT_SPECIAL);
    ths->refresh_addresses();
    ths->msg_shown = false;
}

int ScreenMenuLanSettings::CEvent(screen_t *screen, window_t *window, uint8_t event, void *param) {
    ScreenMenuLanSettings *const ths = reinterpret_cast<ScreenMenuLanSettings *>(screen->pdata);
    if (Eth::ConsumeReinit()) {
        //todo ipmrove inner tuple handling and index by type
        MI_LAN_IP_t *item = &ths->Item<MI_LAN_IP_t>();
        item->ReInit();
    }

    //window_header_events(&(ths->header)); //dodo check if needed
    if (Eth::IsUpdated())
        ths->refresh_addresses();

    ths->show_msg(Eth::ConsumeMsg());

    return ths->Event(window, event, param);
}

screen_t screen_lan_settings = {
    0,
    0,
    ScreenMenuLanSettings::Init,
    ScreenMenuLanSettings::CDone,
    ScreenMenuLanSettings::CDraw,
    ScreenMenuLanSettings::CEvent,
    sizeof(ScreenMenuLanSettings), //data_size
    nullptr,                       //pdata
};

extern "C" screen_t *const get_scr_lan_settings() { return &screen_lan_settings; }<|MERGE_RESOLUTION|>--- conflicted
+++ resolved
@@ -230,13 +230,8 @@
     }
 };
 
-<<<<<<< HEAD
-class MI_SAVE : public WI_LABEL_t {
+class MI_LAN_SAVE : public WI_LABEL_t {
     constexpr static const char *const label = N_("Save settings");
-=======
-class MI_LAN_SAVE : public WI_LABEL_t {
-    constexpr static const char *const label = "Save settings";
->>>>>>> 37d88fc9
 
 public:
     MI_LAN_SAVE()
@@ -246,13 +241,8 @@
     }
 };
 
-<<<<<<< HEAD
-class MI_LOAD : public WI_LABEL_t {
+class MI_LAN_LOAD : public WI_LABEL_t {
     constexpr static const char *const label = N_("Load settings");
-=======
-class MI_LAN_LOAD : public WI_LABEL_t {
-    constexpr static const char *const label = "Load settings";
->>>>>>> 37d88fc9
 
 public:
     MI_LAN_LOAD()
