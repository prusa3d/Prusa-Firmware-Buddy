--- conflicted
+++ resolved
@@ -47,13 +47,9 @@
     window_create_ptr(WINDOW_CLS_TEXT, id0, rect_ui16(10, 171, 220, 20),
         &(_psd->text_progress));
     _psd->text_progress.font = resource_font(IDR_FNT_NORMAL);
-<<<<<<< HEAD
-    window_set_alignment(id, ALIGN_CENTER_BOTTOM);
-    window_set_text(id, string_view_utf8::MakeCPUFLASH((const uint8_t *)"Loading ..."));
-=======
     _psd->text_progress.SetAlignment(ALIGN_CENTER_BOTTOM);
-    _psd->text_progress.SetText("Loading ...");
->>>>>>> 807e8450
+    static const char loading[] = "Loading ...";
+    _psd->text_progress.SetText(string_view_utf8::MakeCPUFLASH((const uint8_t *)loading));
 
     window_create_ptr(WINDOW_CLS_PROGRESS, id0, rect_ui16(10, 200, 220, 15),
         &(_psd->progress));
@@ -71,12 +67,8 @@
     _psd->text_version.SetAlignment(ALIGN_CENTER);
     snprintf(_psd->text_version_buffer, sizeof(_psd->text_version_buffer), "%s%s",
         project_version, project_version_suffix_short);
-<<<<<<< HEAD
     // this MakeRAM is safe - text_version_buffer is globally allocated
-    window_set_text(id, string_view_utf8::MakeRAM((const uint8_t *)_psd->text_version_buffer));
-=======
-    _psd->text_version.SetText(_psd->text_version_buffer);
->>>>>>> 807e8450
+    _psd->text_version.SetText(string_view_utf8::MakeRAM((const uint8_t *)_psd->text_version_buffer));
 
     _psd->logo_invalid = 0;
 }
