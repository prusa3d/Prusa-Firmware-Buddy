//screen_splash.cpp
#include "screen_splash.hpp"
#include "ScreenHandler.hpp"

#include "config.h"
#include "version.h"
#include "wizard/wizard.h"
#include "eeprom.h"

#include "stm32f4xx_hal.h"
#include "screens.h"
#include "../lang/i18n.h"
#include "../lang/translator.hpp"
#include "language_eeprom.hpp"

#ifdef _EXTUI
    #include "marlin_client.h"
#endif

void screen_splash_data_t::timer(uint32_t mseconds) {
    float percent = mseconds / 3000.0 * 100;
    progress.SetValue((percent < 95) ? percent : 95);
}

screen_splash_data_t::screen_splash_data_t()
    : window_frame_t(&logo_prusa_mini)
    , logo_prusa_mini(this, nullptr, rect_ui16(0, 84, 240, 62), IDR_PNG_splash_logo_prusa_prn)
    , text_progress(this, &logo_prusa_mini, rect_ui16(10, 171, 220, 20))
    , progress(this, &text_progress, rect_ui16(10, 200, 220, 15), 15, COLOR_GRAY, COLOR_ORANGE)
    , text_version(this, &progress, rect_ui16(00, 295, 240, 22))
    , icon_logo_buddy(this, &text_version)
    , icon_logo_marlin(this, &icon_logo_buddy)
    , icon_debug(this, &icon_logo_marlin) {
    //window_create_ptr(WINDOW_CLS_ICON, id, rect_ui16(0, 84, 240, 62),
    //    &(logo_prusa_mini));
    //logo_prusa_mini.SetIdRes(IDR_PNG_splash_logo_prusa_prn);

    //window_create_ptr(WINDOW_CLS_TEXT, id, rect_ui16(10, 171, 220, 20),
    //    &(text_progress));
    text_progress.font = resource_font(IDR_FNT_NORMAL);
    text_progress.SetAlignment(ALIGN_CENTER_BOTTOM);
    static const char loading[] = N_("Loading ...");
    text_progress.SetText(_(loading));

    //window_create_ptr(WINDOW_CLS_PROGRESS, id, rect_ui16(10, 200, 220, 15),
    //    &(progress));
    //progress.color_back = COLOR_GRAY;
    //progress.color_progress = COLOR_ORANGE;
    progress.SetFont(resource_font(IDR_FNT_BIG));
    //progress.height_progress = 15;

    window_create_ptr(WINDOW_CLS_ICON, id, rect_ui16(80, 240, 80, 80),
        &(icon_logo_marlin));
    icon_logo_marlin.SetIdRes(IDR_PNG_splash_logo_marlin);

    //window_create_ptr(WINDOW_CLS_TEXT, id, rect_ui16(00, 295, 240, 22),
    //    &(text_version));
    text_version.SetAlignment(ALIGN_CENTER);
    snprintf(text_version_buffer, sizeof(text_version_buffer), "%s%s",
        project_version, project_version_suffix_short);
    // this MakeRAM is safe - text_version_buffer is globally allocated
    text_version.SetText(string_view_utf8::MakeRAM((const uint8_t *)text_version_buffer));
}

void screen_splash_data_t::unconditionalDraw() {
    window_frame_t::unconditionalDraw();
#ifdef _DEBUG
    static const char dbg[] = "DEBUG";
    display::DrawText(rect_ui16(180, 91, 60, 13), string_view_utf8::MakeCPUFLASH((const uint8_t *)dbg), resource_font(IDR_FNT_SMALL), COLOR_BLACK, COLOR_RED);
#endif //_DEBUG
}

int screen_splash_data_t::event(window_t *sender, uint8_t event, void *param) {
    timer(HAL_GetTick());

#ifdef _EXTUI

    if (marlin_event(MARLIN_EVT_Startup)) {
        //screen_close();

        /*if (marlin_event(MARLIN_EVT_StartProcessing)) {
        // Originally these lines should be immediately after marlin_client_init, but because the functions are blocking
        // and we want the gui thread alive, we moved the lines here.
        marlin_client_set_event_notify(MARLIN_EVT_MSK_DEF);
        marlin_client_set_change_notify(MARLIN_VAR_MSK_DEF);
        screen_close();
        */

        uint8_t run_selftest = eeprom_get_var(EEVAR_RUN_SELFTEST).ui8;
        uint8_t run_xyzcalib = eeprom_get_var(EEVAR_RUN_XYZCALIB).ui8;
        uint8_t run_firstlay = eeprom_get_var(EEVAR_RUN_FIRSTLAY).ui8;
        uint8_t run_wizard = (run_selftest && run_xyzcalib && run_firstlay) ? 1 : 0;
<<<<<<< HEAD
        /*if ((run_wizard || run_firstlay)) {
=======
        // uint8_t run_language = eeprom_get_var(EEVAR_LANGUAGE).ui16 == static_cast<uint16_t>(0xffff) ? 1 : 0;
        // if (run_language) {
        //     // screen_stack_push(get_scr_home()->id);
        //     screen_open(get_scr_menu_languages()->id);
        // }

        const bool lang_valid = LangEEPROM::getInstance().IsValid();

        if ((run_wizard || run_firstlay)) {
>>>>>>> 1893132f
            if (run_wizard) {
                screen_stack_push(get_scr_home()->id);
                if (lang_valid) {
                    wizard_run_complete();
                } else {
                    wizard_stack_push_complete();
                    screen_open(get_scr_menu_languages_noret()->id);
                }
            } else if (run_firstlay) {
                if (gui_msgbox(_("The printer is not calibrated. Start First Layer Calibration?"), MSGBOX_BTN_YESNO | MSGBOX_ICO_WARNING) == MSGBOX_RES_YES) {
                    screen_stack_push(get_scr_home()->id);
                    if (lang_valid) {
                        wizard_run_firstlay();
                    } else {
                        wizard_stack_push_firstlay();
                        screen_open(get_scr_menu_languages_noret()->id);
                    }
                } else if (lang_valid) {
                    screen_open(get_scr_home()->id);
                } else {
                    screen_stack_push(get_scr_home()->id);
                    screen_open(get_scr_menu_languages_noret()->id);
                }
            }
<<<<<<< HEAD
        } else*/
        //Screens::Access()->Open(ScreenFactory::ScreenHome);
        Screens::Access()->Open(ScreenFactory::Screen<screen_home_data_t>);
=======
        } else if (lang_valid) {
            screen_open(get_scr_home()->id);
        } else {
            screen_stack_push(get_scr_home()->id);
            screen_open(get_scr_menu_languages_noret()->id);
        }

>>>>>>> 1893132f
#else
    if (HAL_GetTick() > 3000) {
        screen_close();
        screen_open(get_scr_test()->id);
#endif
        return 1;
    }
    return 0;
}<|MERGE_RESOLUTION|>--- conflicted
+++ resolved
@@ -90,9 +90,7 @@
         uint8_t run_xyzcalib = eeprom_get_var(EEVAR_RUN_XYZCALIB).ui8;
         uint8_t run_firstlay = eeprom_get_var(EEVAR_RUN_FIRSTLAY).ui8;
         uint8_t run_wizard = (run_selftest && run_xyzcalib && run_firstlay) ? 1 : 0;
-<<<<<<< HEAD
-        /*if ((run_wizard || run_firstlay)) {
-=======
+        /*
         // uint8_t run_language = eeprom_get_var(EEVAR_LANGUAGE).ui16 == static_cast<uint16_t>(0xffff) ? 1 : 0;
         // if (run_language) {
         //     // screen_stack_push(get_scr_home()->id);
@@ -102,7 +100,6 @@
         const bool lang_valid = LangEEPROM::getInstance().IsValid();
 
         if ((run_wizard || run_firstlay)) {
->>>>>>> 1893132f
             if (run_wizard) {
                 screen_stack_push(get_scr_home()->id);
                 if (lang_valid) {
@@ -127,19 +124,14 @@
                     screen_open(get_scr_menu_languages_noret()->id);
                 }
             }
-<<<<<<< HEAD
-        } else*/
-        //Screens::Access()->Open(ScreenFactory::ScreenHome);
-        Screens::Access()->Open(ScreenFactory::Screen<screen_home_data_t>);
-=======
         } else if (lang_valid) {
             screen_open(get_scr_home()->id);
         } else {
             screen_stack_push(get_scr_home()->id);
             screen_open(get_scr_menu_languages_noret()->id);
-        }
 
->>>>>>> 1893132f
+        }*/
+        Screens::Access()->Open(ScreenFactory::Screen<screen_home_data_t>);
 #else
     if (HAL_GetTick() > 3000) {
         screen_close();
