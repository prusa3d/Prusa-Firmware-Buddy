//screen_splash.cpp
#include "screen_splash.hpp"
#include "ScreenHandler.hpp"

#include "config.h"
#include "version.h"
#include "wizard/wizard.h"
#include "eeprom.h"

#include "stm32f4xx_hal.h"
#include "screens.h"
#include "../lang/i18n.h"

#ifdef _EXTUI
    #include "marlin_client.h"
#endif

void screen_splash_data_t::timer(uint32_t mseconds) {
    float percent = mseconds / 3000.0 * 100;
    progress.SetValue((percent < 95) ? percent : 95);
}

screen_splash_data_t::screen_splash_data_t() {
    /* int16_t id0;

    id0 = window_create_ptr(WINDOW_CLS_FRAME, -1, rect_ui16(0, 0, 0, 0),
<<<<<<< HEAD
        _psd);*/

    window_create_ptr(WINDOW_CLS_ICON, id, rect_ui16(0, 84, 240, 62),
        &(logo_prusa_mini));
    logo_prusa_mini.SetIdRes(IDR_PNG_splash_logo_prusa_prn);

    window_create_ptr(WINDOW_CLS_TEXT, id, rect_ui16(10, 171, 220, 20),
        &(text_progress));
    text_progress.font = resource_font(IDR_FNT_NORMAL);
    text_progress.SetAlignment(ALIGN_CENTER_BOTTOM);
    text_progress.SetText("Loading ...");

    window_create_ptr(WINDOW_CLS_PROGRESS, id, rect_ui16(10, 200, 220, 15),
        &(progress));
    progress.color_back = COLOR_GRAY;
    progress.color_progress = COLOR_ORANGE;
    progress.font = resource_font(IDR_FNT_BIG);
    progress.height_progress = 15;

    window_create_ptr(WINDOW_CLS_ICON, id, rect_ui16(80, 240, 80, 80),
        &(icon_logo_marlin));
    icon_logo_marlin.SetIdRes(IDR_PNG_splash_logo_marlin);

    window_create_ptr(WINDOW_CLS_TEXT, id, rect_ui16(00, 295, 240, 22),
        &(text_version));
    text_version.SetAlignment(ALIGN_CENTER);
    snprintf(text_version_buffer, sizeof(text_version_buffer), "%s%s",
        project_version, project_version_suffix_short);
    text_version.SetText(text_version_buffer);
=======
        &(_psd->frame));

    window_create_ptr(WINDOW_CLS_ICON, id0, rect_ui16(0, 84, 240, 62),
        &(_psd->logo_prusa_mini));
    _psd->logo_prusa_mini.SetIdRes(IDR_PNG_splash_logo_prusa_prn);

    window_create_ptr(WINDOW_CLS_TEXT, id0, rect_ui16(10, 171, 220, 20),
        &(_psd->text_progress));
    _psd->text_progress.font = resource_font(IDR_FNT_NORMAL);
    _psd->text_progress.SetAlignment(ALIGN_CENTER_BOTTOM);
    static const char loading[] = N_("Loading ...");
    _psd->text_progress.SetText(_(loading));

    window_create_ptr(WINDOW_CLS_PROGRESS, id0, rect_ui16(10, 200, 220, 15),
        &(_psd->progress));
    _psd->progress.color_back = COLOR_GRAY;
    _psd->progress.color_progress = COLOR_ORANGE;
    _psd->progress.font = resource_font(IDR_FNT_BIG);
    _psd->progress.height_progress = 15;

    window_create_ptr(WINDOW_CLS_ICON, id0, rect_ui16(80, 240, 80, 80),
        &(_psd->icon_logo_marlin));
    _psd->icon_logo_marlin.SetIdRes(IDR_PNG_splash_logo_marlin);

    window_create_ptr(WINDOW_CLS_TEXT, id0, rect_ui16(00, 295, 240, 22),
        &(_psd->text_version));
    _psd->text_version.SetAlignment(ALIGN_CENTER);
    snprintf(_psd->text_version_buffer, sizeof(_psd->text_version_buffer), "%s%s",
        project_version, project_version_suffix_short);
    // this MakeRAM is safe - text_version_buffer is globally allocated
    _psd->text_version.SetText(string_view_utf8::MakeRAM((const uint8_t *)_psd->text_version_buffer));

    _psd->logo_invalid = 0;
}
>>>>>>> e660338a

    logo_invalid = 0;
}

void screen_splash_data_t::Draw() {
    if (logo_prusa_mini.f_invalid)
        logo_invalid = 1;
    window_frame_t::Draw();
}

int screen_splash_data_t::Event(window_t *sender, uint8_t event, void *param) {
    timer(HAL_GetTick());
    if ((event == WINDOW_EVENT_LOOP) && logo_invalid) {
#ifdef _DEBUG
        static const char dbg[] = "DEBUG";
        display::DrawText(rect_ui16(180, 91, 60, 13), string_view_utf8::MakeCPUFLASH((const uint8_t *)dbg), resource_font(IDR_FNT_SMALL), COLOR_BLACK, COLOR_RED);
#endif //_DEBUG
        logo_invalid = 0;
    }
#ifdef _EXTUI

    if (marlin_event(MARLIN_EVT_Startup)) {
        //screen_close();

        /*if (marlin_event(MARLIN_EVT_StartProcessing)) {
        // Originally these lines should be immediately after marlin_client_init, but because the functions are blocking
        // and we want the gui thread alive, we moved the lines here.
        marlin_client_set_event_notify(MARLIN_EVT_MSK_DEF);
        marlin_client_set_change_notify(MARLIN_VAR_MSK_DEF);
        screen_close();
        */

        uint8_t run_selftest = eeprom_get_var(EEVAR_RUN_SELFTEST).ui8;
        uint8_t run_xyzcalib = eeprom_get_var(EEVAR_RUN_XYZCALIB).ui8;
        uint8_t run_firstlay = eeprom_get_var(EEVAR_RUN_FIRSTLAY).ui8;
        uint8_t run_wizard = (run_selftest && run_xyzcalib && run_firstlay) ? 1 : 0;
        /*if ((run_wizard || run_firstlay)) {
            if (run_wizard) {
                screen_stack_push(get_scr_home()->id);
                wizard_run_complete();
            } else if (run_firstlay) {
                if (gui_msgbox(_("The printer is not calibrated. Start First Layer Calibration?"), MSGBOX_BTN_YESNO | MSGBOX_ICO_WARNING) == MSGBOX_RES_YES) {
                    screen_stack_push(get_scr_home()->id);
                    wizard_run_firstlay();
                } else
                    screen_open(get_scr_home()->id);
            }
        } else*/
        Screens::Access()->Open(ScreenFactory::ScreenHome); //   screen_open(get_scr_home()->id);
#else
    if (HAL_GetTick() > 3000) {
        screen_close();
        screen_open(get_scr_test()->id);
#endif
        return 1;
    }
    return 0;
}<|MERGE_RESOLUTION|>--- conflicted
+++ resolved
@@ -24,7 +24,6 @@
     /* int16_t id0;
 
     id0 = window_create_ptr(WINDOW_CLS_FRAME, -1, rect_ui16(0, 0, 0, 0),
-<<<<<<< HEAD
         _psd);*/
 
     window_create_ptr(WINDOW_CLS_ICON, id, rect_ui16(0, 84, 240, 62),
@@ -35,7 +34,8 @@
         &(text_progress));
     text_progress.font = resource_font(IDR_FNT_NORMAL);
     text_progress.SetAlignment(ALIGN_CENTER_BOTTOM);
-    text_progress.SetText("Loading ...");
+    static const char loading[] = N_("Loading ...");
+    text_progress.SetText(_(loading));
 
     window_create_ptr(WINDOW_CLS_PROGRESS, id, rect_ui16(10, 200, 220, 15),
         &(progress));
@@ -53,44 +53,8 @@
     text_version.SetAlignment(ALIGN_CENTER);
     snprintf(text_version_buffer, sizeof(text_version_buffer), "%s%s",
         project_version, project_version_suffix_short);
-    text_version.SetText(text_version_buffer);
-=======
-        &(_psd->frame));
-
-    window_create_ptr(WINDOW_CLS_ICON, id0, rect_ui16(0, 84, 240, 62),
-        &(_psd->logo_prusa_mini));
-    _psd->logo_prusa_mini.SetIdRes(IDR_PNG_splash_logo_prusa_prn);
-
-    window_create_ptr(WINDOW_CLS_TEXT, id0, rect_ui16(10, 171, 220, 20),
-        &(_psd->text_progress));
-    _psd->text_progress.font = resource_font(IDR_FNT_NORMAL);
-    _psd->text_progress.SetAlignment(ALIGN_CENTER_BOTTOM);
-    static const char loading[] = N_("Loading ...");
-    _psd->text_progress.SetText(_(loading));
-
-    window_create_ptr(WINDOW_CLS_PROGRESS, id0, rect_ui16(10, 200, 220, 15),
-        &(_psd->progress));
-    _psd->progress.color_back = COLOR_GRAY;
-    _psd->progress.color_progress = COLOR_ORANGE;
-    _psd->progress.font = resource_font(IDR_FNT_BIG);
-    _psd->progress.height_progress = 15;
-
-    window_create_ptr(WINDOW_CLS_ICON, id0, rect_ui16(80, 240, 80, 80),
-        &(_psd->icon_logo_marlin));
-    _psd->icon_logo_marlin.SetIdRes(IDR_PNG_splash_logo_marlin);
-
-    window_create_ptr(WINDOW_CLS_TEXT, id0, rect_ui16(00, 295, 240, 22),
-        &(_psd->text_version));
-    _psd->text_version.SetAlignment(ALIGN_CENTER);
-    snprintf(_psd->text_version_buffer, sizeof(_psd->text_version_buffer), "%s%s",
-        project_version, project_version_suffix_short);
     // this MakeRAM is safe - text_version_buffer is globally allocated
-    _psd->text_version.SetText(string_view_utf8::MakeRAM((const uint8_t *)_psd->text_version_buffer));
-
-    _psd->logo_invalid = 0;
-}
->>>>>>> e660338a
-
+    text_version.SetText(string_view_utf8::MakeRAM((const uint8_t *)text_version_buffer));
     logo_invalid = 0;
 }
 
