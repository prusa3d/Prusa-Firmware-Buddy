--- conflicted
+++ resolved
@@ -20,7 +20,6 @@
     progress.SetValue((percent < 95) ? percent : 95);
 }
 
-<<<<<<< HEAD
 screen_splash_data_t::screen_splash_data_t() {
     /* int16_t id0;
 
@@ -54,44 +53,6 @@
     snprintf(text_version_buffer, sizeof(text_version_buffer), "%s%s",
         project_version, project_version_suffix_short);
     text_version.SetText(text_version_buffer);
-=======
-void screen_splash_init(screen_t *screen) {
-    int16_t id0;
-
-    id0 = window_create_ptr(WINDOW_CLS_FRAME, -1, rect_ui16(0, 0, 0, 0),
-        &(_psd->frame));
-
-    window_create_ptr(WINDOW_CLS_ICON, id0, rect_ui16(0, 84, 240, 62),
-        &(_psd->logo_prusa_mini));
-    _psd->logo_prusa_mini.SetIdRes(IDR_PNG_splash_logo_prusa_prn);
-
-    window_create_ptr(WINDOW_CLS_TEXT, id0, rect_ui16(10, 171, 220, 20),
-        &(_psd->text_progress));
-    _psd->text_progress.font = resource_font(IDR_FNT_NORMAL);
-    _psd->text_progress.SetAlignment(ALIGN_CENTER_BOTTOM);
-    _psd->text_progress.SetText("Loading ...");
-
-    window_create_ptr(WINDOW_CLS_PROGRESS, id0, rect_ui16(10, 200, 220, 15),
-        &(_psd->progress));
-    _psd->progress.color_back = COLOR_GRAY;
-    _psd->progress.color_progress = COLOR_ORANGE;
-    _psd->progress.font = resource_font(IDR_FNT_BIG);
-    _psd->progress.height_progress = 15;
-
-    window_create_ptr(WINDOW_CLS_ICON, id0, rect_ui16(80, 240, 80, 80),
-        &(_psd->icon_logo_marlin));
-    _psd->icon_logo_marlin.SetIdRes(IDR_PNG_splash_logo_marlin);
-
-    window_create_ptr(WINDOW_CLS_TEXT, id0, rect_ui16(00, 295, 240, 22),
-        &(_psd->text_version));
-    _psd->text_version.SetAlignment(ALIGN_CENTER);
-    snprintf(_psd->text_version_buffer, sizeof(_psd->text_version_buffer), "%s%s",
-        project_version, project_version_suffix_short);
-    _psd->text_version.SetText(_psd->text_version_buffer);
-
-    _psd->logo_invalid = 0;
-}
->>>>>>> 40e9a356
 
     logo_invalid = 0;
 }
@@ -111,17 +72,18 @@
         logo_invalid = 0;
     }
 #ifdef _EXTUI
-<<<<<<< HEAD
+
     if (marlin_event(MARLIN_EVT_Startup)) {
         //screen_close();
-=======
-    if (marlin_event(MARLIN_EVT_StartProcessing)) {
+
+        /*if (marlin_event(MARLIN_EVT_StartProcessing)) {
         // Originally these lines should be immediately after marlin_client_init, but because the functions are blocking
         // and we want the gui thread alive, we moved the lines here.
         marlin_client_set_event_notify(MARLIN_EVT_MSK_DEF);
         marlin_client_set_change_notify(MARLIN_VAR_MSK_DEF);
         screen_close();
->>>>>>> 40e9a356
+        */
+
         uint8_t run_selftest = eeprom_get_var(EEVAR_RUN_SELFTEST).ui8;
         uint8_t run_xyzcalib = eeprom_get_var(EEVAR_RUN_XYZCALIB).ui8;
         uint8_t run_firstlay = eeprom_get_var(EEVAR_RUN_FIRSTLAY).ui8;
@@ -147,26 +109,4 @@
         return 1;
     }
     return 0;
-<<<<<<< HEAD
-}
-=======
-}
-
-void screen_splash_timer(screen_t *screen, uint32_t mseconds) {
-    float percent = mseconds / 3000.0 * 100;
-    _psd->progress.SetValue((percent < 95) ? percent : 95);
-}
-
-screen_t screen_splash = {
-    0,
-    0,
-    screen_splash_init,
-    screen_splash_done,
-    screen_splash_draw,
-    screen_splash_event,
-    sizeof(screen_splash_data_t), //data_size
-    0,                            //pdata
-};
-
-screen_t *const get_scr_splash() { return &screen_splash; }
->>>>>>> 40e9a356
+}