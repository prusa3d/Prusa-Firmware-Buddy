--- conflicted
+++ resolved
@@ -43,11 +43,7 @@
         return creator<SelftestFrameFSensor>;
 #endif
 
-<<<<<<< HEAD
-#if PRINTER_IS_PRUSA_MK4() || PRINTER_IS_PRUSA_CUBE()
-=======
 #if HAS_GEARS_CALIBRATION()
->>>>>>> 209500b2
     case SelftestParts::GearsCalib:
         return creator<SelftestFrameGearsCalib>;
 #endif
@@ -135,11 +131,7 @@
 #if FILAMENT_SENSOR_IS_ADC()
     case SelftestParts::FSensor:
 #endif
-<<<<<<< HEAD
-#if PRINTER_IS_PRUSA_MK4() || PRINTER_IS_PRUSA_CUBE()
-=======
 #if HAS_GEARS_CALIBRATION()
->>>>>>> 209500b2
     case SelftestParts::GearsCalib:
 #endif
     case SelftestParts::Heaters:
@@ -170,11 +162,7 @@
 #if FILAMENT_SENSOR_IS_ADC()
     case SelftestParts::FSensor:
 #endif
-<<<<<<< HEAD
-#if PRINTER_IS_PRUSA_MK4() || PRINTER_IS_PRUSA_CUBE()
-=======
 #if HAS_GEARS_CALIBRATION()
->>>>>>> 209500b2
     case SelftestParts::GearsCalib:
 #endif
     case SelftestParts::Heaters:
