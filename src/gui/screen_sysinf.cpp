--- conflicted
+++ resolved
@@ -54,24 +54,16 @@
 
     window_create_ptr(WINDOW_CLS_TEXT, id0, rect_ui16(0, 0, display::GetW(), 22), &(pd->textMenuName));
     pd->textMenuName.font = resource_font(IDR_FNT_BIG);
-<<<<<<< HEAD
     static const char dt[] = "Disp. TEST rd mem.";
-    window_set_text(id, string_view_utf8::MakeCPUFLASH((const uint8_t *)dt));
-=======
-    pd->textMenuName.SetText((const char *)"Disp. TEST rd mem.");
->>>>>>> 807e8450
+    pd->textMenuName.SetText(string_view_utf8::MakeCPUFLASH((const uint8_t *)dt));
 
     row2draw += 25;
 
     //write pattern
     window_create_ptr(WINDOW_CLS_TEXT, id0, RECT_MACRO(0), &(pd->textCPU_load));
     pd->textCPU_load.font = resource_font(IDR_FNT_NORMAL);
-<<<<<<< HEAD
     static const char cl[] = "CPU load";
-    window_set_text(id, string_view_utf8::MakeCPUFLASH((const uint8_t *)cl));
-=======
-    pd->textCPU_load.SetText((const char *)"CPU load");
->>>>>>> 807e8450
+    pd->textCPU_load.SetText(string_view_utf8::MakeCPUFLASH((const uint8_t *)cl));
 
     window_create_ptr(WINDOW_CLS_NUMB, id0, RECT_MACRO(1), &(pd->textCPU_load_val));
     pd->textCPU_load_val.SetFormat((const char *)"%.0f");
@@ -81,16 +73,10 @@
 
     window_create_ptr(WINDOW_CLS_TEXT, id0, rect_ui16(col_0, 290, 60, 22), &(pd->textExit));
     pd->textExit.font = resource_font(IDR_FNT_BIG);
-<<<<<<< HEAD
     static const char ex[] = "EXIT";
-    window_set_text(id, string_view_utf8::MakeCPUFLASH((const uint8_t *)ex));
-    window_enable(id);
-    window_set_tag(id, TAG_QUIT);
-=======
-    pd->textExit.SetText((const char *)"EXIT");
+    pd->textExit.SetText(string_view_utf8::MakeCPUFLASH((const uint8_t *)ex));
     pd->textExit.Enable();
     pd->textExit.SetTag(TAG_QUIT);
->>>>>>> 807e8450
 }
 
 void screen_sysinfo_done(screen_t *screen) {
