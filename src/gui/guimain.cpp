//guimain.cpp

#include <stdio.h>
#include "stm32f4xx_hal.h"
#include "gui.hpp"
#include "config.h"
#include "marlin_client.h"

#include "ScreenHandler.hpp"
#include "ScreenFactory.hpp"
#include "screen_menus.hpp"
#include "window_file_list.hpp"
#include "window_header.hpp"
#include "window_temp_graph.hpp"
#include "window_dlg_wait.hpp"
#include "window_dlg_popup.hpp"
#include "window_dlg_preheat.hpp"
#include "screen_print_preview.hpp"
#include "screen_watchdog.hpp"
#include "IScreenPrinting.hpp"
#include "DialogHandler.hpp"
#include "sound.hpp"
#include "i18n.h"

extern int HAL_IWDG_Reset;

int guimain_spi_test = 0;

#include "gpio.h"
#include "Jogwheel.hpp"
#include "hwio.h"
#include "diag.h"
#include "sys.h"
#include "dbg.h"
#include "wdt.h"

const st7789v_config_t st7789v_cfg = {
    &hspi2,             // spi handle pointer
    ST7789V_PIN_CS,     // CS pin
    ST7789V_PIN_RS,     // RS pin
    ST7789V_PIN_RST,    // RST pin
    ST7789V_FLG_DMA,    // flags (DMA, MISO)
    ST7789V_DEF_COLMOD, // interface pixel format (5-6-5, hi-color)
    ST7789V_DEF_MADCTL, // memory data access control (no mirror XY)
};

marlin_vars_t *gui_marlin_vars = 0;
uint8_t menu_timeout_enabled = 1; // Default: enabled

void update_firmware_screen(void);

static void _gui_loop_cb() {
    marlin_client_loop();
}

char gui_media_LFN[FILE_NAME_MAX_LEN + 1];
char gui_media_SFN_path[FILE_PATH_MAX_LEN + 1];

#ifdef GUI_JOGWHEEL_SUPPORT
Jogwheel jogwheel(JOGWHEEL_PIN_EN1, JOGWHEEL_PIN_EN2, JOGWHEEL_PIN_ENC);
#endif // GUI_JOGWHEEL_SUPPORT

MsgBuff_t &MsgCircleBuffer() {
    static CircleBuffer<MSG_STACK_SIZE, MSG_MAX_LENGTH> ret;
    return ret;
}

void MsgCircleBuffer_cb(const char *txt) {
    MsgCircleBuffer().push_back(txt);
    //cannot open == already openned
    if (!IScreenPrinting::CanOpen()) {
        window_dlg_popup_t::Show(string_view_utf8::MakeRAM((const uint8_t *)txt));
    }
}

extern "C" void gui_run(void) {
    if (diag_fastboot)
        return;

    st7789v_config = st7789v_cfg;

    gui_init();

    // select jogwheel type by measured 'reset delay'
    // original displays with 15 position encoder returns values 1-2 (short delay - no capacitor)
    // new displays with MK3 encoder returns values around 16000 (long delay - 100nF capacitor)
#ifdef GUI_JOGWHEEL_SUPPORT
    #ifdef USE_ST7789
    // run-time jogwheel type detection decides which type of jogwheel device has (each type has different encoder behaviour)
    jogwheel.SetJogwheelType(st7789v_reset_delay);
    #else /* ! USE_ST7789 */
    jogwheel.SetJogwheelType(0);
    #endif
#endif

    GuiDefaults::Font = resource_font(IDR_FNT_NORMAL);
    GuiDefaults::FontBig = resource_font(IDR_FNT_BIG);

    if (!sys_fw_is_valid())
        update_firmware_screen();

    gui_marlin_vars = marlin_client_init();
    gui_marlin_vars->media_LFN = gui_media_LFN;
    gui_marlin_vars->media_SFN_path = gui_media_SFN_path;

    marlin_client_set_event_notify(MARLIN_EVT_MSK_DEF);
    marlin_client_set_change_notify(MARLIN_VAR_MSK_DEF);

    DialogHandler::Access(); //to create class NOW, not at first call of one of callback
    marlin_client_set_fsm_create_cb(DialogHandler::Open);
    marlin_client_set_fsm_destroy_cb(DialogHandler::Close);
    marlin_client_set_fsm_change_cb(DialogHandler::Change);
    marlin_client_set_message_cb(MsgCircleBuffer_cb);

    Sound_Play(eSOUND_TYPE_Start);

    ScreenFactory::Creator screen_initializer[] {
#ifndef _DEBUG
        HAL_IWDG_Reset ? ScreenFactory::Screen<screen_watchdog_data_t> : nullptr, // wdt
#endif
        ScreenFactory::Screen<screen_splash_data_t>, // splash
        ScreenFactory::Screen<screen_home_data_t>    // home
    };

    //Screens::Init(ScreenFactory::Screen<screen_splash_data_t>);
    Screens::Init(screen_initializer, screen_initializer + (sizeof(screen_initializer) / sizeof(screen_initializer[0])));

    //set loop callback (will be called every time inside gui_loop)
    gui_loop_cb = _gui_loop_cb;
    //int8_t gui_timeout_id;
    while (1) {
        Screens::Access()->Loop();
        // show warning dialog on safety timer expiration
        if (marlin_event_clr(MARLIN_EVT_SafetyTimerExpired)) {
            MsgBoxInfo(_("Heating disabled due to 30 minutes of inactivity."), Responses_Ok);
        }
        gui_loop();
<<<<<<< HEAD
        /*if (marlin_message_received()) {
            screen_t *curr = screen_get_curr();
            if (curr == get_scr_printing()) {
                screen_dispatch_event(NULL, WINDOW_EVENT_MESSAGE, 0);
            }
        }
				// TODO - If menu_timeout_enabled is used here - need to be reworked for
				// EEPROM variable
        if (menu_timeout_enabled) {
=======
        /*if (menu_timeout_enabled) {
>>>>>>> e2445b14
            gui_timeout_id = gui_get_menu_timeout_id();
            if (gui_timer_expired(gui_timeout_id) == 1) {
                screen_close_multiple(scrn_close_on_timeout);
                gui_timer_delete(gui_timeout_id);
            }
        }*/
    }
}

void update_firmware_screen(void) {
    font_t *font = resource_font(IDR_FNT_SPECIAL);
    font_t *font1 = resource_font(IDR_FNT_NORMAL);
    display::Clear(COLOR_BLACK);
    render_icon_align(Rect16(70, 20, 100, 100), IDR_PNG_icon_pepa, COLOR_BLACK, RENDER_FLG(ALIGN_CENTER, 0));
    display::DrawText(Rect16(10, 115, 240, 60), _("Hi, this is your\nOriginal Prusa MINI."), font, COLOR_BLACK, COLOR_WHITE);
    display::DrawText(Rect16(10, 160, 240, 80), _("Please insert the USB\ndrive that came with\nyour MINI and reset\nthe printer to flash\nthe firmware"), font, COLOR_BLACK, COLOR_WHITE);
    render_text_align(Rect16(5, 250, 230, 40), _("RESET PRINTER"), font1, COLOR_ORANGE, COLOR_WHITE, { 2, 6, 2, 2 }, ALIGN_CENTER);
    while (1) {
        if (jogwheel.GetButtonAction() == Jogwheel::ButtonAction::BTN_HELD)
            sys_reset();
        osDelay(1);
        wdt_iwdg_refresh();
    }
}<|MERGE_RESOLUTION|>--- conflicted
+++ resolved
@@ -135,7 +135,6 @@
             MsgBoxInfo(_("Heating disabled due to 30 minutes of inactivity."), Responses_Ok);
         }
         gui_loop();
-<<<<<<< HEAD
         /*if (marlin_message_received()) {
             screen_t *curr = screen_get_curr();
             if (curr == get_scr_printing()) {
@@ -145,9 +144,6 @@
 				// TODO - If menu_timeout_enabled is used here - need to be reworked for
 				// EEPROM variable
         if (menu_timeout_enabled) {
-=======
-        /*if (menu_timeout_enabled) {
->>>>>>> e2445b14
             gui_timeout_id = gui_get_menu_timeout_id();
             if (gui_timer_expired(gui_timeout_id) == 1) {
                 screen_close_multiple(scrn_close_on_timeout);
