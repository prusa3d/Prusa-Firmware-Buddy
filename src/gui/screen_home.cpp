--- conflicted
+++ resolved
@@ -78,19 +78,11 @@
             window_create_ptr(
                 WINDOW_CLS_TEXT, id,
                 rect_ui16(80 * col, 152 + (15 + 64) * row, 80, 14),
-<<<<<<< HEAD
                 &(w_labels[row * 3 + col]));
             w_labels[row * 3 + col].font = resource_font(IDR_FNT_SMALL);
             w_labels[row * 3 + col].SetAlignment(ALIGN_CENTER);
             w_labels[row * 3 + col].SetPadding(padding_ui8(0, 0, 0, 0));
-            w_labels[row * 3 + col].SetText(labels[row * 3 + col]);
-=======
-                &(pw->w_labels[row * 3 + col]));
-            pw->w_labels[row * 3 + col].font = resource_font(IDR_FNT_SMALL);
-            pw->w_labels[row * 3 + col].SetAlignment(ALIGN_CENTER);
-            pw->w_labels[row * 3 + col].SetPadding(padding_ui8(0, 0, 0, 0));
-            pw->w_labels[row * 3 + col].SetText(_(labels[row * 3 + col]));
->>>>>>> e660338a
+            w_labels[row * 3 + col].SetText(_(labels[row * 3 + col]));
         }
     }
 
@@ -230,31 +222,18 @@
     return result == FR_OK && fname[0] != 0 ? true : false;
 }
 
-<<<<<<< HEAD
 void screen_home_data_t::printBtnEna() {
     w_buttons[0].f_disabled = 0;
     w_buttons[0].f_enabled = 1; // can be focused
     w_buttons[0].f_invalid = 1;
-    w_labels[0].SetText(labels[labelPrintId]);
-=======
-void screen_home_disable_print_button(screen_t *screen, int disable) {
-    pw->w_buttons[0].f_disabled = disable;
-    pw->w_buttons[0].f_enabled = !disable; // cant't be focused
-    pw->w_buttons[0].f_invalid = 1;
-    pw->w_labels[0].SetText(_(labels[(disable ? labelNoUSBId : labelPrintId)]));
-
-    // move to preheat when Print is focused
-    if (pw->w_buttons[0].IsFocused() && disable) {
-        pw->w_buttons[1].SetFocus();
-    }
->>>>>>> e660338a
+    w_labels[0].SetText(_(labels[labelPrintId]));
 }
 
 void screen_home_data_t::printBtnDis() {
     w_buttons[0].f_disabled = 1;
     w_buttons[0].f_enabled = 0; // cant't be focused
     w_buttons[0].f_invalid = 1;
-    w_labels[0].SetText(labels[labelNoUSBId]);
+    w_labels[0].SetText(_(labels[labelNoUSBId]));
 
     // move to preheat when Print is focused
     if (w_buttons[0].IsFocused()) {
