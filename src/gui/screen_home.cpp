/*
 * screen_prusa.c
 *
 *  Created on: 16. 7. 2019
 *      Author: mcbig
 */

#include "ff.h"
#include "dbg.h"
#include "gui.hpp"
#include "config.h"
#include "window_header.hpp"
#include "status_footer.h"
#include "marlin_client.h"
#include "screen_print_preview.h"
#include "print_utils.h"

#include "screens.h"

#include "../lang/i18n.h"

#define BUTTON_PRINT       0
#define BUTTON_PREHEAT     1
#define BUTTON_FILAMENT    2
#define BUTTON_CALIBRATION 3
#define BUTTON_SETTINGS    4
#define BUTTON_INFO        5

const uint16_t icons[6] = {
    IDR_PNG_menu_icon_print,
    IDR_PNG_menu_icon_preheat,
    IDR_PNG_menu_icon_spool,
    IDR_PNG_menu_icon_calibration,
    IDR_PNG_menu_icon_settings,
    IDR_PNG_menu_icon_info
};

<<<<<<< HEAD
static const char *labels[7] = {
=======
constexpr size_t labelPrintId = 0;
constexpr size_t labelNoUSBId = 6;

const char *labels[7] = {
>>>>>>> 807e8450
    N_("Print"),
    N_("Preheat"),
    N_("Filament"),
    N_("Calibration"),
    N_("Settings"),
    N_("Info"),
    N_("No USB") // label variant for first button
};

struct screen_home_data_t {
    window_frame_t root;

    window_header_t header;
    window_icon_t logo;

    window_icon_t w_buttons[6];
    window_text_t w_labels[6];

    status_footer_t footer;

    uint8_t is_starting;
    uint32_t time;
    uint8_t logo_invalid;
};

#define pw ((screen_home_data_t *)screen->pdata)

static bool find_latest_gcode(char *fpath, int fpath_len, char *fname, int fname_len);
void screen_home_disable_print_button(screen_t *screen, int disable);

void screen_home_init(screen_t *screen) {
    // Every 49days and some time in 5 seconds window, auto filebrowser open did not work.
    // Seconds (timestamp) from UNIX epocho will fix this
    pw->time = HAL_GetTick();
    pw->is_starting = (pw->time < 5000) ? 1 : 0;

    int16_t root = window_create_ptr(WINDOW_CLS_FRAME, -1,
        rect_ui16(0, 0, 0, 0), &(pw->root));

    window_create_ptr(WINDOW_CLS_HEADER, root, gui_defaults.header_sz, &(pw->header));
    p_window_header_set_icon(&(pw->header), IDR_PNG_status_icon_home);
    p_window_header_set_text(&(pw->header), _("HOME"));

    window_create_ptr(WINDOW_CLS_ICON, root,
        rect_ui16(41, 31, 158, 40), &(pw->logo));
    pw->logo.SetIdRes(IDR_PNG_status_logo_prusa_prn);

    for (uint8_t row = 0; row < 2; row++) {
        for (uint8_t col = 0; col < 3; col++) {
            window_create_ptr(
                WINDOW_CLS_ICON, root,
                rect_ui16(8 + (15 + 64) * col, 88 + (14 + 64) * row, 64, 64),
                &(pw->w_buttons[row * 3 + col]));
            //pw->w_buttons[row * 3 + col].SetBackColor(COLOR_GRAY); //this did not work before, do we want it?
            pw->w_buttons[row * 3 + col].SetIdRes(icons[row * 3 + col]);
            pw->w_buttons[row * 3 + col].SetTag(row * 3 + col + 1);
            pw->w_buttons[row * 3 + col].Enable();

            window_create_ptr(
                WINDOW_CLS_TEXT, root,
                rect_ui16(80 * col, 152 + (15 + 64) * row, 80, 14),
                &(pw->w_labels[row * 3 + col]));
            pw->w_labels[row * 3 + col].font = resource_font(IDR_FNT_SMALL);
<<<<<<< HEAD
            window_set_alignment(id, ALIGN_CENTER);
            window_set_padding(id, padding_ui8(0, 0, 0, 0));
            window_set_text(id, string_view_utf8::MakeCPUFLASH((const uint8_t *)labels[row * 3 + col]));
=======
            pw->w_labels[row * 3 + col].SetAlignment(ALIGN_CENTER);
            pw->w_labels[row * 3 + col].SetPadding(padding_ui8(0, 0, 0, 0));
            pw->w_labels[row * 3 + col].SetText(labels[row * 3 + col]);
>>>>>>> 807e8450
        }
    }

    if (!marlin_vars()->media_inserted)
        screen_home_disable_print_button(screen, 1);

    status_footer_init(&(pw->footer), root);
}

void screen_home_done(screen_t *screen) {
    window_destroy(pw->root.id);
}

void screen_home_draw(screen_t *screen) {
    if (pw->logo.f_invalid)
        pw->logo_invalid = 1;
}

static void on_print_preview_action(print_preview_action_t action) {
    if (action == PRINT_PREVIEW_ACTION_BACK) {
        screen_close(); // close the print preview
    } else if (action == PRINT_PREVIEW_ACTION_PRINT) {
        screen_close(); // close the print preview
        print_begin(screen_print_preview_get_gcode_filepath());
        screen_open(get_scr_printing()->id);
    }
}

int screen_home_event(screen_t *screen, window_t *window, uint8_t event, void *param) {
    if (status_footer_event(&(pw->footer), window, event, param)) {
        return 1;
    }
    if ((event == WINDOW_EVENT_LOOP) && pw->logo_invalid) {
#ifdef _DEBUG
        static const char dbg[] = "DEBUG";
        display::DrawText(rect_ui16(180, 31, 60, 13), string_view_utf8::MakeCPUFLASH((const uint8_t *)dbg), resource_font(IDR_FNT_SMALL), COLOR_BLACK, COLOR_RED);
#endif //_DEBUG
        pw->logo_invalid = 0;
    }

    if (pw->is_starting) // first 1000ms (cca 50ms is event period) skip MediaInserted
    {
        uint32_t now = HAL_GetTick();
        if ((now - pw->time) > 950) {
            pw->is_starting = 0;
        }
        p_window_header_event_clr(&(pw->header), MARLIN_EVT_MediaInserted);
        p_window_header_event_clr(&(pw->header), MARLIN_EVT_MediaRemoved);
        p_window_header_event_clr(&(pw->header), MARLIN_EVT_MediaError);
    }

    if (p_window_header_event_clr(&(pw->header), MARLIN_EVT_MediaInserted) &&

        (HAL_GetTick() > 5000)) {
        // we are using marlin variables for filename and filepath buffers
        marlin_vars_t *vars = marlin_vars();
        //check if the variables filename and filepath allocated
        if (vars->media_LFN && vars->media_LFN) {
            if (find_latest_gcode(
                    vars->media_SFN_path,
                    FILE_PATH_MAX_LEN,
                    vars->media_LFN,
                    FILE_NAME_MAX_LEN)) {
                screen_print_preview_set_gcode_filepath(vars->media_SFN_path);
                screen_print_preview_set_gcode_filename(vars->media_LFN);
                screen_print_preview_set_on_action(on_print_preview_action);
                screen_open(get_scr_print_preview()->id);
            }
            screen_home_disable_print_button(screen, 0);
        }
        return 1;
    }

    if (p_window_header_event_clr(&(pw->header), MARLIN_EVT_MediaRemoved)) {
        screen_home_disable_print_button(screen, 1);
    }

    if (event != WINDOW_EVENT_CLICK) {
        return 0;
    }

    switch ((int)param) {
    case BUTTON_PRINT + 1:
        screen_open(get_scr_filebrowser()->id);
        return 1;
        break;
    case BUTTON_PREHEAT + 1:
        screen_open(get_scr_menu_preheat()->id);
        return 1;
    case BUTTON_FILAMENT + 1:
        screen_open(get_scr_menu_filament()->id);
        return 1;
    case BUTTON_CALIBRATION + 1:
        screen_open(get_scr_menu_calibration()->id);
        return 1;
    case BUTTON_SETTINGS + 1:
        screen_open(get_scr_menu_settings()->id);
        return 1;
    case BUTTON_INFO + 1:
        screen_open(get_scr_menu_info()->id);
        return 1;
    }
    return 0;
}

static bool find_latest_gcode(char *fpath, int fpath_len, char *fname, int fname_len) {
    DIR dir = { 0 };

    FRESULT result = f_opendir(&dir, "/");
    if (result != FR_OK) {
        return false;
    }

    fname[0] = 0;
    WORD latest_fdate = 0;
    WORD latest_ftime = 0;
    FILINFO current_finfo = { 0 };

    result = f_findfirst(&dir, &current_finfo, "", "*.gcode");
    while (result == FR_OK && current_finfo.fname[0]) {
        bool skip = current_finfo.fattrib & AM_SYS
            || current_finfo.fattrib & AM_HID;
        bool is_newer = latest_fdate != current_finfo.fdate
            ? latest_fdate < current_finfo.fdate
            : latest_ftime < current_finfo.ftime;

        if ((fname[0] == 0 || is_newer) && !skip) {
            const char *short_name = current_finfo.altname[0] ? current_finfo.altname : current_finfo.fname;
            fpath[0] = '/';
            strlcpy(fpath + 1, short_name, fpath_len - 1);
            strlcpy(fname, current_finfo.fname, fname_len);
            latest_fdate = current_finfo.fdate;
            latest_ftime = current_finfo.ftime;
        }

        result = f_findnext(&dir, &current_finfo);
    }

    f_closedir(&dir);
    return result == FR_OK && fname[0] != 0 ? true : false;
}

void screen_home_disable_print_button(screen_t *screen, int disable) {
    pw->w_buttons[0].f_disabled = disable;
    pw->w_buttons[0].f_enabled = !disable; // cant't be focused
    pw->w_buttons[0].f_invalid = 1;
<<<<<<< HEAD
    window_set_text(pw->w_labels[0].id, string_view_utf8::MakeCPUFLASH((const uint8_t *)labels[(disable ? 6 : 0)]));
=======
    pw->w_labels[0].SetText(labels[(disable ? labelNoUSBId : labelPrintId)]);
>>>>>>> 807e8450

    // move to preheat when Print is focused
    if (pw->w_buttons[0].IsFocused() && disable) {
        pw->w_buttons[1].SetFocus();
    }
}

screen_t screen_home = {
    0, // id - will be generated
    0, // flags
    screen_home_init,
    screen_home_done,
    screen_home_draw,
    screen_home_event,
    sizeof(screen_home_data_t), //data_size
    0,                          //pdata
};

screen_t *const get_scr_home() { return &screen_home; }<|MERGE_RESOLUTION|>--- conflicted
+++ resolved
@@ -35,14 +35,10 @@
     IDR_PNG_menu_icon_info
 };
 
-<<<<<<< HEAD
-static const char *labels[7] = {
-=======
 constexpr size_t labelPrintId = 0;
 constexpr size_t labelNoUSBId = 6;
 
 const char *labels[7] = {
->>>>>>> 807e8450
     N_("Print"),
     N_("Preheat"),
     N_("Filament"),
@@ -106,15 +102,9 @@
                 rect_ui16(80 * col, 152 + (15 + 64) * row, 80, 14),
                 &(pw->w_labels[row * 3 + col]));
             pw->w_labels[row * 3 + col].font = resource_font(IDR_FNT_SMALL);
-<<<<<<< HEAD
-            window_set_alignment(id, ALIGN_CENTER);
-            window_set_padding(id, padding_ui8(0, 0, 0, 0));
-            window_set_text(id, string_view_utf8::MakeCPUFLASH((const uint8_t *)labels[row * 3 + col]));
-=======
             pw->w_labels[row * 3 + col].SetAlignment(ALIGN_CENTER);
             pw->w_labels[row * 3 + col].SetPadding(padding_ui8(0, 0, 0, 0));
-            pw->w_labels[row * 3 + col].SetText(labels[row * 3 + col]);
->>>>>>> 807e8450
+            pw->w_labels[row * 3 + col].SetText(string_view_utf8::MakeCPUFLASH((const uint8_t *)labels[row * 3 + col]));
         }
     }
 
@@ -261,11 +251,7 @@
     pw->w_buttons[0].f_disabled = disable;
     pw->w_buttons[0].f_enabled = !disable; // cant't be focused
     pw->w_buttons[0].f_invalid = 1;
-<<<<<<< HEAD
-    window_set_text(pw->w_labels[0].id, string_view_utf8::MakeCPUFLASH((const uint8_t *)labels[(disable ? 6 : 0)]));
-=======
-    pw->w_labels[0].SetText(labels[(disable ? labelNoUSBId : labelPrintId)]);
->>>>>>> 807e8450
+    pw->w_labels[0].SetText(string_view_utf8::MakeCPUFLASH((const uint8_t *)labels[(disable ? labelNoUSBId : labelPrintId)]));
 
     // move to preheat when Print is focused
     if (pw->w_buttons[0].IsFocused() && disable) {
