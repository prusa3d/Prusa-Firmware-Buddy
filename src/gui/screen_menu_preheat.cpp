/*
 * screen_menu_preheat.cpp
 *
 *  Created on: 19. 7. 2019
 *      Author: mcbig
 */

#include <stdio.h>
#include "gui.h"
#include "screen_menu.hpp"
#include "filament.h"
#include "marlin_client.h"
#include "screens.h"
#include "status_footer.h"

//"C inheritance" of screen_menu_data_t with data items
#pragma pack(push)
#pragma pack(1)

typedef struct
{
    screen_menu_data_t base;
    menu_item_t items[FILAMENTS_END + 1];

} this_screen_data_t;

#pragma pack(pop)

void screen_menu_preheat_init(screen_t *screen) {
    screen_menu_init(screen, "PREHEAT", ((this_screen_data_t *)screen->pdata)->items, FILAMENTS_END + 1, 1, 0);
    psmd->items[0] = menu_item_return;

    for (size_t i = 1; i < FILAMENTS_END; i++) {
        memset((char *)psmd->items[i].item.label, ' ', sizeof(char) * 15);
<<<<<<< HEAD
        strncpy((char *)psmd->items[i].item.label, filaments[i].name,
            strlen(filaments[i].name));
        snprintf((char *)psmd->items[i].item.label + 9,
            LABEL_MAX_TEXT_LENGTH - 9,
            "%d/%d",
            filaments[i].nozzle,
            filaments[i].heatbed);
=======
        strncpy((char *)psmd->items[i].item.label, filaments[i].long_name, strlen(filaments[i].long_name));
>>>>>>> bd8b3822
    }
    psmd->items[FILAMENTS_END] = (menu_item_t) { { "Cooldown", 0, WI_LABEL }, SCREEN_MENU_NO_SCREEN };
    window_set_item_index(psmd->menu.win.id, get_filament());
}

void screen_menu_preheat_done(screen_t *screen) {
    screen_menu_done(screen);
}

int screen_menu_preheat_event(screen_t *screen, window_t *window,
    uint8_t event, void *param) {
    if (screen_menu_event(screen, window, event, param)) {
        return 1; // Screen return here ...
    }
    if (event != WINDOW_EVENT_CLICK) {
        return 0;
    }
    filament_t filament;
    FILAMENT_t fil_id;

    if ((uint32_t)param < (uint32_t)FILAMENTS_END) {
        fil_id = (FILAMENT_t)(uint32_t)param;
    } else {
        fil_id = FILAMENT_NONE;
    }

    filament = filaments[fil_id];

    marlin_gcode("M86 S1800"); // enable safety timer
    marlin_gcode_printf("M140 S%d", (int)filament.heatbed);

    if (filament.nozzle > PREHEAT_TEMP) {
        //FIXME temperatures should be swapped
        marlin_gcode_printf("M104 S%d R%d", (int)PREHEAT_TEMP, (int)filament.nozzle);
    } else {
        /// cooldown typically
        marlin_gcode_printf("M104 S%d", (int)filament.nozzle);
    }

    screen_close(); // skip this screen everytime
    return 1;
}

screen_t screen_menu_preheat = {
    0,
    0,
    screen_menu_preheat_init,
    screen_menu_preheat_done,
    screen_menu_draw,
    screen_menu_preheat_event,
    sizeof(this_screen_data_t), //data_size
    0,                          //pdata
};

extern "C" screen_t *const get_scr_menu_preheat() { return &screen_menu_preheat; }<|MERGE_RESOLUTION|>--- conflicted
+++ resolved
@@ -32,17 +32,7 @@
 
     for (size_t i = 1; i < FILAMENTS_END; i++) {
         memset((char *)psmd->items[i].item.label, ' ', sizeof(char) * 15);
-<<<<<<< HEAD
-        strncpy((char *)psmd->items[i].item.label, filaments[i].name,
-            strlen(filaments[i].name));
-        snprintf((char *)psmd->items[i].item.label + 9,
-            LABEL_MAX_TEXT_LENGTH - 9,
-            "%d/%d",
-            filaments[i].nozzle,
-            filaments[i].heatbed);
-=======
         strncpy((char *)psmd->items[i].item.label, filaments[i].long_name, strlen(filaments[i].long_name));
->>>>>>> bd8b3822
     }
     psmd->items[FILAMENTS_END] = (menu_item_t) { { "Cooldown", 0, WI_LABEL }, SCREEN_MENU_NO_SCREEN };
     window_set_item_index(psmd->menu.win.id, get_filament());
