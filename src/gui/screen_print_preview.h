#pragma once
<<<<<<< HEAD
#include "gui.h"
=======
#include "gui.hpp"
>>>>>>> 1a107fc0

typedef enum {
    PRINT_PREVIEW_ACTION_BACK,
    PRINT_PREVIEW_ACTION_PRINT,
} print_preview_action_t;

typedef void (*print_preview_action_handler_t)(print_preview_action_t action);

void screen_print_preview_set_on_action(print_preview_action_handler_t handler);

// FIXME: the screen_print_preview currently does not copy fpath and fname
// therefore, their lifetime must be at least as long as the screen's lifetime
void screen_print_preview_set_gcode_filepath(const char *fpath);
const char *screen_print_preview_get_gcode_filepath();
void screen_print_preview_set_gcode_filename(const char *fname);<|MERGE_RESOLUTION|>--- conflicted
+++ resolved
@@ -1,9 +1,5 @@
 #pragma once
-<<<<<<< HEAD
-#include "gui.h"
-=======
 #include "gui.hpp"
->>>>>>> 1a107fc0
 
 typedef enum {
     PRINT_PREVIEW_ACTION_BACK,
