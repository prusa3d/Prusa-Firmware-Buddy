//test_display.c - display performance testing functions

#include <inttypes.h>
#include <stdlib.h>
#include "cmsis_os.h"
#include "dbg.h"
#include "gui.hpp"
#include "resource.h"
#include <algorithm>

typedef void(test_display_t)(uint16_t cnt);

void test_display_random_dots(uint16_t cnt);
void test_display_random_lines(uint16_t cnt);
void test_display_random_rects(uint16_t cnt);
void test_display_random_filled_rects(uint16_t cnt);
void test_display_random_chars_small(uint16_t cnt);
void test_display_random_chars_normal(uint16_t cnt);
void test_display_random_chars_big(uint16_t cnt);
void test_display_random_chars_terminal(uint16_t cnt);
void test_display_fade(uint16_t cnt);
void test_display_rgbcolors(uint16_t cnt);
void test_display_spectrum(uint16_t cnt);

void do_test(test_display_t *func, int cnt, const char *name, const char *unit) {
    display::Clear(COLOR_BLACK);

#if (DBG_LEVEL >= 3)
    uint32_t tim = _microseconds();
#endif
    func(cnt);
#if (DBG_LEVEL >= 3)
    tim = _microseconds() - tim;
    float spd = (float)cnt * 1000000 / tim;
    _dbg3(" %-20.20s %5u %5.5ss/sec  %5uus/%-5.5s", name, (uint32_t)spd, unit, tim / cnt, unit);
#endif
    osDelay(1000);
}

void test_display(void) {
    while (1) {
        _dbg3("test_display start");
        do_test(test_display_random_dots, 20000, "random_dots", "dot");
        do_test(test_display_random_lines, 500, "random_lines", "line");
        do_test(test_display_random_rects, 500, "random_rects", "rect");
        do_test(test_display_random_filled_rects, 500, "random_filled_rects", "rect");
        do_test(test_display_random_chars_small, 3000, "random_chars_small", "char");
        do_test(test_display_random_chars_normal, 2000, "random_chars_normal", "char");
        do_test(test_display_random_chars_big, 1500, "random_chars_big", "char");
        do_test(test_display_random_chars_terminal, 1500, "random_chars_terminal", "char");
        do_test(test_display_fade, 32, "fade", "frame");
        do_test(test_display_rgbcolors, 20, "rgbcolors", "frame");
        do_test(test_display_spectrum, 20, "spectrum", "frame");
        _dbg3("test_display end\n");
    }
}

point_ui16_t random_point() {
    return point_ui16(rand() % display::GetW(), rand() % display::GetH());
}

color_t random_color() {
    return color_rgb(rand() % 0x100, rand() % 0x100, rand() % 0x100);
}

rect_ui16_t random_rect() {
    const uint16_t x0 = rand() % display::GetW();
    const uint16_t x1 = rand() % display::GetW();
    const uint16_t y0 = rand() % display::GetH();
    const uint16_t y1 = rand() % display::GetH();
    return rect_ui16(std::min(x0, x1), std::min(y0, y1), std::abs(x1 - x0) + 1, std::abs(y1 - y0) + 1);
}

void test_display_random_dots(uint16_t cnt) {
    for (uint16_t n = 0; n < cnt; ++n)
        display::SetPixel(random_point(), random_color());
}

void test_display_random_lines(uint16_t cnt) {
    for (uint16_t n = 0; n < cnt; ++n)
        display::DrawLine(random_point(), random_point(), random_color());
}

void test_display_random_rects(uint16_t cnt) {
    for (uint16_t n = 0; n < cnt; ++n)
        display::DrawRect(random_rect(), random_color());
}

void test_display_random_filled_rects(uint16_t cnt) {
    for (uint16_t n = 0; n < cnt; ++n)
        display::FillRect(random_rect(), random_color());
}

void test_display_random_chars(uint16_t cnt, font_t *font) {
    uint16_t x;
    uint16_t y;
    char c;

    for (uint16_t n = 0; n < cnt; ++n) {
        x = rand() % (display::GetW() - font->w + 1);
        y = rand() % (display::GetH() - font->h + 1);
        //		c = 'a' + ('z' - 'a' + 1) * ((float)rand() / RAND_MAX);
        c = font->asc_min + rand() % (font->asc_max - font->asc_min + 1 + 1);
        display::DrawChar(point_ui16(x, y), c, font, random_color(), random_color());
    }
}

void test_display_random_chars_small(uint16_t cnt) {
    font_t *font = resource_font(IDR_FNT_SMALL);
    test_display_random_chars(cnt, font);
}

void test_display_random_chars_normal(uint16_t cnt) {
    font_t *font = resource_font(IDR_FNT_NORMAL);
    test_display_random_chars(cnt, font);
}

void test_display_random_chars_big(uint16_t cnt) {
    font_t *font = resource_font(IDR_FNT_BIG);
    test_display_random_chars(cnt, font);
}

void test_display_random_chars_terminal(uint16_t cnt) {
    font_t *font = resource_font(IDR_FNT_TERMINAL);
    test_display_random_chars(cnt, font);
}

// original source: https://stackoverflow.com/questions/3407942/rgb-values-of-visible-spectrum
// RGB <0,1> <- lambda l <400,700> [nm]
void spectral_color(float l, float *pr, float *pg, float *pb) {
    float t;
    float r = 0.0F;
    float g = 0.0F;
    float b = 0.0F;

    if ((l >= 400.0F) && (l < 410.0F)) {
        t = (l - 400.0F) / (410.0F - 400.0F);
        r = +(0.33F * t) - (0.20F * t * t);
    } else if ((l >= 410.0F) && (l < 475.0F)) {
        t = (l - 410.0F) / (475.0F - 410.0F);
        r = 0.14F - (0.13F * t * t);
    } else if ((l >= 545.0F) && (l < 595.0F)) {
        t = (l - 545.0F) / (595.0F - 545.0F);
        r = +(1.98F * t) - (t * t);
    } else if ((l >= 595.0F) && (l < 650.0F)) {
        t = (l - 595.0F) / (650.0F - 595.0F);
        r = 0.98F + (0.06F * t) - (0.40F * t * t);
    } else if ((l >= 650.0F) && (l < 700.0F)) {
        t = (l - 650.0F) / (700.0F - 650.0F);
        r = 0.65F - (0.84F * t) + (0.20F * t * t);
    }

    if ((l >= 415.0F) && (l < 475.0F)) {
        t = (l - 415.0F) / (475.0F - 415.0F);
        g = +(0.80F * t * t);
    } else if ((l >= 475.0F) && (l < 590.0F)) {
        t = (l - 475.0F) / (590.0F - 475.0F);
        g = 0.80F + (0.76F * t) - (0.80F * t * t);
    } else if ((l >= 585.0F) && (l < 639.0F)) {
        t = (l - 585.0F) / (639.0F - 585.0F);
        g = 0.84F - (0.84F * t);
    }

    if ((l >= 400.0F) && (l < 475.0F)) {
        t = (l - 400.0F) / (475.0F - 400.0F);
        b = +(2.20F * t) - (1.50F * t * t);
    } else if ((l >= 475.0F) && (l < 560.0F)) {
        t = (l - 475.0F) / (560.0F - 475.0F);
        b = 0.70F - (t) + (0.30F * t * t);
    }

    if (pr)
        *pr = r;
    if (pg)
        *pg = g;
    if (pb)
        *pb = b;
}

void test_display_fade(uint16_t cnt) {
    const float step = 255.0f / (cnt - 1);
    for (uint32_t i = 0; i < cnt; ++i) {
        const uint8_t b = uint8_t(i * step);
        display::Clear(color_rgb(b, b, b));
    }
}

void test_display_rgbcolors(uint16_t cnt) {
    color_t colors[] = {
        COLOR_BLACK, COLOR_WHITE,
        COLOR_RED, COLOR_LIME, COLOR_BLUE,
        COLOR_YELLOW, COLOR_CYAN, COLOR_MAGENTA,
        COLOR_SILVER, COLOR_GRAY,
        COLOR_MAROON, COLOR_OLIVE, COLOR_GREEN,
        COLOR_PURPLE, COLOR_TEAL, COLOR_NAVY
    };
    static const char *names[] = {
        "BLACK", "WHITE",
        "RED", "LIME", "BLUE",
        "YELLOW", "CYAN", "MAGENTA",
        "SILVER", "GRAY",
        "MAROON", "OLIVE", "GREEN",
        "PURPLE", "TEAL", "NAVY"
    };
    const uint16_t count = sizeof(colors) / sizeof(color_t);
    font_t *font = resource_font(IDR_FNT_NORMAL);
    const uint8_t item_height = 20;
    for (int n = 0; n < cnt; n++)
        for (int i = 0; i < count; i++) {
            rect_ui16_t rc_item = rect_ui16(0, item_height * i, 240, item_height);
            rect_ui16_t rc_text = rect_ui16(10, item_height * i + 1, strlen(names[i]) * font->w, font->h);
            //display::FillRect(rc_item, colors[i]);
<<<<<<< HEAD
            fill_between_rectangles(rc_item, rc_text, colors[i]);
            display::DrawText(rc_text, names[i], font, colors[i], (i == 0) ? COLOR_WHITE : COLOR_BLACK);
=======
            display_fill_rect_sub_rect(rc_item, rc_text, colors[i]);
            display::DrawText(rc_text, string_view_utf8::MakeCPUFLASH((const uint8_t *)names[i]), font, colors[i], (i == 0) ? COLOR_WHITE : COLOR_BLACK);
>>>>>>> e660338a
        }
}

void test_display_spectrum(uint16_t cnt) {
    float r, g, b;
    for (int n = 0; n < cnt; ++n)
        for (int y = 0; y < display::GetH(); ++y) {
            const float l = 400.0F + (3.0F * y / 3.2F);
            spectral_color(l, &r, &g, &b);
            const color_t clr = color_rgb(255 * r, 255 * g, 255 * b);
            display::DrawLine(point_ui16(0, y), point_ui16(display::GetW() - 1, y), clr);
        }
}

//extern uint8_t png_data[];
//extern const uint8_t png_a3ides_logo[];
//extern const uint8_t png_splash_screen[];
//extern const uint8_t png_status_screen[];
//extern const uint8_t png_main_menu[];

extern const uint8_t png_icon_64x64_noise[];
extern const uint16_t png_icon_64x64_noise_size;

void test_display_random_png_64x64(uint16_t count) {
    uint16_t x;
    uint16_t y;
    FILE *pf = fmemopen((void *)png_icon_64x64_noise, png_icon_64x64_noise_size, "rb");
    for (uint16_t n = 0; n < count; n++) {
        x = rand() % (display::GetW() - 64 + 1);
        y = rand() % (display::GetH() - 64 + 1);
        display::DrawPng(point_ui16(x, y), pf);
    }
    fclose(pf);
}

int __read(struct _reent *_r, void *pv, char *pc, int n) {
    return 0;
}

int __write(struct _reent *_r, void *pv, const char *pc, int n) {
    return 0;
}

void test_display2(void) {
    //	FILE* pf = fmemopen(png_a3ides_logo, 2889, "rb");
    //	FILE* pf0 = fmemopen(png_splash_screen, 10318, "rb");
    //	FILE* pf1 = fmemopen((void*)png_status_screen, 11438, "rb");
    //	FILE* pf2 = fmemopen(png_main_menu, 4907, "rb");
    //	uint8_t buf[10];
    //	int c = fread(buf, 1, 6, pf);

    /*	FILE f;
		memset(&f, 0, sizeof(f));
		f._read = __read;
	//	f._write = __write;
		f._file = -1;
		f._flags = __SRD | __SNBF;
		f._blksize = 0;
		f._lbfsize = 0;
	//	f.
		uint8_t buf[10];
		int c = fread(buf, 1, 1, &f);
	*/
    //	printf("test\n");
    while (1) {
//		osDelay((c>0)?c:0);
//		if (pf)
//	  pf = fopen("test.x", "rb");
//fdev_setup_stream()
//	HAL_GPIO_WritePin(GPIOC, GPIO_PIN_2, 1)
#if 0
		uint32_t tim;
		uint32_t spd;
#endif

#if 0
		tim = _microseconds();
		display::Clear(COLOR_BLACK);
		tim = _microseconds() - tim;
		_dbg3("display_clear %u", tim);
#endif

#if 0
		display::Clear(COLOR_BLACK);
		tim = _microseconds();
		test_display_random_png_64x64(100);
		tim = _microseconds() - tim;
		spd = 100 * 1000000 / tim;
		_dbg3("test_random_png_64x64 %u (%u icons/sec)", tim, spd);
		osDelay(1000);
#endif

        /*		tim = _microseconds();
		display::FillRect(64, 64, 128, 128, CLR565_BLUE);
		tim = _microseconds() - tim;
		_dbg3("fill_rect %u", tim);
		osDelay(1000);*/

        //	  	st7789v_draw_pict(10, 10, 83, 63, (uint16_t*)png_a3ides_logo);
        //	  	st7789v_draw_png(10, 10, pf);
        //	  	osDelay(1000);
        //	  	st7789v_draw_png(0, 0, pf0);
        //	  	osDelay(1000);

        //		tim = _microseconds();
        //		display::DrawPng(0, 0, pf1);
        //		tim = _microseconds() - tim;
        //		_dbg3("draw_png %u", tim);
        //		osDelay(1000);
        //	  	st7789v_draw_png(0, 0, pf2);
        //	  	osDelay(2000);
        /*
		osDelay(1000);*/
        /*	  	st7789v_display_clear(CLR565_GREEN);
	  //	st7789v_draw_line(0, 0, 239, 0, CLR565_BLUE);
		st7789v_display_clear(CLR565_RED);
		st7789v_fill_rect(20, 20, 64, 64, CLR565_YELLOW);
		osDelay(1000);
	  //	HAL_GPIO_WritePin(GPIOC, GPIO_PIN_2, 0);
		st7789v_display_clear(CLR565_GREEN);
		osDelay(1000);
		st7789v_display_clear(CLR565_BLUE);
		st7789v_draw_text(10, 10, 0, 0, "Testik", &font_12x12, CLR565_YELLOW);
		osDelay(1000);
		//osDelay(1000);
		st7789v_spectrum();
		osDelay(1000);
		//osDelay(1000);
		for (i = 0; i < 200; i++)
		{
			disp_set_pixel(i, i, CLR565_RED);
		}
		osDelay(1000);*/
    }
}<|MERGE_RESOLUTION|>--- conflicted
+++ resolved
@@ -210,13 +210,8 @@
             rect_ui16_t rc_item = rect_ui16(0, item_height * i, 240, item_height);
             rect_ui16_t rc_text = rect_ui16(10, item_height * i + 1, strlen(names[i]) * font->w, font->h);
             //display::FillRect(rc_item, colors[i]);
-<<<<<<< HEAD
-            fill_between_rectangles(rc_item, rc_text, colors[i]);
-            display::DrawText(rc_text, names[i], font, colors[i], (i == 0) ? COLOR_WHITE : COLOR_BLACK);
-=======
             display_fill_rect_sub_rect(rc_item, rc_text, colors[i]);
             display::DrawText(rc_text, string_view_utf8::MakeCPUFLASH((const uint8_t *)names[i]), font, colors[i], (i == 0) ? COLOR_WHITE : COLOR_BLACK);
->>>>>>> e660338a
         }
 }
 
