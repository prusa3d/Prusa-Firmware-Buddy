// screen_menu_move.cpp

#include "gui.hpp"
#include "screen_menu.hpp"
#include "screen_menus.hpp"
#include "marlin_client.h"
#include "menu_vars.h"
#include "WindowMenuItems.hpp"

template <size_t INDEX>
class MI_AXIS : public WI_SPIN_I16_t {

public:
    MI_AXIS<INDEX>()
        : WI_SPIN_I16_t(int32_t(marlin_vars()->pos[INDEX]),
            MenuVars::axis_ranges[INDEX].data(), MenuVars::labels[INDEX], 0, true, false) {}
    virtual bool Change(int dif) override {
        bool ret = WI_SPIN_I16_t::Change(dif);
        marlin_gcode_printf("G0 %c%d F%d", MenuVars::axis_letters[INDEX], value, MenuVars::manual_feedrate[INDEX]);
        return ret;
    }
};

class MI_AXIS_E : public MI_AXIS<3> {
public:
    virtual void OnClick() override {
        marlin_gcode("G90");    // Set to Absolute Positioning
        marlin_gcode("M82");    // Set extruder to absolute mode
        marlin_gcode("G92 E0"); // Reset position before change
        value = 0;              // Reset spin before change
        //original code erased invalid flag from menu. Why?
    }
};

using MI_AXIS_X = MI_AXIS<0>;
using MI_AXIS_Y = MI_AXIS<1>;
using MI_AXIS_Z = MI_AXIS<2>;

using Screen = ScreenMenu<EHeader::Off, EFooter::On, HelpLines_None, MI_RETURN, MI_AXIS_X, MI_AXIS_Y, MI_AXIS_Z, MI_AXIS_E>;

class ScreenMenuMove : public Screen {
public:
<<<<<<< HEAD
    constexpr static const char *label = N_("Settings");
    ScreenMenuMove()
        : Screen(_(label)) {}
    virtual void windowEvent(window_t *sender, uint8_t ev, void *param) override;
=======
    constexpr static const char *label = N_("MOVE AXIS");
    static void Init(screen_t *screen);
    static int CEvent(screen_t *screen, window_t *window, uint8_t event, void *param);
>>>>>>> afd8fba9
};

void ScreenMenuMove::windowEvent(window_t *sender, uint8_t event, void *param) {
    if (event == WINDOW_EVENT_LOOP) {

        bool temp_ok = (marlin_vars()->target_nozzle > MenuVars::extrude_min_temp);
        IWindowMenuItem *pAxis_E = &Item<MI_AXIS_E>();
        if (temp_ok && (!pAxis_E->IsEnabled()))
            pAxis_E->Enable();
        if ((!temp_ok) && pAxis_E->IsEnabled())
            pAxis_E->Disable();
    }

    Screen::windowEvent(sender, event, param);
}

ScreenFactory::UniquePtr GetScreenMenuMove() {
    return ScreenFactory::Screen<ScreenMenuMove>();
}<|MERGE_RESOLUTION|>--- conflicted
+++ resolved
@@ -40,16 +40,10 @@
 
 class ScreenMenuMove : public Screen {
 public:
-<<<<<<< HEAD
-    constexpr static const char *label = N_("Settings");
+    constexpr static const char *label = N_("MOVE AXIS");
     ScreenMenuMove()
         : Screen(_(label)) {}
     virtual void windowEvent(window_t *sender, uint8_t ev, void *param) override;
-=======
-    constexpr static const char *label = N_("MOVE AXIS");
-    static void Init(screen_t *screen);
-    static int CEvent(screen_t *screen, window_t *window, uint8_t event, void *param);
->>>>>>> afd8fba9
 };
 
 void ScreenMenuMove::windowEvent(window_t *sender, uint8_t event, void *param) {
