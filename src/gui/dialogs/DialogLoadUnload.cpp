#include "DialogLoadUnload.hpp"
#include "DialogLoadUnload.h"
#include "gui.h"      //resource_font
#include "resource.h" //IDR_FNT_BIG
#include "sound_C_wrapper.h"

#ifdef __cplusplus
extern "C" {
#endif //__cplusplus
int16_t WINDOW_CLS_DLG_LOADUNLOAD = 0;
#ifdef __cplusplus
}
#endif //__cplusplus

//all buttons share same Window, thus it must be static
static const RadioButton::Window radio_win = { resource_font(IDR_FNT_BIG), gui_defaults.color_back, IDialogStateful::get_radio_button_size() };

//shorter creation of single state
inline RadioButton btn(PhasesLoadUnload phase, const PhaseTexts &texts) {
    return RadioButton(radio_win, ClientResponses::GetResponses(phase), texts);
}

/*****************************************************************************/
// clang-format off
//todo move button texts
static const char *txt_none   = "";
static const char *txt_stop   = "STOP";
static const char *txt_cont   = "CONTINUE";
static const char *txt_disa   = "DISABLE SENSOR";
static const char *txt_yes    = "YES";
static const char *txt_no     = "NO";
static const char *txt_reheat = "REHEAT";

static const PhaseTexts ph_txt_stop   = { txt_stop,   txt_none, txt_none, txt_none };
static const PhaseTexts ph_txt_cont   = { txt_cont,   txt_none, txt_none, txt_none };
static const PhaseTexts ph_txt_reheat = { txt_reheat, txt_none, txt_none, txt_none };
static const PhaseTexts ph_txt_disa   = { txt_disa,   txt_none, txt_none, txt_none };
static const PhaseTexts ph_txt_none   = { txt_none,   txt_none, txt_none, txt_none };
static const PhaseTexts ph_txt_yesno  = { txt_yes,    txt_no,   txt_none, txt_none };

static const char *txt_parking            = "Parking";
static const char *txt_unparking          = "Unparking";
static const char *txt_wait_temp          = "Waiting for temp.";
static const char *txt_prep_ram           = "Preparing to ram";
static const char *txt_ram                = "Ramming";
static const char *txt_unload             = "Unloading";
static const char *txt_push_fil           = "Press CONTINUE and\npush filament into\nthe extruder.     ";
static const char *txt_make_sure_inserted = "Make sure the     \nfilament is       \ninserted through  \nthe sensor.       ";
static const char *txt_inserting          = "Inserting";
static const char *txt_loading            = "Loading to nozzle";
static const char *txt_purging            = "Purging";
static const char *txt_is_color           = "Is color correct?";
static const char *txt_nozzle_cold        = "Nozzle is too cold.";

static DialogLoadUnload::States LoadUnloadFactory() {
    DialogLoadUnload::States ret = {
        DialogLoadUnload::State { txt_none,               btn(PhasesLoadUnload::_first,           ph_txt_none) },
        DialogLoadUnload::State { txt_parking,            btn(PhasesLoadUnload::Parking,          ph_txt_stop) },
        DialogLoadUnload::State { txt_wait_temp,          btn(PhasesLoadUnload::WaitingTemp,      ph_txt_stop) },
        DialogLoadUnload::State { txt_prep_ram,           btn(PhasesLoadUnload::PreparingToRam,   ph_txt_stop) },
        DialogLoadUnload::State { txt_ram,                btn(PhasesLoadUnload::Ramming,          ph_txt_stop) },
        DialogLoadUnload::State { txt_unload,             btn(PhasesLoadUnload::Unloading,        ph_txt_stop) },
<<<<<<< HEAD
        DialogLoadUnload::State { txt_unload,             btn(PhasesLoadUnload::RemoveFilament,       ph_txt_stop) },
        DialogLoadUnload::State { txt_push_fil,           btn(PhasesLoadUnload::UserPush,         ph_txt_cont) },
=======
        DialogLoadUnload::State { txt_unload,             btn(PhasesLoadUnload::Unloading2,       ph_txt_stop) },
        DialogLoadUnload::State { txt_push_fil,           btn(PhasesLoadUnload::UserPush,         ph_txt_cont), DialogLoadUnload::userPushEnter, DialogLoadUnload::userPushExit },
>>>>>>> d820164b
        DialogLoadUnload::State { txt_nozzle_cold,        btn(PhasesLoadUnload::NozzleTimeout,    ph_txt_reheat) },
        DialogLoadUnload::State { txt_make_sure_inserted, btn(PhasesLoadUnload::MakeSureInserted, ph_txt_cont) },
        DialogLoadUnload::State { txt_inserting,          btn(PhasesLoadUnload::Inserting,        ph_txt_stop) },
        DialogLoadUnload::State { txt_loading,            btn(PhasesLoadUnload::Loading,          ph_txt_stop) },
        DialogLoadUnload::State { txt_purging,            btn(PhasesLoadUnload::Purging,          ph_txt_stop) },
        DialogLoadUnload::State { txt_purging,            btn(PhasesLoadUnload::Purging2,         ph_txt_none) },
        DialogLoadUnload::State { txt_is_color,           btn(PhasesLoadUnload::IsColor,          ph_txt_yesno) },
        DialogLoadUnload::State { txt_unparking,          btn(PhasesLoadUnload::Unparking,        ph_txt_stop) },
    };
    return ret;
}
// clang-format on
/*****************************************************************************/

DialogLoadUnload::DialogLoadUnload(const char *name)
    : DialogStateful<PhasesLoadUnload>(name, WINDOW_CLS_DLG_LOADUNLOAD, LoadUnloadFactory()) {}

// Phase callbacks to play a sound in specific moment at the start/end of
// specified phase
void DialogLoadUnload::userPushEnter() { Sound_Play(eSOUND_TYPE_StandardPrompt); }
void DialogLoadUnload::userPushExit() { Sound_Stop(); }

void DialogLoadUnload::c_draw(window_t *win) {
    IDialog *ptr = cast(win);
    DialogLoadUnload *ths = dynamic_cast<DialogLoadUnload *>(ptr);
    ths->draw();
}

void DialogLoadUnload::c_event(window_t *win, uint8_t event, void *param) {
    IDialog *ptr = cast(win);
    DialogLoadUnload *ths = dynamic_cast<DialogLoadUnload *>(ptr);
    ths->event(event, param);
}

const window_class_dlg_statemachine_t window_class_dlg_statemachine = {
    {
        WINDOW_CLS_USER,
        sizeof(DialogLoadUnload),
        0,
        0,
        (window_draw_t *)DialogLoadUnload::c_draw,
        (window_event_t *)DialogLoadUnload::c_event,
    },
};<|MERGE_RESOLUTION|>--- conflicted
+++ resolved
@@ -60,13 +60,8 @@
         DialogLoadUnload::State { txt_prep_ram,           btn(PhasesLoadUnload::PreparingToRam,   ph_txt_stop) },
         DialogLoadUnload::State { txt_ram,                btn(PhasesLoadUnload::Ramming,          ph_txt_stop) },
         DialogLoadUnload::State { txt_unload,             btn(PhasesLoadUnload::Unloading,        ph_txt_stop) },
-<<<<<<< HEAD
-        DialogLoadUnload::State { txt_unload,             btn(PhasesLoadUnload::RemoveFilament,       ph_txt_stop) },
-        DialogLoadUnload::State { txt_push_fil,           btn(PhasesLoadUnload::UserPush,         ph_txt_cont) },
-=======
-        DialogLoadUnload::State { txt_unload,             btn(PhasesLoadUnload::Unloading2,       ph_txt_stop) },
+        DialogLoadUnload::State { txt_unload,             btn(PhasesLoadUnload::RemoveFilament,   ph_txt_stop) },
         DialogLoadUnload::State { txt_push_fil,           btn(PhasesLoadUnload::UserPush,         ph_txt_cont), DialogLoadUnload::userPushEnter, DialogLoadUnload::userPushExit },
->>>>>>> d820164b
         DialogLoadUnload::State { txt_nozzle_cold,        btn(PhasesLoadUnload::NozzleTimeout,    ph_txt_reheat) },
         DialogLoadUnload::State { txt_make_sure_inserted, btn(PhasesLoadUnload::MakeSureInserted, ph_txt_cont) },
         DialogLoadUnload::State { txt_inserting,          btn(PhasesLoadUnload::Inserting,        ph_txt_stop) },
