--- conflicted
+++ resolved
@@ -54,27 +54,6 @@
 //todo this should be moved elsewhere
 void progress_draw(rect_ui16_t win_rect, const font_t *font, color_t color_back,
     color_t color_text, padding_ui8_t padding, uint8_t progress) {
-<<<<<<< HEAD
-    rect_ui16_t rc_pro = win_rect; //must copy it
-    const unsigned int text_len = 16;
-    char text[text_len];
-    rc_pro.x += 10;
-    rc_pro.w -= 20;
-    rc_pro.h = 16;
-    rc_pro.y += 30;
-    uint16_t w = rc_pro.w;
-    rc_pro.w = w * progress / 100;
-    display->fill_rect(rc_pro, COLOR_ORANGE);
-    rc_pro.x += rc_pro.w;
-    rc_pro.w = w - rc_pro.w;
-    display->fill_rect(rc_pro, COLOR_GRAY);
-    rc_pro.y += rc_pro.h;
-    rc_pro.w = win_rect.w - 120;
-    rc_pro.x = win_rect.x + 60;
-    rc_pro.h = 30;
-    snprintf(text, text_len, "%d%%", progress);
-    render_text_align(rc_pro, text, font, color_back, color_text, padding, ALIGN_CENTER);
-=======
 
     const uint16_t progress_w = win_rect.w - 2 * PROGRESS_BAR_X_PAD;
     const uint16_t done_w = (progress_w * progress) / 100;
@@ -94,10 +73,10 @@
     display->fill_rect(rc_todo, COLOR_GRAY);
 
     const rect_ui16_t rc_text = rect_ui16(rc_done.x, rc_done.y + PROGRESS_BAR_H, progress_w, PROGRESS_BAR_TEXT_H);
-    char text[6];
-    sprintf(text, "%d%%", progress);
+    constexpr uint8_t text_len = 6;
+    char text[text_len];
+    snprintf(text, text_len, "%d%%", progress);
     render_text_align(rc_text, text, font, color_back, color_text, padding, ALIGN_CENTER);
->>>>>>> bd8b3822
 }
 
 //todo this should be moved elsewhere
