--- conflicted
+++ resolved
@@ -13,11 +13,7 @@
     if (filament == filament_t::NONE) {
         return dlg_result_t::aborted;
     }
-<<<<<<< HEAD
-    marlin_gcode_printf("M701 S\"%s\"", filaments[size_t(filament)].name);
-=======
     marlin_gcode_printf("M701 S\"%s\"", Filaments::Get(filament).name);
->>>>>>> 3ffc6915
     DialogHandler::WaitUntilClosed(ClientFSM::Load_unload, uint8_t(LoadUnloadMode::Load));
     return dlg_result_t::ok;
 }
@@ -40,11 +36,7 @@
     if (filament == filament_t::NONE) {
         return dlg_result_t::aborted; //dlg_result_t::aborted should not happen
     }
-<<<<<<< HEAD
-    marlin_gcode_printf("M701 S\"%s\"", filaments[size_t(filament)].name);
-=======
     marlin_gcode_printf("M701 S\"%s\"", Filaments::Get(filament).name);
->>>>>>> 3ffc6915
     DialogHandler::WaitUntilClosed(ClientFSM::Load_unload, uint8_t(LoadUnloadMode::Load));
     return dlg_result_t::ok;
 }
