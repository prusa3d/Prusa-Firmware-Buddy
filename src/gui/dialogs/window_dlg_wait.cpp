--- conflicted
+++ resolved
@@ -6,16 +6,8 @@
  */
 #include "window_dlg_wait.hpp"
 #include "gui.hpp"
-<<<<<<< HEAD
-#include "dbg.h"
-#include "stm32f4xx_hal.h"
-#include "marlin_client.h"
-#include "resource.h"
-#include "i18n.h"
-=======
 #include "../lang/i18n.h"
 #include "ScreenHandler.hpp"
->>>>>>> 950ba684
 
 #define ANIMATION_MILISEC_DELAY 500 // number of milisecond for frame change
 
