/*
 * window_dlg_wait.c
 *
 *  Created on: Nov 5, 2019
 *      Author: Migi
 */
#include "window_dlg_wait.hpp"
#include "display_helper.h"
#include "gui.hpp"
#include "dbg.h"
#include "stm32f4xx_hal.h"
#include "marlin_client.h"
#include "resource.h"
#include "../lang/i18n.h"

#define ANIMATION_MILISEC_DELAY 500 // number of milisecond for frame change

typedef enum {
    ANIM_START = 0,
    ANIM_SAND_1,
    ANIM_SAND_2,
    ANIM_SAND_3,
    ANIM_SAND_4,
    ANIM_COUNT,
} MI_ANIMATION;

int16_t WINDOW_CLS_DLG_WAIT = 0;

void window_dlg_wait_init(window_dlg_wait_t *window) {
    window->flg |= WINDOW_FLG_ENABLED; //enabled by default
    window->color_back = gui_defaults.color_back;
    window->color_text = gui_defaults.color_text;
    window->font = gui_defaults.font;
    window->font_title = gui_defaults.font_big;
    window->padding = gui_defaults.padding;
    window->progress = 0;
    window->animation = ANIM_START;
    window->animation_chng = true;
    window->progress_chng = true;
}

void window_dlg_wait_draw(window_dlg_wait_t *window) {
    if (!window->f_visible)
        return;
    const rect_ui16_t rc = window->rect;

    if (window->f_invalid) {
        display::FillRect(rc, window->color_back);

        rect_ui16_t rc_tit = rc;
        rc_tit.y += 10;
        rc_tit.h = 30; // 30 pixels for title
        render_text_align(rc_tit, _("Please wait"), *(window->font_title), window->color_back, window->color_text, window->padding, ALIGN_CENTER);
        window->f_invalid = 0;

        if (window->components & DLG_W8_DRAW_FRAME) { // grey frame enabled
            const uint16_t w = display::GetW();
            const uint16_t h = display::GetH();

            display::DrawLine(point_ui16(rc.x, rc.y), point_ui16(w - 1, rc.y), COLOR_GRAY);
            display::DrawLine(point_ui16(rc.x, rc.y), point_ui16(rc.x, h - 67), COLOR_GRAY);
            display::DrawLine(point_ui16(w - 1, rc.y), point_ui16(w - 1, h - 67), COLOR_GRAY);
            display::DrawLine(point_ui16(rc.x, h - 67), point_ui16(w - 1, h - 67), COLOR_GRAY);
        }
    }

    if (window->components & DLG_W8_DRAW_HOURGLASS) { // hourglass animation enabled
        if (window->animation_chng) {                 //hourglass animation timeout
            window->animation_chng = false;

            rect_ui16_t icon_rc = rc;
            icon_rc.h = icon_rc.w = 30;
            icon_rc.x += 110;
            icon_rc.y += 50;
            render_icon_align(icon_rc, IDR_PNG_wizard_icon_hourglass, COLOR_BLACK, ALIGN_CENTER);

            const uint16_t x = icon_rc.x;
            const uint16_t y = icon_rc.y;

            uint8_t x_start[] = { 15, 13, 11, 15, 15, 10, 11, 12, 15, 6, 12, 11, 12, 13, 13, 14, 14, 15, 10, 6, 6 };
            uint8_t x_end[] = { 15, 16, 19, 15, 15, 19, 19, 18, 15, 23, 17, 19, 18, 17, 16, 16, 15, 15, 19, 23, 23 };
            uint8_t y_start[] = { 24, 33, 13, 19, 29, 33, 13, 14, 24, 33, 32, 13, 14, 15, 16, 17, 18, 26, 31, 32, 33 };
            uint8_t y_end[] = { 28, 33, 13, 23, 33, 33, 13, 14, 28, 33, 32, 13, 14, 15, 16, 17, 18, 33, 31, 32, 33 };
            uint8_t color[] = { 1, 1, 0, 1, 1, 1, 0, 0, 1, 1, 1, 0, 0, 0, 0, 0, 0, 1, 1, 1, 1 };
            uint32_t colors[] = { COLOR_BLACK, COLOR_ORANGE };
            uint8_t i = 0, limit = 0;

            switch (window->animation) {
            case ANIM_SAND_1:
                limit = 2;
                break;
            case ANIM_SAND_2:
                i = 2;
                limit = 6;
                break;
            case ANIM_SAND_3:
                i = 6;
                limit = 11;
                break;
            case ANIM_SAND_4:
                i = 11;
                limit = 21;
                break;
            default:
                break;
            }

            for (int idx = i; idx < limit; idx++) {
                display::DrawLine(point_ui16(x + x_start[idx], y + y_start[idx]), point_ui16(x + x_end[idx], y + y_end[idx]), colors[color[idx]]);
            }
        }
    }

    if (window->components & DLG_W8_DRAW_PROGRESS) { // progress bar enabled
        if (window->progress_chng) {                 // progress changed
            window->progress_chng = false;

            char text[8];
            rect_ui16_t rc_pro;
            rc_pro.x = 10;
            rc_pro.w = rc.w - 20;
            rc_pro.h = 16;
            rc_pro.y = rc.y + 120;
            display::FillRect(rc_pro, COLOR_GRAY);

            if (window->progress != -1) {
                const uint16_t w = rc_pro.w;
                rc_pro.w = (w * window->progress) / 100;
                display::FillRect(rc_pro, COLOR_ORANGE);
                rc_pro.x += rc_pro.w;
                rc_pro.w = w - rc_pro.w;
                snprintf(text, 8, "%d%%", window->progress);
            } else {
                strlcpy(text, "N/A", 8);
            }

            rc_pro.y += rc_pro.h;
            rc_pro.w = rc.w - 120;
            rc_pro.x = rc.x + 60;
            rc_pro.h = 30;
<<<<<<< HEAD
            render_text_align(rc_pro, text, *(window->font_title), window->color_back, window->color_text, window->padding, ALIGN_CENTER);
=======
            // this MakeRAM is safe - text is not necessary after render_text_align finishes its work
            render_text_align(rc_pro, string_view_utf8::MakeRAM((const uint8_t *)text), window->font_title, window->color_back, window->color_text, window->padding, ALIGN_CENTER);
>>>>>>> e660338a
        }
    }
}

void window_dlg_wait_event(window_dlg_wait_t *window, uint8_t event, void *param) {
}

void animation_handler(window_dlg_wait_t *window) {

    if ((HAL_GetTick() - window->timer) >= ANIMATION_MILISEC_DELAY) {

        window->animation++; // change animation frame
        if (window->animation == ANIM_COUNT) {
            window->animation = ANIM_START; // restart animation from begining
        }
        window->animation_chng = true; // redraw sand animation
        window->timer = HAL_GetTick();
        gui_invalidate();
    }
}

const window_class_dlg_wait_t window_class_dlg_wait = {
    {
        WINDOW_CLS_USER,
        sizeof(window_dlg_wait_t),
        (window_init_t *)window_dlg_wait_init,
        0,
        (window_draw_t *)window_dlg_wait_draw,
        (window_event_t *)window_dlg_wait_event,
    },
};

void gui_dlg_wait(int8_t (*progress_callback)(), uint8_t comp_flag) {

    window_dlg_wait_t dlg;

    int16_t id_capture = window_capture();
    int16_t id = window_create_ptr(WINDOW_CLS_DLG_WAIT, 0, gui_defaults.scr_body_sz, &dlg);
    window_t *tmp_popup_window = window_popup_ptr;
    window_popup_ptr = (window_t *)&dlg;
    gui_reset_jogwheel();
    gui_invalidate();
    dlg.SetCapture();

    dlg.progress = (*progress_callback)();
    dlg.components = comp_flag; // holds what component should be drawn
    dlg.timer = HAL_GetTick();

    if (dlg.progress < 0) {
        while ((*progress_callback)()) { // callback that starts with -1 ends with 0
            animation_handler(&dlg);
            gui_loop();
        }
    } else {
        while (dlg.progress < 100) {
            int8_t tmp_progress = (*progress_callback)();
            if (dlg.progress != tmp_progress) {
                dlg.progress = tmp_progress;
                dlg.progress_chng = true;
            }
            animation_handler(&dlg);
            gui_loop();
        }
    }

    window_destroy(id);
    window_popup_ptr = tmp_popup_window;
    window_t *pWin = window_ptr(0);
    if (pWin != 0)
        pWin->Invalidate();
    if (window_ptr(id_capture))
        window_ptr(id_capture)->SetCapture();
}<|MERGE_RESOLUTION|>--- conflicted
+++ resolved
@@ -138,12 +138,8 @@
             rc_pro.w = rc.w - 120;
             rc_pro.x = rc.x + 60;
             rc_pro.h = 30;
-<<<<<<< HEAD
-            render_text_align(rc_pro, text, *(window->font_title), window->color_back, window->color_text, window->padding, ALIGN_CENTER);
-=======
             // this MakeRAM is safe - text is not necessary after render_text_align finishes its work
             render_text_align(rc_pro, string_view_utf8::MakeRAM((const uint8_t *)text), window->font_title, window->color_back, window->color_text, window->padding, ALIGN_CENTER);
->>>>>>> e660338a
         }
     }
 }
