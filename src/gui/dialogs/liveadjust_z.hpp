--- conflicted
+++ resolved
@@ -8,11 +8,7 @@
 #include "window_arrows.hpp"
 #include "../../lang/i18n.h"
 
-<<<<<<< HEAD
-//regular window binded to Z calib
-=======
 //regular window bound to Z calib
->>>>>>> 4d2f2e4d
 class WindowLiveAdjustZ : public AddSuperWindow<window_frame_t> {
     window_numb_t number;
     WindowArrows arrows;
@@ -51,17 +47,10 @@
     window_frame_t bed;
     WindowLiveAdjustZ adjuster;
 
-<<<<<<< HEAD
-    LiveAdjustZ(is_closed_on_click_t outside_close); // created by static Open method
-
-public:
-    static void Open(is_closed_on_click_t outside_close = is_closed_on_click_t::yes);
-=======
     LiveAdjustZ(); // created by static Open method
 
 public:
     static void Open();
->>>>>>> 4d2f2e4d
 
 protected:
     void moveNozzle();
