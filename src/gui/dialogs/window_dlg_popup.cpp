--- conflicted
+++ resolved
@@ -10,12 +10,8 @@
 #include "gui.hpp"
 #include "dbg.h"
 #include "stm32f4xx_hal.h"
-<<<<<<< HEAD
-#include "i18n.h"
-=======
 #include "../lang/i18n.h"
 #include "ScreenHandler.hpp"
->>>>>>> 950ba684
 
 #define POPUP_DELAY_MS 1000
 
