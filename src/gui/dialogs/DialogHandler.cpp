--- conflicted
+++ resolved
@@ -10,9 +10,11 @@
 static void OpenPrintScreen(ClientFSM dialog) {
     switch (dialog) {
     case ClientFSM::Serial_printing:
+        Screens::Access()->CloseSerial();
         Screens::Access()->Open(ScreenFactory::Screen<screen_printing_serial_data_t>);
         return;
     case ClientFSM::Printing:
+        Screens::Access()->CloseAll();
         Screens::Access()->Open(ScreenFactory::Screen<screen_printing_data_t>);
         return;
     default:
@@ -35,13 +37,7 @@
     case ClientFSM::Serial_printing:
     case ClientFSM::Printing:
         if (IScreenPrinting::CanOpen()) {
-<<<<<<< HEAD
-            Screens::Access()->CloseSerial();
-            Screens::Access()->Open(ScreenFactory::Screen<screen_printing_serial_data_t>);
-=======
-            Screens::Access()->CloseAll();
             OpenPrintScreen(dialog);
->>>>>>> 10816dd4
         }
         break;
     default:
