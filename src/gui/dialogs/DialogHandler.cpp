--- conflicted
+++ resolved
@@ -19,6 +19,9 @@
         Screens::Access()->CloseAll();
         Screens::Access()->Open(ScreenFactory::Screen<screen_printing_data_t>);
         return;
+    case ClientFSM::FirstLayer: //do not close screens
+        Screens::Access()->Open(ScreenFactory::Screen<screen_printing_data_t>);
+        return;
     default:
         return;
     }
@@ -37,32 +40,12 @@
     // only ptr = dialog_creators[dialog](data); should remain
     switch (dialog) {
     case ClientFSM::Serial_printing:
-<<<<<<< HEAD
-=======
     case ClientFSM::Printing:
->>>>>>> d80f2791
+    case ClientFSM::FirstLayer:
         if (IScreenPrinting::CanOpen()) {
             OpenPrintScreen(dialog);
         }
         break;
-<<<<<<< HEAD
-
-    case ClientFSM::Printing:
-        if (IScreenPrinting::CanOpen()) {
-            Screens::Access()->CloseAll();
-            Screens::Access()->Open(ScreenFactory::Screen<screen_printing_data_t>);
-        }
-        break;
-
-    case ClientFSM::FirstLayer:
-        if (IScreenPrinting::CanOpen()) {
-            //Screens::Access()->CloseAll();
-            Screens::Access()->Open(ScreenFactory::Screen<ScreenFirstLayer>);
-        }
-        break;
-
-=======
->>>>>>> d80f2791
     default:
         ptr = dialog_ctors[size_t(dialog)](data);
     }
