--- conflicted
+++ resolved
@@ -91,13 +91,11 @@
             { WarningType::GcodeCorruption, &img::warning_48x48 },
             { WarningType::GcodeCropped, &img::warning_48x48 },
             { WarningType::MetricsConfigChangePrompt, &img::warning_48x48 },
-<<<<<<< HEAD
 #if HAS_EMERGENCY_STOP()
             { WarningType::DoorOpen, &img::warning_48x48 },
-=======
+#endif
 #if HAS_CHAMBER_API()
             { WarningType::FailedToReachChamberTemperature, &img::warning_48x48 },
->>>>>>> 669f7158
 #endif
             { WarningType::AccelerometerCommunicationFailed, &img::warning_48x48 },
     };
