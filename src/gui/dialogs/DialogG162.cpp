--- conflicted
+++ resolved
@@ -1,24 +1,7 @@
 #include "DialogG162.hpp"
-<<<<<<< HEAD
-#include "DialogG162.h"
-#include "gui.hpp"    //resource_font
-#include "resource.h" //IDR_FNT_BIG
-#include "i18n.h"
-
-int16_t WINDOW_CLS_DLG_G162 = 0;
-
-//all buttons share same Window, thus it must be static
-static const RadioButton::Window radio_win = { resource_font(IDR_FNT_BIG), gui_defaults.color_back, IDialogStateful::get_radio_button_size() };
-
-//shorter creation of single state
-inline RadioButton btn(PhasesG162 phase, const PhaseTexts &texts) {
-    return RadioButton(radio_win, ClientResponses::GetResponses(phase), texts);
-}
-=======
 #include "gui.hpp" //resource_font
 #include "../lang/i18n.h"
 #include "dialog_response.hpp"
->>>>>>> 950ba684
 
 /*****************************************************************************/
 // clang-format off
