#include "DialogFactory.hpp"
#include "i18n.h"
#include "bsod.h"
#include "DialogLoadUnload.hpp"
#include "window_dlg_preheat.hpp"
DialogFactory::mem_space DialogFactory::all_dialogs;

//screens .. not used, return nullptr (to pass check in GetAll)
static_unique_ptr<IDialogMarlin> DialogFactory::serial_printing(uint8_t /*data*/) {
    return nullptr;
}
static_unique_ptr<IDialogMarlin> DialogFactory::printing(uint8_t /*data*/) {
    return nullptr;
}
static_unique_ptr<IDialogMarlin> DialogFactory::first_layer(uint8_t /*data*/) {
    return nullptr;
}

static_unique_ptr<IDialogMarlin> DialogFactory::load_unload(uint8_t data) {
    static const char change[] = N_("CHANGE FILAMENT");
    static const char load[] = N_("LOAD FILAMENT");
    static const char unload[] = N_("UNLOAD FILAMENT");
    static const char purge[] = N_("PURGE FILAMENT");
    static const char def[] = "INDEX ERROR"; // intentionally not to be translated
    string_view_utf8 name;
    switch (static_cast<LoadUnloadMode>(data)) {
    case LoadUnloadMode::Change:
        DialogLoadUnload::is_M600_phase = true;
        name = _(change);
        break;
    case LoadUnloadMode::Load:
        name = _(load);
        break;
    case LoadUnloadMode::Unload:
        DialogLoadUnload::is_M600_phase = false;
        name = _(unload);
        break;
    case LoadUnloadMode::Purge:
        name = _(purge);
        break;
    default:
        name = string_view_utf8::MakeCPUFLASH((const uint8_t *)def); //not translated
    }
    return makePtr<DialogLoadUnload>(name);
}

static_unique_ptr<IDialogMarlin> DialogFactory::G162(uint8_t data) {
    static const char *nm = N_("HOME TO MAX");
    string_view_utf8 name = _(nm);
    return makePtr<DialogG162>(name);
<<<<<<< HEAD
}

static_unique_ptr<IDialogMarlin> DialogFactory::Preheat(uint8_t data) {
    static const char *nm = N_("XXXXXXX");
    string_view_utf8 name = _(nm);
    return makePtr<DialogMenuPreheat>(name);
=======
>>>>>>> 3ffc6915
}

DialogFactory::Ctors DialogFactory::GetAll() {
    //todo check if all fields are set
    std::array<fnc, size_t(ClientFSM::_count)> ret = { nullptr };
    ret[size_t(ClientFSM::Serial_printing)] = serial_printing;
    ret[size_t(ClientFSM::Printing)] = printing;
    ret[size_t(ClientFSM::FirstLayer)] = first_layer;
    ret[size_t(ClientFSM::Load_unload)] = load_unload;
    ret[size_t(ClientFSM::G162)] = G162;
<<<<<<< HEAD
    ret[size_t(ClientFSM::Preheat)] = Preheat;
=======
>>>>>>> 3ffc6915
    ret[size_t(ClientFSM::SelftestAxis)] = [](uint8_t) { return static_unique_ptr<IDialogMarlin>(makePtr<DialogSelftestAxis>()); };
    ret[size_t(ClientFSM::SelftestFans)] = [](uint8_t) { return static_unique_ptr<IDialogMarlin>(makePtr<DialogSelftestFans>()); };
    ret[size_t(ClientFSM::SelftestHeat)] = [](uint8_t) { return static_unique_ptr<IDialogMarlin>(makePtr<DialogSelftestTemp>()); };

    if (std::find(std::begin(ret), std::end(ret), nullptr) != std::end(ret))
<<<<<<< HEAD
        bsod("Error missing dialog Ctor");
=======
        bsod("Error missing dialog Ctor"); // GUI init will throw this
>>>>>>> 3ffc6915

    return ret;
}

void DialogFactory::size_error(size_t memspace, size_t dialog) {
    bsod("Error dialog does not fit %d, %d", memspace, dialog);
}<|MERGE_RESOLUTION|>--- conflicted
+++ resolved
@@ -48,15 +48,12 @@
     static const char *nm = N_("HOME TO MAX");
     string_view_utf8 name = _(nm);
     return makePtr<DialogG162>(name);
-<<<<<<< HEAD
 }
 
 static_unique_ptr<IDialogMarlin> DialogFactory::Preheat(uint8_t data) {
     static const char *nm = N_("XXXXXXX");
     string_view_utf8 name = _(nm);
     return makePtr<DialogMenuPreheat>(name);
-=======
->>>>>>> 3ffc6915
 }
 
 DialogFactory::Ctors DialogFactory::GetAll() {
@@ -67,24 +64,13 @@
     ret[size_t(ClientFSM::FirstLayer)] = first_layer;
     ret[size_t(ClientFSM::Load_unload)] = load_unload;
     ret[size_t(ClientFSM::G162)] = G162;
-<<<<<<< HEAD
     ret[size_t(ClientFSM::Preheat)] = Preheat;
-=======
->>>>>>> 3ffc6915
     ret[size_t(ClientFSM::SelftestAxis)] = [](uint8_t) { return static_unique_ptr<IDialogMarlin>(makePtr<DialogSelftestAxis>()); };
     ret[size_t(ClientFSM::SelftestFans)] = [](uint8_t) { return static_unique_ptr<IDialogMarlin>(makePtr<DialogSelftestFans>()); };
     ret[size_t(ClientFSM::SelftestHeat)] = [](uint8_t) { return static_unique_ptr<IDialogMarlin>(makePtr<DialogSelftestTemp>()); };
 
     if (std::find(std::begin(ret), std::end(ret), nullptr) != std::end(ret))
-<<<<<<< HEAD
-        bsod("Error missing dialog Ctor");
-=======
         bsod("Error missing dialog Ctor"); // GUI init will throw this
->>>>>>> 3ffc6915
 
     return ret;
-}
-
-void DialogFactory::size_error(size_t memspace, size_t dialog) {
-    bsod("Error dialog does not fit %d, %d", memspace, dialog);
 }