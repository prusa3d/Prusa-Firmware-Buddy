--- conflicted
+++ resolved
@@ -228,13 +228,4 @@
     window_set_capture(id_capture);
     window_invalidate(0);
     return 0;
-<<<<<<< HEAD
-}
-
-int8_t gui_marlin_busy_callback() {
-    if (marlin_motion() || marlin_busy())
-        return -1;
-    return 0;
-=======
->>>>>>> c7b00e69
 }