// liveadjustz.cpp

#include "liveadjust_z.hpp"
#include "resource.h"
#include "sound.hpp"
#include "ScreenHandler.hpp"
#include "GuiDefaults.hpp"
#include "marlin_client.h"
#include "marlin_vars.h"
#include "eeprom.h"

#include "../Marlin/src/inc/MarlinConfig.h"
#if (PRINTER_TYPE == PRINTER_PRUSA_MINI)
    #include "gui_config_mini.h"
    #include "Configuration_A3ides_2209_MINI_adv.h"
#else
    #error "Unknown PRINTER_TYPE."
#endif

const int axis_steps_per_unit[] = DEFAULT_AXIS_STEPS_PER_UNIT;
const float z_offset_step = 1.0F / float(axis_steps_per_unit[2]);
const float z_offset_min = Z_OFFSET_MIN;
const float z_offset_max = Z_OFFSET_MAX;

/*****************************************************************************/
//WindowLiveAdjustZ

WindowLiveAdjustZ::WindowLiveAdjustZ(window_t *parent, point_i16_t pt)
    : AddSuperWindow<window_frame_t>(parent, GuiDefaults::RectScreenBody) //calculate size later
    , number(this, getNumberRect(pt), marlin_vars()->z_offset)
    , arrows(this, getIconPoint(pt)) {

    rect = number.rect.Union(arrows.rect);
    /// using window_numb to store float value of z_offset
    /// we have to set format and bigger font
    number.SetFont(GuiDefaults::FontBig);
    number.SetFormat("% .3f");
}

void WindowLiveAdjustZ::Save() {
    /// store new z offset value into a marlin_vars & EEPROM
    variant8_t var = variant8_flt(number.GetValue());
    eeprom_set_var(EEVAR_ZOFFSET, var);
    marlin_set_var(MARLIN_VAR_Z_OFFSET, var);
    /// force update marlin vars
    marlin_update_vars(MARLIN_VAR_MSK(MARLIN_VAR_Z_OFFSET));
}

void WindowLiveAdjustZ::Change(int dif) {
    float old = number.GetValue();
    float z_offset = number.value;

    z_offset += (float)dif * z_offset_step;
    z_offset = dif >= 0 ? std::max(z_offset, old) : std::min(z_offset, old); //check overflow/underflow
    z_offset = std::min(z_offset, z_offset_max);
    z_offset = std::max(z_offset, z_offset_min);

    /// check if value has changed so we are free to set babystep and store new value
    float baby_step = z_offset - old;
    if (baby_step != 0.0F) {
        number.SetValue(z_offset);
        marlin_do_babysteps_Z(baby_step);
    }
}
<<<<<<< HEAD

void WindowLiveAdjustZ::windowEvent(EventLock /*has private ctor*/, window_t *sender, GUI_event_t event, void *param) {
    switch (event) {
    case GUI_event_t::ENC_UP:
        Change(1);
        Sound_Play(eSOUND_TYPE::EncoderMove);
        arrows.SetState(WindowArrows::State_t::up);
        gui_invalidate();
        break;
    case GUI_event_t::ENC_DN:
        Change(-1);
        Sound_Play(eSOUND_TYPE::EncoderMove);
        arrows.SetState(WindowArrows::State_t::down);
        gui_invalidate();
        break;
    default:
        SuperWindowEvent(sender, event, param);
    }
}

/*****************************************************************************/
//WindowLiveAdjustZ_withText
WindowLiveAdjustZ_withText::WindowLiveAdjustZ_withText(window_t *parent, point_i16_t pt, size_t width)
    : AddSuperWindow<WindowLiveAdjustZ>(parent, pt)
    , text(parent, Rect16(), is_multiline::no, is_closed_on_click_t::no, _(text_str)) {
    Shift(ShiftDir_t::Right, width - rect.Width());
    text.rect = Rect16(pt, width - rect.Width(), rect.Height());
    rect = rect.Union(text.rect);
}

/*****************************************************************************/
//LiveAdjustZ

LiveAdjustZ::LiveAdjustZ(is_closed_on_click_t outside_close)
    : AddSuperWindow<IDialog>(GuiDefaults::RectScreenBody)
    , text(this, getTextRect(), is_multiline::yes, is_closed_on_click_t::no)
    , nozzle_icon(this, getNozzleRect(), IDR_PNG_big_nozzle)
    , bed(this, Rect16(70, 180, 100, 10))
    , adjuster(this, { 75, 205 }) {

    /// using window_t 1bit flag
    flag_close_on_click = outside_close;
=======

void WindowLiveAdjustZ::windowEvent(EventLock /*has private ctor*/, window_t *sender, GUI_event_t event, void *param) {
    switch (event) {
    case GUI_event_t::ENC_UP:
        Change(1);
        Sound_Play(eSOUND_TYPE::EncoderMove);
        arrows.SetState(WindowArrows::State_t::up);
        gui_invalidate();
        break;
    case GUI_event_t::ENC_DN:
        Change(-1);
        Sound_Play(eSOUND_TYPE::EncoderMove);
        arrows.SetState(WindowArrows::State_t::down);
        gui_invalidate();
        break;
    default:
        SuperWindowEvent(sender, event, param);
    }
}

/*****************************************************************************/
//WindowLiveAdjustZ_withText
WindowLiveAdjustZ_withText::WindowLiveAdjustZ_withText(window_t *parent, point_i16_t pt, size_t width)
    : AddSuperWindow<WindowLiveAdjustZ>(parent, pt)
    , text(parent, Rect16(), is_multiline::no, is_closed_on_click_t::no, _(text_str)) {
    Shift(ShiftDir_t::Right, width - rect.Width());
    text.rect = Rect16(pt, width - rect.Width(), rect.Height());
    rect = rect.Union(text.rect);
}

/*****************************************************************************/
//LiveAdjustZ

LiveAdjustZ::LiveAdjustZ()
    : AddSuperWindow<IDialog>(GuiDefaults::RectScreenBody)
    , text(this, getTextRect(), is_multiline::yes, is_closed_on_click_t::no)
    , nozzle_icon(this, getNozzleRect(), IDR_PNG_big_nozzle)
    , bed(this, Rect16(70, 180, 100, 10))
    , adjuster(this, { 75, 205 }) {

    /// using window_t 1bit flag
    flag_close_on_click = is_closed_on_click_t::yes;
>>>>>>> 4d2f2e4d

    /// simple rectangle as bed with defined background color
    bed.SetBackColor(COLOR_ORANGE);

    /// title text
    constexpr static const char *txt = N_("Adjust the nozzle height above the heatbed by turning the knob");
    static const string_view_utf8 text_view = _(txt);
    text.SetText(text_view);

    /// set right position of the nozzle for our value
    moveNozzle();
}

const Rect16 LiveAdjustZ::getTextRect() {
    return Rect16(0, 32, 240, 60);
}

const Rect16 LiveAdjustZ::getNozzleRect() {
    return Rect16(120 - 24, 120, 48, 48);
}

void LiveAdjustZ::moveNozzle() {
<<<<<<< HEAD
=======
    uint16_t old_top = nozzle_icon.rect.Top();
>>>>>>> 4d2f2e4d
    float percent = adjuster.GetValue() / z_offset_min;
    Rect16 moved_rect = getNozzleRect();
    moved_rect += Rect16::Top_t(int(10 * percent));
    nozzle_icon.rect = moved_rect;
    if (old_top != nozzle_icon.rect.Top()) {
        nozzle_icon.Invalidate();
    }
}

void LiveAdjustZ::windowEvent(EventLock /*has private ctor*/, window_t *sender, GUI_event_t event, void *param) {
    switch (event) {
    case GUI_event_t::ENC_UP:
    case GUI_event_t::ENC_DN:
        adjuster.WindowEvent(sender, event, param);
        Sound_Play(eSOUND_TYPE::EncoderMove);
        moveNozzle();
        gui_invalidate();
        break;
    case GUI_event_t::CLICK:
        /// has set is_closed_on_click_t
        /// destructor of WindowLiveAdjustZ stores new z offset value into a marlin_vars & EEPROM
        /// todo
        /// GUI_event_t::CLICK could bubble into window_t::windowEvent and close dialog
        /// so CLICK could be left unhandled here
<<<<<<< HEAD
        /// but there is a problem with focus !!!parrent window of this dialog has is!!!
=======
        /// but there is a problem with focus !!!parrent window of this dialog has it!!!
>>>>>>> 4d2f2e4d
        if (flag_close_on_click == is_closed_on_click_t::yes)
            Screens::Access()->Close();
        break;
    default:
        SuperWindowEvent(sender, event, param);
    }
}

/// static
<<<<<<< HEAD
void LiveAdjustZ::Open(is_closed_on_click_t outside_close) {
    LiveAdjustZ liveadjust(outside_close);
=======
void LiveAdjustZ::Open() {
    LiveAdjustZ liveadjust;
>>>>>>> 4d2f2e4d
    liveadjust.MakeBlocking();
}<|MERGE_RESOLUTION|>--- conflicted
+++ resolved
@@ -62,50 +62,6 @@
         marlin_do_babysteps_Z(baby_step);
     }
 }
-<<<<<<< HEAD
-
-void WindowLiveAdjustZ::windowEvent(EventLock /*has private ctor*/, window_t *sender, GUI_event_t event, void *param) {
-    switch (event) {
-    case GUI_event_t::ENC_UP:
-        Change(1);
-        Sound_Play(eSOUND_TYPE::EncoderMove);
-        arrows.SetState(WindowArrows::State_t::up);
-        gui_invalidate();
-        break;
-    case GUI_event_t::ENC_DN:
-        Change(-1);
-        Sound_Play(eSOUND_TYPE::EncoderMove);
-        arrows.SetState(WindowArrows::State_t::down);
-        gui_invalidate();
-        break;
-    default:
-        SuperWindowEvent(sender, event, param);
-    }
-}
-
-/*****************************************************************************/
-//WindowLiveAdjustZ_withText
-WindowLiveAdjustZ_withText::WindowLiveAdjustZ_withText(window_t *parent, point_i16_t pt, size_t width)
-    : AddSuperWindow<WindowLiveAdjustZ>(parent, pt)
-    , text(parent, Rect16(), is_multiline::no, is_closed_on_click_t::no, _(text_str)) {
-    Shift(ShiftDir_t::Right, width - rect.Width());
-    text.rect = Rect16(pt, width - rect.Width(), rect.Height());
-    rect = rect.Union(text.rect);
-}
-
-/*****************************************************************************/
-//LiveAdjustZ
-
-LiveAdjustZ::LiveAdjustZ(is_closed_on_click_t outside_close)
-    : AddSuperWindow<IDialog>(GuiDefaults::RectScreenBody)
-    , text(this, getTextRect(), is_multiline::yes, is_closed_on_click_t::no)
-    , nozzle_icon(this, getNozzleRect(), IDR_PNG_big_nozzle)
-    , bed(this, Rect16(70, 180, 100, 10))
-    , adjuster(this, { 75, 205 }) {
-
-    /// using window_t 1bit flag
-    flag_close_on_click = outside_close;
-=======
 
 void WindowLiveAdjustZ::windowEvent(EventLock /*has private ctor*/, window_t *sender, GUI_event_t event, void *param) {
     switch (event) {
@@ -148,7 +104,6 @@
 
     /// using window_t 1bit flag
     flag_close_on_click = is_closed_on_click_t::yes;
->>>>>>> 4d2f2e4d
 
     /// simple rectangle as bed with defined background color
     bed.SetBackColor(COLOR_ORANGE);
@@ -171,10 +126,7 @@
 }
 
 void LiveAdjustZ::moveNozzle() {
-<<<<<<< HEAD
-=======
     uint16_t old_top = nozzle_icon.rect.Top();
->>>>>>> 4d2f2e4d
     float percent = adjuster.GetValue() / z_offset_min;
     Rect16 moved_rect = getNozzleRect();
     moved_rect += Rect16::Top_t(int(10 * percent));
@@ -199,11 +151,7 @@
         /// todo
         /// GUI_event_t::CLICK could bubble into window_t::windowEvent and close dialog
         /// so CLICK could be left unhandled here
-<<<<<<< HEAD
-        /// but there is a problem with focus !!!parrent window of this dialog has is!!!
-=======
         /// but there is a problem with focus !!!parrent window of this dialog has it!!!
->>>>>>> 4d2f2e4d
         if (flag_close_on_click == is_closed_on_click_t::yes)
             Screens::Access()->Close();
         break;
@@ -213,12 +161,7 @@
 }
 
 /// static
-<<<<<<< HEAD
-void LiveAdjustZ::Open(is_closed_on_click_t outside_close) {
-    LiveAdjustZ liveadjust(outside_close);
-=======
 void LiveAdjustZ::Open() {
     LiveAdjustZ liveadjust;
->>>>>>> 4d2f2e4d
     liveadjust.MakeBlocking();
 }