--- conflicted
+++ resolved
@@ -82,11 +82,7 @@
             board_version[0], board_version[1], board_version[2],
             serial_numbers);
 
-<<<<<<< HEAD
-    window_set_text(ths->help.win.id, ths->version_info_str.data());
-=======
     window_set_text(ths->help.id, ths->version_info_str.data());
->>>>>>> 1a107fc0
 }
 
 screen_t screen_version_info = {
