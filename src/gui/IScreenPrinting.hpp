//IScreenPrinting.hpp
#pragma once
#include "gui.hpp"
#include "window_header.hpp"
#include "status_footer.h"
#include "resource.h"

<<<<<<< HEAD
class IScreenPrinting : public window_frame_t {
=======
struct btn_resource {
    uint16_t ico;
    const char *txt;
};

static constexpr btn_resource res_tune = { IDR_PNG_menu_icon_settings, N_("Tune") };
static constexpr btn_resource res_pause = { IDR_PNG_menu_icon_pause, (const char *)(N_("Pause")) };
static constexpr btn_resource res_stop = { IDR_PNG_menu_icon_stop, N_("Stop") };

class IScreenPrinting : public AddSuperWindow<window_frame_t> {
>>>>>>> d80f2791
protected:
    window_header_t header;
    status_footer_t footer;

    static IScreenPrinting *ths;
    static void StopAction();
    static void PauseAction();
    static void TuneAction();
    virtual void stopAction() = 0;
    virtual void pauseAction() = 0;
    virtual void tuneAction() = 0;

public:
    IScreenPrinting(string_view_utf8 caption);
    ~IScreenPrinting();
    static bool CanOpen();
};<|MERGE_RESOLUTION|>--- conflicted
+++ resolved
@@ -5,20 +5,7 @@
 #include "status_footer.h"
 #include "resource.h"
 
-<<<<<<< HEAD
-class IScreenPrinting : public window_frame_t {
-=======
-struct btn_resource {
-    uint16_t ico;
-    const char *txt;
-};
-
-static constexpr btn_resource res_tune = { IDR_PNG_menu_icon_settings, N_("Tune") };
-static constexpr btn_resource res_pause = { IDR_PNG_menu_icon_pause, (const char *)(N_("Pause")) };
-static constexpr btn_resource res_stop = { IDR_PNG_menu_icon_stop, N_("Stop") };
-
 class IScreenPrinting : public AddSuperWindow<window_frame_t> {
->>>>>>> d80f2791
 protected:
     window_header_t header;
     status_footer_t footer;
