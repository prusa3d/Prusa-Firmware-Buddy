--- conflicted
+++ resolved
@@ -182,26 +182,13 @@
 
     if (!suppress_draw && fs_did_filament_runout()) {
         suppress_draw = true;
-<<<<<<< HEAD
-        Sound_Play(eSOUND_TYPE_StandardAlert);
+        Sound_Play(eSOUND_TYPE_SingleBeep);
         const PhaseResponses btns = { Response::Yes, Response::No, Response::Ignore, Response::_none };
-        switch (MsgBox(_("Filament not detected. Load filament now? Select NO to cancel, or IGNORE to disable the filament sensor and continue."),
+        // this MakeRAM is safe - vars->media_LFN is statically allocated (even though it may not be obvious at the first look)
+        switch (MsgBoxTitle(string_view_utf8::MakeRAM((const uint8_t *)gcode_file_name),
+            _("Filament not detected. Load filament now? Select NO to cancel, or IGNORE to disable the filament sensor and continue."),
             btns, 0, gui_defaults.scr_body_no_foot_sz)) {
         case Response::Yes: //YES - load
-=======
-        Sound_Play(eSOUND_TYPE_SingleBeep);
-        const char *btns[3] = { N_("YES"), N_("NO"), N_("IGNORE") };
-        // this MakeRAM is safe - vars->media_LFN is statically allocated (even though it may not be obvious at the first look)
-        switch (gui_msgbox_ex(string_view_utf8::MakeRAM((const uint8_t *)gcode_file_name),
-            _("Filament not detected. Load filament now? Select NO to cancel, or IGNORE to disable the filament sensor and continue."),
-            MSGBOX_BTN_CUSTOM3,
-            gui_defaults.scr_fullscreen,
-            0, btns)) {
-        case MSGBOX_RES_CLOSED:
-            suppress_draw = false;
-            return 1;
-        case MSGBOX_RES_CUSTOM0: //YES - load
->>>>>>> afd8fba9
             gui_dlg_load_forced();
             break;
         case Response::No: //NO - cancel
