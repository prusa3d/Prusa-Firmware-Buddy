#include "screen_print_preview.h"
#include "dbg.h"
#include "ff.h"
#include "gcode_file.h"
#include "gui.hpp"
#include "marlin_client.h"
#include "resource.h"
#include "window_dlg_load_unload.h"
#include "filament_sensor.h"
#include <stdarg.h>
#include <stdbool.h>
#include "screens.h"
#include "sound.hpp"
#include "DialogHandler.hpp"

#define DBG _dbg0

struct description_line_t {
    window_text_t title;
    window_text_t value;
    char value_buffer[32];
};

struct screen_print_preview_data_t {
    window_frame_t frame;
    window_text_t title_text;
    description_line_t description_lines[4];
    window_icon_t print_button;
    window_text_t print_label;
    window_icon_t back_button;
    window_text_t back_label;
    FIL gcode_file;
    bool gcode_file_opened;
    bool gcode_has_thumbnail;
    char gcode_printing_time[16];
    char gcode_filament_type[8];
    unsigned gcode_filament_used_g;
    unsigned gcode_filament_used_mm;
    bool redraw_thumbnail;
};

#define PADDING          10
#define SCREEN_WIDTH     240 //FIXME should be in display.h
#define SCREEN_HEIGHT    320 //FIXME should be in display.h
#define THUMBNAIL_HEIGHT 124
#define TITLE_HEIGHT     24
#define LINE_HEIGHT      15
#define LINE_SPACING     5

#define BACK_BUTTON_ID  0x11
#define PRINT_BUTTON_ID 0x12

static const char *gcode_file_name = NULL;
static const char *gcode_file_path = NULL;
static print_preview_action_handler_t action_handler = NULL;
static void screen_print_preview_init(screen_t *screen);
static void screen_print_preview_done(screen_t *screen);
static void screen_print_preview_draw(screen_t *screen);
static int screen_print_preview_event(screen_t *screen, window_t *window,
    uint8_t event, void *param);

screen_t screen_print_preview = {
    0, // screen identifier
    0, // flags
    screen_print_preview_init,
    screen_print_preview_done,
    screen_print_preview_draw,
    screen_print_preview_event,
    sizeof(screen_print_preview_data_t), // dynamic data size
    NULL                                 // dynamic data pointer
};

const uint16_t menu_icons[2] = {
    IDR_PNG_menu_icon_print,
    IDR_PNG_menu_icon_stop,
};

screen_t *const get_scr_print_preview() { return &screen_print_preview; }

#define pd ((screen_print_preview_data_t *)screen->pdata)

void screen_print_preview_set_gcode_filepath(const char *fpath) {
    gcode_file_path = fpath;
}

const char *screen_print_preview_get_gcode_filepath() {
    return gcode_file_path;
}

void screen_print_preview_set_gcode_filename(const char *fname) {
    gcode_file_name = fname;
}

void screen_print_preview_set_on_action(
    print_preview_action_handler_t handler) {
    action_handler = handler;
}

static void initialize_description_line(screen_t *screen, int idx, int y_pos,
    string_view_utf8 title,
    const char *value_fmt, ...) {
    description_line_t *line = &pd->description_lines[idx];
    int window_id = pd->frame.id;

<<<<<<< HEAD
    int title_width = title.computeNumUtf8CharsAndRewind() * resource_font(IDR_FNT_SMALL)->w;
    int title_id = window_create_ptr(
=======
    int title_width = strlen(title) * resource_font(IDR_FNT_SMALL)->w;
    window_create_ptr(
>>>>>>> 807e8450
        WINDOW_CLS_TEXT, window_id,
        rect_ui16(PADDING, y_pos, title_width, LINE_HEIGHT), &line->title);
    line->title.SetText(title);
    line->title.SetAlignment(ALIGN_LEFT_BOTTOM);
    line->title.SetPadding(padding_ui8(0, 0, 0, 0));
    line->title.font = resource_font(IDR_FNT_SMALL);

    int value_width = SCREEN_WIDTH - PADDING * 2 - title_width - 1;
    window_create_ptr(WINDOW_CLS_TEXT, window_id,
        rect_ui16(SCREEN_WIDTH - PADDING - value_width, y_pos,
            value_width, LINE_HEIGHT),
        &line->value);
    va_list args;
    va_start(args, value_fmt);
    vsnprintf(line->value_buffer, sizeof(line->value_buffer), value_fmt, args);
    va_end(args);
<<<<<<< HEAD
    // this MakeRAM is safe - value_buffer is allocated in RAM for the lifetime of line
    window_set_text(value_id, string_view_utf8::MakeRAM((const uint8_t *)line->value_buffer));
    window_set_alignment(value_id, ALIGN_RIGHT_BOTTOM);
    window_set_padding(value_id, padding_ui8(0, 0, 0, 0));
=======
    line->value.SetText(line->value_buffer);
    line->value.SetAlignment(ALIGN_RIGHT_BOTTOM);
    line->value.SetPadding(padding_ui8(0, 0, 0, 0));
>>>>>>> 807e8450
    line->value.font = resource_font(IDR_FNT_SMALL);
}

static void initialize_description_lines(screen_t *screen, int y) {
    int line_idx = 0;

    // print time
    if (pd->gcode_printing_time[0]) {
        initialize_description_line(screen, line_idx++, y, _("Print Time"), "%s",
            pd->gcode_printing_time);
    } else {
        initialize_description_line(screen, line_idx++, y, _("Print Time"),
            "unknown");
    }
    y += LINE_HEIGHT + LINE_SPACING;

    if (pd->gcode_has_thumbnail) {
        // material
        if (pd->gcode_filament_type[0] && pd->gcode_filament_used_mm && pd->gcode_filament_used_g) {
            initialize_description_line(
                screen, line_idx++, y, _("Material"), "%s/%u g/%0.2f m",
                pd->gcode_filament_type, pd->gcode_filament_used_g,
                (double)((float)pd->gcode_filament_used_mm / 1000.0F));
            y += LINE_HEIGHT + LINE_SPACING;
        }
    } else {
        // material
        if (pd->gcode_filament_type[0]) {
            initialize_description_line(screen, line_idx++, y, _("Material"), "%s",
                pd->gcode_filament_type);
            y += LINE_HEIGHT + LINE_SPACING;
        }
        // used filament
        if (pd->gcode_filament_used_mm && pd->gcode_filament_used_g) {
            initialize_description_line(
                screen, line_idx++, y, _("Used Filament"), "%.2f m",
                (double)((float)pd->gcode_filament_used_mm / 1000.0F));
            y += LINE_HEIGHT + LINE_SPACING;

            initialize_description_line(screen, line_idx++, y, string_view_utf8::MakeNULLSTR(), "%.0f g",
                (double)pd->gcode_filament_used_g);
            y += LINE_HEIGHT + LINE_SPACING;
        }
    }
}

static void initialize_gcode_file(screen_t *screen) {
    memset(&pd->gcode_file, 1, sizeof(FIL));
    pd->gcode_file_opened = false;
    pd->gcode_has_thumbnail = false;

    // try to open the file first
    if (!gcode_file_path || f_open(&pd->gcode_file, gcode_file_path, FA_READ) != FR_OK) {
        return;
    }
    pd->gcode_file_opened = true;

    // thumbnail presence check
    {
        FILE f = { 0 };
        if (f_gcode_thumb_open(&f, &pd->gcode_file) == 0) {
            char buffer;
            pd->gcode_has_thumbnail = fread((void *)&buffer, 1, 1, &f) > 0;
            f_gcode_thumb_close(&f);
        }
    }

    // find printing time and filament information
    pd->gcode_printing_time[0] = 0;
    pd->gcode_filament_type[0] = 0;
    pd->gcode_filament_used_mm = 0;
    pd->gcode_filament_used_g = 0;
    const unsigned search_last_x_bytes = 10000;
    FSIZE_t filesize = f_size(&pd->gcode_file);
    f_lseek(&pd->gcode_file, filesize > search_last_x_bytes ? filesize - search_last_x_bytes : 0);
    char name_buffer[64];
    char value_buffer[32];
    while (f_gcode_get_next_comment_assignment(
        &pd->gcode_file, name_buffer, sizeof(name_buffer), value_buffer,
        sizeof(value_buffer))) {

#define name_equals(str) (!strncmp(name_buffer, str, sizeof(name_buffer)))

        if (name_equals("estimated printing time (normal mode)")) {
            snprintf(pd->gcode_printing_time, sizeof(pd->gcode_printing_time),
                "%s", value_buffer);
        } else if (name_equals("filament_type")) {
            snprintf(pd->gcode_filament_type, sizeof(pd->gcode_filament_type),
                "%s", value_buffer);
        } else if (name_equals("filament used [mm]")) {
            sscanf(value_buffer, "%u", &pd->gcode_filament_used_mm);
        } else if (name_equals("filament used [g]")) {
            sscanf(value_buffer, "%u", &pd->gcode_filament_used_g);
        }
    }
}

static void screen_print_preview_init(screen_t *screen) {
    marlin_set_print_speed(100);
    initialize_gcode_file(screen);

    int window_id = window_create_ptr(WINDOW_CLS_FRAME, -1,
        rect_ui16(0, 0, 0, 0), &pd->frame);
    pd->frame.Enable();
    int y = PADDING;

    // Title
    window_create_ptr(
        WINDOW_CLS_TEXT, window_id,
        rect_ui16(PADDING, y, SCREEN_WIDTH - 2 * PADDING, TITLE_HEIGHT),
        &pd->title_text);
    pd->title_text.font = resource_font(IDR_FNT_BIG);
<<<<<<< HEAD
    // this MakeRAM is safe - gcode_file_name is set to vars->media_LFN, which is statically allocated in RAM
    window_set_text(title_text_id, string_view_utf8::MakeRAM((const uint8_t *)gcode_file_name));
=======
    pd->title_text.SetText(gcode_file_name);
>>>>>>> 807e8450
    y += TITLE_HEIGHT + PADDING;

    // Thumbnail
    if (pd->gcode_has_thumbnail) {
        y += THUMBNAIL_HEIGHT + PADDING;
        // Drawing is done in screen_print_preview_event func
        pd->redraw_thumbnail = true;
    }

    // Description lines
    initialize_description_lines(screen, y);

    // Print and Back buttons
    y = SCREEN_HEIGHT - PADDING - LINE_HEIGHT - 64;
    window_create_ptr(WINDOW_CLS_ICON, window_id, rect_ui16(PADDING, y, 64, 64), &pd->print_button);
    //pd->print_button.SetBackColor(COLOR_GRAY); //this did not work before, do we want it?
    pd->print_button.SetIdRes(IDR_PNG_menu_icon_print);
    pd->print_button.SetTag(PRINT_BUTTON_ID);
    pd->print_button.Enable();
    window_create_ptr(WINDOW_CLS_ICON, window_id, rect_ui16(SCREEN_WIDTH - PADDING - 64, y, 64, 64), &pd->back_button);
    //pd->back_button.SetBackColor(COLOR_GRAY); //this did not work before, do we want it?
    pd->back_button.SetIdRes(IDR_PNG_menu_icon_back);
    pd->back_button.SetTag(BACK_BUTTON_ID);
    pd->back_button.Enable();

    // Print and Back labels
    y += 64;
    window_create_ptr(
        WINDOW_CLS_TEXT, window_id, rect_ui16(PADDING, y, 64, LINE_HEIGHT),
        &pd->print_label);
<<<<<<< HEAD
    window_set_text(print_label_id, _("Print"));
    window_set_alignment(print_label_id, ALIGN_CENTER);
=======
    pd->print_label.SetText("Print");
    pd->print_label.SetAlignment(ALIGN_CENTER);
>>>>>>> 807e8450
    pd->print_label.font = resource_font(IDR_FNT_SMALL);
    window_create_ptr(
        WINDOW_CLS_TEXT, window_id,
        rect_ui16(SCREEN_WIDTH - PADDING - 64, y, 64, LINE_HEIGHT),
        &pd->back_label);
<<<<<<< HEAD
    window_set_text(back_label_id, _("Back"));
    window_set_alignment(back_label_id, ALIGN_CENTER);
=======
    pd->back_label.SetText("Back");
    pd->back_label.SetAlignment(ALIGN_CENTER);
>>>>>>> 807e8450
    pd->back_label.font = resource_font(IDR_FNT_SMALL);
}

static void screen_print_preview_done(screen_t *screen) {
    if (pd->gcode_file_opened) {
        f_close(&pd->gcode_file);
        pd->gcode_file_opened = false;
        pd->gcode_has_thumbnail = false;
    }
    window_destroy(pd->frame.id);
}

static void screen_print_preview_draw(screen_t *screen) {
}

static bool gcode_file_exists(screen_t *screen) {
    FILINFO finfo = { 0 };
    return f_stat(gcode_file_path, &finfo) == FR_OK;
}

//FIXME simple solution not to brake functionality before release
//rewrite later
static bool suppress_draw = false;

static int screen_print_preview_event(screen_t *screen, window_t *window,
    uint8_t event, void *param) {
    // In case the file is no longer present, close this screen.
    // (Most likely because of usb flash drive disconnection).
    if (!gcode_file_exists(screen)) {
        screen_close();
        return 0;
    }

    if (!suppress_draw && fs_did_filament_runout()) {
        suppress_draw = true;
        Sound_Play(eSOUND_TYPE_StandardAlert);
        const char *btns[3] = { "YES", "NO", "IGNORE" };
        switch (gui_msgbox_ex(string_view_utf8::MakeNULLSTR(),
            _("Filament not detected. Load filament now? Select NO to cancel, or IGNORE to disable the filament sensor and continue."),
            MSGBOX_BTN_CUSTOM3,
            gui_defaults.scr_body_no_foot_sz,
            0, btns)) {
        case MSGBOX_RES_CUSTOM0: //YES - load
            gui_dlg_load_forced();
            break;
        case MSGBOX_RES_CUSTOM1: //NO - cancel
            if (action_handler) {
                action_handler(PRINT_PREVIEW_ACTION_BACK);
            }
            suppress_draw = false;
            return 1;
        case MSGBOX_RES_CUSTOM2: //IGNORE - disable
            fs_disable();
            break;
        }
        suppress_draw = false;
        window_draw(pd->frame.id);
    }

    if (!suppress_draw && event == WINDOW_EVENT_LOOP && pd->gcode_has_thumbnail &&
        // Draw the thumbnail
        pd->redraw_thumbnail) {
        FILE f = { 0 };
        f_lseek(&pd->gcode_file, 0);
        if (f_gcode_thumb_open(&f, &pd->gcode_file) == 0) {
            display::DrawPng(
                point_ui16(PADDING, PADDING + TITLE_HEIGHT + PADDING), &f);
            f_gcode_thumb_close(&f);
        } else {
            DBG("print preview: f_gcode_thumb_open returned non-zero value");
        }
        pd->redraw_thumbnail = false;
    } else if (event == WINDOW_EVENT_CLICK && (intptr_t)param == PRINT_BUTTON_ID) {
        if (action_handler) {
            action_handler(PRINT_PREVIEW_ACTION_PRINT);
            return 1;
        }
    } else if (event == WINDOW_EVENT_CLICK && (intptr_t)param == BACK_BUTTON_ID) {
        if (action_handler) {
            action_handler(PRINT_PREVIEW_ACTION_BACK);
            return 1;
        }
    }

    return 0;
}
const char *screen_print_preview_get_gcode_filepath();<|MERGE_RESOLUTION|>--- conflicted
+++ resolved
@@ -102,13 +102,8 @@
     description_line_t *line = &pd->description_lines[idx];
     int window_id = pd->frame.id;
 
-<<<<<<< HEAD
     int title_width = title.computeNumUtf8CharsAndRewind() * resource_font(IDR_FNT_SMALL)->w;
-    int title_id = window_create_ptr(
-=======
-    int title_width = strlen(title) * resource_font(IDR_FNT_SMALL)->w;
     window_create_ptr(
->>>>>>> 807e8450
         WINDOW_CLS_TEXT, window_id,
         rect_ui16(PADDING, y_pos, title_width, LINE_HEIGHT), &line->title);
     line->title.SetText(title);
@@ -125,16 +120,10 @@
     va_start(args, value_fmt);
     vsnprintf(line->value_buffer, sizeof(line->value_buffer), value_fmt, args);
     va_end(args);
-<<<<<<< HEAD
     // this MakeRAM is safe - value_buffer is allocated in RAM for the lifetime of line
-    window_set_text(value_id, string_view_utf8::MakeRAM((const uint8_t *)line->value_buffer));
-    window_set_alignment(value_id, ALIGN_RIGHT_BOTTOM);
-    window_set_padding(value_id, padding_ui8(0, 0, 0, 0));
-=======
-    line->value.SetText(line->value_buffer);
+    line->value.SetText(string_view_utf8::MakeRAM((const uint8_t *)line->value_buffer));
     line->value.SetAlignment(ALIGN_RIGHT_BOTTOM);
     line->value.SetPadding(padding_ui8(0, 0, 0, 0));
->>>>>>> 807e8450
     line->value.font = resource_font(IDR_FNT_SMALL);
 }
 
@@ -247,12 +236,8 @@
         rect_ui16(PADDING, y, SCREEN_WIDTH - 2 * PADDING, TITLE_HEIGHT),
         &pd->title_text);
     pd->title_text.font = resource_font(IDR_FNT_BIG);
-<<<<<<< HEAD
     // this MakeRAM is safe - gcode_file_name is set to vars->media_LFN, which is statically allocated in RAM
-    window_set_text(title_text_id, string_view_utf8::MakeRAM((const uint8_t *)gcode_file_name));
-=======
-    pd->title_text.SetText(gcode_file_name);
->>>>>>> 807e8450
+    pd->title_text.SetText(string_view_utf8::MakeRAM((const uint8_t *)gcode_file_name));
     y += TITLE_HEIGHT + PADDING;
 
     // Thumbnail
@@ -283,25 +268,15 @@
     window_create_ptr(
         WINDOW_CLS_TEXT, window_id, rect_ui16(PADDING, y, 64, LINE_HEIGHT),
         &pd->print_label);
-<<<<<<< HEAD
-    window_set_text(print_label_id, _("Print"));
-    window_set_alignment(print_label_id, ALIGN_CENTER);
-=======
-    pd->print_label.SetText("Print");
+    pd->print_label.SetText(_("Print"));
     pd->print_label.SetAlignment(ALIGN_CENTER);
->>>>>>> 807e8450
     pd->print_label.font = resource_font(IDR_FNT_SMALL);
     window_create_ptr(
         WINDOW_CLS_TEXT, window_id,
         rect_ui16(SCREEN_WIDTH - PADDING - 64, y, 64, LINE_HEIGHT),
         &pd->back_label);
-<<<<<<< HEAD
-    window_set_text(back_label_id, _("Back"));
-    window_set_alignment(back_label_id, ALIGN_CENTER);
-=======
-    pd->back_label.SetText("Back");
+    pd->back_label.SetText(_("Back"));
     pd->back_label.SetAlignment(ALIGN_CENTER);
->>>>>>> 807e8450
     pd->back_label.font = resource_font(IDR_FNT_SMALL);
 }
 
