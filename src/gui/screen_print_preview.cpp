--- conflicted
+++ resolved
@@ -165,19 +165,12 @@
 
 screen_print_preview_data_t::screen_print_preview_data_t()
     : window_frame_t()
-<<<<<<< HEAD
-    , title_text(this, rect_ui16(PADDING, PADDING, SCREEN_WIDTH - 2 * PADDING, TITLE_HEIGHT))
-    , print_button(this, rect_ui16(PADDING, SCREEN_HEIGHT - PADDING - LINE_HEIGHT - 64, 64, 64), IDR_PNG_menu_icon_print, print_button_press)
-    , print_label(this, rect_ui16(PADDING, SCREEN_HEIGHT - PADDING - LINE_HEIGHT, 64, LINE_HEIGHT))
-    , back_button(this, rect_ui16(SCREEN_WIDTH - PADDING - 64, SCREEN_HEIGHT - PADDING - LINE_HEIGHT - 64, 64, 64), IDR_PNG_menu_icon_back, []() { Screens::Access()->Close(); })
-    , back_label(this, rect_ui16(SCREEN_WIDTH - PADDING - 64, SCREEN_HEIGHT - PADDING - LINE_HEIGHT, 64, LINE_HEIGHT))
-=======
     , title_text(this, Rect16(PADDING, PADDING, SCREEN_WIDTH - 2 * PADDING, TITLE_HEIGHT), is_multiline::no)
-    , print_button(this, Rect16(PADDING, SCREEN_HEIGHT - PADDING - LINE_HEIGHT - 64, 64, 64), IDR_PNG_menu_icon_print, []() { print_begin(screen_print_preview_data_t::GetGcodeFilepath()); })
+    , print_button(this, Rect16(PADDING, SCREEN_HEIGHT - PADDING - LINE_HEIGHT - 64, 64, 64), IDR_PNG_menu_icon_print, print_button_press)
     , print_label(this, Rect16(PADDING, SCREEN_HEIGHT - PADDING - LINE_HEIGHT, 64, LINE_HEIGHT), is_multiline::no)
     , back_button(this, Rect16(SCREEN_WIDTH - PADDING - 64, SCREEN_HEIGHT - PADDING - LINE_HEIGHT - 64, 64, 64), IDR_PNG_menu_icon_back, []() { Screens::Access()->Close(); })
     , back_label(this, Rect16(SCREEN_WIDTH - PADDING - 64, SCREEN_HEIGHT - PADDING - LINE_HEIGHT, 64, LINE_HEIGHT), is_multiline::no)
->>>>>>> cb6ba78b
+
     , gcode(this)
     , redraw_thumbnail(gcode.has_thumbnail) {
     marlin_set_print_speed(100);
