/*
 * window_header.hpp
 *
 *  Created on: 19. 7. 2019
 *      Author: mcbig
 */

#pragma once

#include "gui.hpp"
#include "marlin_events.h"
#include "window_text.hpp"

typedef enum {
    HEADER_ISTATE_OFF,
    HEADER_ISTATE_ON,
    HEADER_ISTATE_ACTIVE
} header_states_t;

typedef enum {
    HEADER_ICON_USB, // must be first!
    HEADER_ICON_LAN,
    HEADER_ICON_WIFI
    // for next icon, update HEADER_ICON_COUNT define !
} header_icons_t;

#define HEADER_ICON_COUNT HEADER_ICON_WIFI + 1

struct window_class_header_t {
    window_class_t cls;
};

struct window_header_t : public window_text_t {
    uint16_t id_res;
    header_states_t icons[HEADER_ICON_COUNT]; // usb, lan, wifi
<<<<<<< HEAD
    string_view_utf8 label;
=======
>>>>>>> 807e8450

    // char time[10];
};

extern int16_t WINDOW_CLS_HEADER;

extern const window_class_header_t window_class_header;

void p_window_header_set_icon(window_header_t *window, uint16_t id_res);

void p_window_header_icon_off(window_header_t *window, header_icons_t icon);
void p_window_header_icon_on(window_header_t *window, header_icons_t icon);
void p_window_header_icon_active(window_header_t *window, header_icons_t icon);

header_states_t p_window_header_get_state(window_header_t *window,
    header_icons_t icon);
void p_window_header_set_text(window_header_t *window, string_view_utf8 text);
int p_window_header_event_clr(window_header_t *window, MARLIN_EVT_t evt_id);

#define window_header_events(window)                             \
    p_window_header_event_clr(window, MARLIN_EVT_MediaInserted); \
    p_window_header_event_clr(window, MARLIN_EVT_MediaRemoved);  \
    p_window_header_event_clr(window, MARLIN_EVT_MediaError);<|MERGE_RESOLUTION|>--- conflicted
+++ resolved
@@ -33,11 +33,6 @@
 struct window_header_t : public window_text_t {
     uint16_t id_res;
     header_states_t icons[HEADER_ICON_COUNT]; // usb, lan, wifi
-<<<<<<< HEAD
-    string_view_utf8 label;
-=======
->>>>>>> 807e8450
-
     // char time[10];
 };
 
