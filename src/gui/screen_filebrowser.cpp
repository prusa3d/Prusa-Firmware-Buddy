--- conflicted
+++ resolved
@@ -6,17 +6,11 @@
 #include "usb_host.h"
 #include "cmsis_os.h"
 #include "marlin_client.h"
-<<<<<<< HEAD
+#include "screen_print_preview.hpp"
 #include "print_utils.hpp"
 #include "ScreenHandler.hpp"
-#include "screen_print_preview.hpp"
-=======
-#include "screen_print_preview.h"
-#include "print_utils.h"
-#include "screens.h"
 #include "eeprom.h"
 
->>>>>>> 2feb73c6
 #include "../Marlin/src/gcode/queue.h"
 #include "../Marlin/src/gcode/lcd/M73_PE.h"
 
@@ -26,22 +20,8 @@
 
 #define LOG_ERROR(...) _dbg3("FILEBROWSER ERROR: " __VA_ARGS__)
 
-<<<<<<< HEAD
 // Default value could be rewrite from eeprom settings
-static WF_Sort_t screen_filebrowser_sort = WF_SORT_BY_TIME;
-=======
-struct screen_filebrowser_data_t {
-    window_frame_t root;
-
-    window_header_t header;
-    window_file_list_t w_filelist;
-};
-
-#define pd ((screen_filebrowser_data_t *)screen->pdata)
-
-// Default value is defined from eeprom settings
 WF_Sort_t screen_filebrowser_sort = WF_SORT_BY_TIME;
->>>>>>> 2feb73c6
 
 /// To save first/top visible item in the file browser
 /// This is something else than the selected file for print
@@ -49,17 +29,12 @@
 constexpr unsigned int SFN_len = 13;
 static char firstVisibleSFN[SFN_len] = "";
 
-<<<<<<< HEAD
 screen_filebrowser_data_t::screen_filebrowser_data_t()
     : window_frame_t()
     , header(this)
     , w_filelist(this, rect_ui16(10, 32, 220, 278)) {
-    // TODO: load screen_filebrowser_sort from eeprom
-=======
-static void screen_filebrowser_init(screen_t *screen) {
+    screen_filebrowser_sort = (WF_Sort_t)eeprom_get_var(EEVAR_FILE_SORT).ui8;
 
-    screen_filebrowser_sort = (WF_Sort_t)eeprom_get_var(EEVAR_FILE_SORT).ui8;
->>>>>>> 2feb73c6
     // FIXME: this could crash with very fast insert and eject, status_header will fix this
     marlin_event_clr(MARLIN_EVT_MediaRemoved); // when screen is open, USB must be inserted
 
