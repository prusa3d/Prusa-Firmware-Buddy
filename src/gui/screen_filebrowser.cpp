--- conflicted
+++ resolved
@@ -159,11 +159,7 @@
 
         // @@TODO we want to print the LFN of the dir name, which is very hard to do right now
         // However, the text is not visible on the screen yet...
-<<<<<<< HEAD
-        //        window_set_text(pd->header.id, strrchr(filelist->sfn_path, '/'));
-=======
-        pd->header.SetText(strrchr(filelist->sfn_path, '/'));
->>>>>>> 807e8450
+        // pd->header.SetText(strrchr(filelist->sfn_path, '/'));
 
     } else { // print the file
         if (vars->media_LFN && vars->media_SFN_path) {
