/*
 * screen_menu_fw_update.cpp
 *
 *  Created on: Dec 18, 2019
 *      Author: Migi
 */

#include "screen_menu_fw_update.h"
#include "screens.h"
#include "sys.h"
#include "screen_menu.hpp"
#include "WindowMenuItems.hpp"
#include "../lang/i18n.h"

/*****************************************************************************/
//MI_ALWAYS
class MI_ALWAYS : public WI_SWITCH_OFF_ON_t {
    constexpr static const char *const label = N_("Always");

public:
    MI_ALWAYS()
        : WI_SWITCH_OFF_ON_t(sys_fw_update_is_enabled() ? 1 : 0, label, 0, true, false) {}
    virtual void OnChange(size_t old_index) override {
        old_index == 0 ? sys_fw_update_enable() : sys_fw_update_disable();
        screen_dispatch_event(nullptr, WINDOW_EVENT_CLICK, (void *)index);
    }
};

/*****************************************************************************/
//MI_ON_RESTART
class MI_ON_RESTART : public WI_SWITCH_OFF_ON_t {
    constexpr static const char *const label = N_("On restart");

public:
    MI_ON_RESTART()
        : WI_SWITCH_OFF_ON_t(sys_fw_update_is_enabled() ? true : (sys_fw_update_on_restart_is_enabled() ? true : false), label, 0, sys_fw_update_is_enabled() ? false : true, false) {}
    virtual void OnChange(size_t old_index) override {
        old_index == 0 ? sys_fw_update_on_restart_enable() : sys_fw_update_on_restart_disable();
    }
};

using parent = ScreenMenu<EHeader::Off, EFooter::On, HelpLines_Default, MI_RETURN, MI_ALWAYS, MI_ON_RESTART>;

class ScreenMenuFwUpdate : public parent {
public:
<<<<<<< HEAD
    constexpr static const char *label = N_("FW UPDATE");
=======
    constexpr static const char *const label = "FW UPDATE";
>>>>>>> a9a50cfb
    static void Init(screen_t *screen);
    static int CEvent(screen_t *screen, window_t *window, uint8_t event, void *param);
};

/*****************************************************************************/
//static member method definition
void ScreenMenuFwUpdate::Init(screen_t *screen) {
    Create(screen, label);
    auto *ths = reinterpret_cast<ScreenMenuFwUpdate *>(screen->pdata);
    ths->help.font = resource_font(IDR_FNT_SPECIAL);
    window_set_text(ths->help.win.id, _("Select when you want\nto automatically flash\nupdated firmware\nfrom USB flash disk."));
}

int ScreenMenuFwUpdate::CEvent(screen_t *screen, window_t *window, uint8_t event, void *param) {
    ScreenMenuFwUpdate *const ths = reinterpret_cast<ScreenMenuFwUpdate *>(screen->pdata);
    if (event == WINDOW_EVENT_CLICK) {
        MI_ON_RESTART *mi_restart = &ths->Item<MI_ON_RESTART>();
        if (size_t(param) == 1) {
            mi_restart->index = sys_fw_update_on_restart_is_enabled() ? 0 : 1;
            mi_restart->Enable();
        } else {
            mi_restart->Disable();
            mi_restart->index = 0;
        }
    }

    return ths->Event(window, event, param);
}

screen_t screen_menu_fw_update = {
    0,
    0,
    ScreenMenuFwUpdate::Init,
    ScreenMenuFwUpdate::CDone,
    ScreenMenuFwUpdate::CDraw,
    ScreenMenuFwUpdate::CEvent,
    sizeof(ScreenMenuFwUpdate), //data_size
    nullptr,                    //pdata
};

extern "C" screen_t *const get_scr_menu_fw_update() { return &screen_menu_fw_update; }<|MERGE_RESOLUTION|>--- conflicted
+++ resolved
@@ -43,11 +43,7 @@
 
 class ScreenMenuFwUpdate : public parent {
 public:
-<<<<<<< HEAD
-    constexpr static const char *label = N_("FW UPDATE");
-=======
-    constexpr static const char *const label = "FW UPDATE";
->>>>>>> a9a50cfb
+    constexpr static const char *const label = N_("FW UPDATE");
     static void Init(screen_t *screen);
     static int CEvent(screen_t *screen, window_t *window, uint8_t event, void *param);
 };
