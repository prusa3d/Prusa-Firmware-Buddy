--- conflicted
+++ resolved
@@ -112,12 +112,9 @@
 }
 
 void Screens::ScreenEvent(window_t *sender, uint8_t event, void *param) {
-<<<<<<< HEAD
+    if (current == nullptr)
+        return;
     //todo shouldn't I use "sender ? sender : current.get()"?
-=======
-    if (current == nullptr)
-        return;
->>>>>>> 863cc511
     current->ScreenEvent(current.get(), event, param);
 }
 
