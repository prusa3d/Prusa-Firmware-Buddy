--- conflicted
+++ resolved
@@ -298,11 +298,7 @@
 
     footer->z_pos = pos;
     if (0 > snprintf(text_z_axis, sizeof(text_z_axis), "%d.%02d", (int)(pos / 100), (int)std::abs(pos % 100))) {
-<<<<<<< HEAD
-        window_set_text(footer->wt_z_axis.win.id, err);
-=======
         window_set_text(footer->wt_z_axis.id, err);
->>>>>>> 1a107fc0
         return;
     }
     window_set_text(footer->wt_z_axis.id, text_z_axis);
