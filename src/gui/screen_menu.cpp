#include "screen_menu.hpp"
#include "config.h"
#include "stdlib.h"
#include "resource.h"

string_view_utf8 IScreenMenu::no_label = string_view_utf8::MakeCPUFLASH((const uint8_t *)no_labelS);

static uint16_t get_help_h(size_t helper_lines, uint32_t font_id) {
    //I have no clue why +1, should be + GuiDefaults::Padding.top + GuiDefaults::Padding.bottom
    return helper_lines * (resource_font(font_id)->h + 1);
}

IScreenMenu::IScreenMenu(window_t *parent, string_view_utf8 label, Rect16 menu_item_rect, EFooter FOOTER, size_t helper_lines, uint32_t font_id)
<<<<<<< HEAD
    : AddSuperWindow<window_frame_t>(parent, GuiDefaults::RectScreen, parent != nullptr ? win_type_t::dialog : win_type_t::normal)
    , menu(this, menu_item_rect, nullptr)
=======
    : AddSuperWindow<window_frame_t>(parent, GuiDefaults::RectScreen, parent != nullptr ? is_dialog_t::yes : is_dialog_t::no)
>>>>>>> 5e9872d2
    , header(this)
    , menu(this, Rect16(0, 0, 0, 0), nullptr)
    , help(this, Rect16(0, 0, 0, 0), is_multiline::yes)
    , footer(this)
    , prev_capture(window_t::GetCapturedWindow()) {

    /// Split window to menu and helper
    const int help_h = get_help_h(helper_lines, font_id);
    help.rect = Rect16(menu_item_rect.Left(), menu_item_rect.Top() + menu_item_rect.Height() - help_h, menu_item_rect.Width(), help_h);
    menu.rect = menu_item_rect - Rect16::Height_t(help_h);

    //pointer to container shall be provided by child

    //todo bind those numeric constants to fonts and guidefaults
    //padding = { 0, 6, 2, 6 }; //textrolling cannot handle left padding
    //icon_rect = Rect16(0, 0, 16 + 20, 30);
    //const uint16_t help_h = get_help_h(helper_lines, font_id);
    //const uint16_t header_h = GuiDefaults::RectScreenBody.y;
    //const uint16_t item_h = GuiDefaults::Font->h + padding.top + padding.bottom;
    //const uint16_t menu_rect_h = win_h - help_h - header_h - (FOOTER == EFooter::On ? footer_h : 0);
    //const Rect16 menu_rect = Rect16(win_x, header_h, win_w, menu_rect_h - menu_rect_h % item_h);

    header.SetText(label);

    FOOTER == EFooter::On ? footer.Show() : footer.Hide();

    //if (!IsDialog())       // dialog needs to save actual value of caption first
    menu.SetCapture(); // set capture to list
    menu.SetFocus();

    if (helper_lines > 0) {
        help.font = resource_font(font_id);
    }
}

IScreenMenu::~IScreenMenu() {
    //if (!IsDialog())
    if (prev_capture != nullptr) // in some cases prev_capture can be null
        prev_capture->SetCapture();
    else
        window_t::ResetCapturedWindow(); // set window_t::capture_ptr to null
}

void IScreenMenu::windowEvent(EventLock /*has private ctor*/, window_t *sender, GUI_event_t event, void *param) {
    header.EventClr();
    SuperWindowEvent(sender, event, param);
    /*if ((event == GUI_event_t::ENC_DN) || (event == GUI_event_t::ENC_UP)) { // hack because we want prevent redrawing header/footer to prevent blinking
        header.Validate();
        footer.Validate();
    }*/
}

void IScreenMenu::unconditionalDrawItem(uint8_t index) {
    menu.unconditionalDrawItem(index);
}<|MERGE_RESOLUTION|>--- conflicted
+++ resolved
@@ -11,12 +11,7 @@
 }
 
 IScreenMenu::IScreenMenu(window_t *parent, string_view_utf8 label, Rect16 menu_item_rect, EFooter FOOTER, size_t helper_lines, uint32_t font_id)
-<<<<<<< HEAD
     : AddSuperWindow<window_frame_t>(parent, GuiDefaults::RectScreen, parent != nullptr ? win_type_t::dialog : win_type_t::normal)
-    , menu(this, menu_item_rect, nullptr)
-=======
-    : AddSuperWindow<window_frame_t>(parent, GuiDefaults::RectScreen, parent != nullptr ? is_dialog_t::yes : is_dialog_t::no)
->>>>>>> 5e9872d2
     , header(this)
     , menu(this, Rect16(0, 0, 0, 0), nullptr)
     , help(this, Rect16(0, 0, 0, 0), is_multiline::yes)
