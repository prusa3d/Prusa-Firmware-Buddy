#include "screen_menu.hpp"
#include "config.h"
#include "stdlib.h"
#include "resource.h"

string_view_utf8 IScreenMenu::no_label = string_view_utf8::MakeCPUFLASH((const uint8_t *)no_labelS);

static constexpr uint16_t win_x = 10;
static constexpr uint16_t win_w = 240 - 20;
static constexpr uint16_t win_h = 320;
static constexpr uint16_t footer_h = win_h - 269; //269 is the smallest number I found in footer implementation, todo it should be in guidefaults

static uint16_t get_help_h(size_t helper_lines, uint32_t font_id) {
    //I have no clue why +1, should be + GuiDefaults::Padding.top + GuiDefaults::Padding.bottom
    return helper_lines * (resource_font(font_id)->h + 1);
}

<<<<<<< HEAD
IScreenMenu::IScreenMenu(window_t *parent, string_view_utf8 label, rect_ui16_t rect, EFooter FOOTER, size_t helper_lines, uint32_t font_id)
    : window_frame_t(parent, rect, parent != nullptr ? is_dialog_t::yes : is_dialog_t::no)
    , menu(this, rect, nullptr)
=======
IScreenMenu::IScreenMenu(window_t *parent, string_view_utf8 label, Rect16 rect, EFooter FOOTER, size_t helper_lines, uint32_t font_id)
    : window_menu_t(parent, rect, nullptr)
>>>>>>> 11206b1a
    , header(this)
    , help(this, helper_lines > 0 ? Rect16(win_x, win_h - (FOOTER == EFooter::On ? footer_h : 0) - get_help_h(helper_lines, font_id), win_w, get_help_h(helper_lines, font_id)) : Rect16(0, 0, 0, 0))
    , footer(this) {
    //pointer to container shall be provided by child

    //todo bind those numeric constants to fonts and guidefaults
    //padding = { 0, 6, 2, 6 }; //textrolling cannot handle left padding
    //icon_rect = Rect16(0, 0, 16 + 20, 30);
    //const uint16_t help_h = get_help_h(helper_lines, font_id);
    //const uint16_t header_h = GuiDefaults::RectScreenBody.y;
    //const uint16_t item_h = GuiDefaults::Font->h + padding.top + padding.bottom;
    //const uint16_t menu_rect_h = win_h - help_h - header_h - (FOOTER == EFooter::On ? footer_h : 0);
    //const Rect16 menu_rect = Rect16(win_x, header_h, win_w, menu_rect_h - menu_rect_h % item_h);

    Disable(); //used to have member window_frame_t root, now it is parent

    header.SetText(label);

    FOOTER == EFooter::On ? footer.Show() : footer.Hide();

    Enable();
    if (!IsDialog())       // dialog needs to save actual value of caption first
        menu.SetCapture(); // set capture to list
    menu.SetFocus();

    if (helper_lines > 0) {
        help.font = resource_font(font_id);
    }
}

void IScreenMenu::windowEvent(window_t *sender, uint8_t event, void *param) {
    header.EventClr();
<<<<<<< HEAD
    window_frame_t::windowEvent(sender, event, param);
=======
    window_menu_t::windowEvent(sender, event, param);
    if ((event == WINDOW_EVENT_ENC_DN) || (event == WINDOW_EVENT_ENC_UP)) { // hack because we want prevent redrawing header/footer to prevent blinking
        header.Validate();
        footer.Validate();
    }
>>>>>>> 11206b1a
}<|MERGE_RESOLUTION|>--- conflicted
+++ resolved
@@ -15,14 +15,9 @@
     return helper_lines * (resource_font(font_id)->h + 1);
 }
 
-<<<<<<< HEAD
-IScreenMenu::IScreenMenu(window_t *parent, string_view_utf8 label, rect_ui16_t rect, EFooter FOOTER, size_t helper_lines, uint32_t font_id)
+IScreenMenu::IScreenMenu(window_t *parent, string_view_utf8 label, Rect16 rect, EFooter FOOTER, size_t helper_lines, uint32_t font_id)
     : window_frame_t(parent, rect, parent != nullptr ? is_dialog_t::yes : is_dialog_t::no)
     , menu(this, rect, nullptr)
-=======
-IScreenMenu::IScreenMenu(window_t *parent, string_view_utf8 label, Rect16 rect, EFooter FOOTER, size_t helper_lines, uint32_t font_id)
-    : window_menu_t(parent, rect, nullptr)
->>>>>>> 11206b1a
     , header(this)
     , help(this, helper_lines > 0 ? Rect16(win_x, win_h - (FOOTER == EFooter::On ? footer_h : 0) - get_help_h(helper_lines, font_id), win_w, get_help_h(helper_lines, font_id)) : Rect16(0, 0, 0, 0))
     , footer(this) {
@@ -55,13 +50,9 @@
 
 void IScreenMenu::windowEvent(window_t *sender, uint8_t event, void *param) {
     header.EventClr();
-<<<<<<< HEAD
     window_frame_t::windowEvent(sender, event, param);
-=======
-    window_menu_t::windowEvent(sender, event, param);
-    if ((event == WINDOW_EVENT_ENC_DN) || (event == WINDOW_EVENT_ENC_UP)) { // hack because we want prevent redrawing header/footer to prevent blinking
+    /*if ((event == WINDOW_EVENT_ENC_DN) || (event == WINDOW_EVENT_ENC_UP)) { // hack because we want prevent redrawing header/footer to prevent blinking
         header.Validate();
         footer.Validate();
-    }
->>>>>>> 11206b1a
+    }*/
 }