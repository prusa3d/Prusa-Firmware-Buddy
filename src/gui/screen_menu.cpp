--- conflicted
+++ resolved
@@ -39,27 +39,6 @@
 
     win.flg |= WINDOW_FLG_ENABLED | (FOOTER == EFooter::On ? HasFooter_FLAG : 0) | (helper_lines > 0 ? HasHeaderEvents_FLAG : 0);
 
-<<<<<<< HEAD
-    int16_t id;
-    int16_t root = window_create_ptr(WINDOW_CLS_FRAME, -1,
-        rect_ui16(0, 0, 0, 0),
-        &(psmd->root));
-    window_disable(root);
-
-    id = window_create_ptr(WINDOW_CLS_HEADER, root, gui_defaults.header_sz, &(psmd->header));
-    // p_window_header_set_icon(&(psmd->header), IDR_PNG_status_icon_menu);
-    p_window_header_set_text(&(psmd->header), label);
-
-    id = window_create_ptr(WINDOW_CLS_MENU, root,
-        menu_rect, &(psmd->menu));
-    psmd->menu.padding = padding_ui8(20, 6, 2, 6);
-    psmd->menu.icon_rect = rect_ui16(0, 0, 16, 30);
-    psmd->menu.count = count;
-    psmd->menu.menu_items = screen_menu_item;
-    psmd->menu.data = (void *)screen;
-    //window_set_item_index(id, 1);	// 0 = return
-=======
->>>>>>> 0ff47697
     window_set_capture(id); // set capture to list
     window_set_focus(id);
 
