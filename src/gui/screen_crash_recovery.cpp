/**
 * @file screen_crash_recovery.cpp
 * @brief GUI screen providing information about crash recovery
 * @date 2021-11-04
 *
 * @copyright Copyright (c) 2021
 *
 */

<<<<<<< HEAD
#include "../../lib/Marlin/Marlin/src/inc/MarlinConfig.h"
=======
#include "config_features.h"
#include "png_resources.hpp"
>>>>>>> 1d275f19
// TODO do it in cmake
#if ENABLED(CRASH_RECOVERY)

    #include "screen_crash_recovery.hpp"
    #include "i18n.h"
    #include "wizard_config.hpp"
    #include "crash_recovery_type.hpp"
    #include "marlin_client.hpp" // marlin_FSM_response
    #include "sound.hpp"

using namespace crash_recovery;

    #ifdef USE_ST7789
static constexpr size_t row_1 = 109; // icon
static constexpr size_t row_3 = 205; // line
static constexpr size_t col_0 = 10;
static constexpr Rect16 icon_nozzle_rc { 97, row_1 - 5, 48, 48 };
static constexpr Rect16 icon_nozzle_crash_rc { 97 - 26, row_1, 48, 48 };
static constexpr size_t row_nok_shift = -31;
    #endif

static constexpr size_t char_h = 24;
static constexpr size_t row_0 = GuiDefaults::HeaderHeight; // long text
static constexpr size_t line_w = 220;
static constexpr size_t line_h = 3;

static constexpr size_t row_2 = row_3 - 24;         // text
static constexpr size_t row_4 = row_3 + 7;          // X
static constexpr size_t row_5 = row_4 + char_h + 1; // Y
static constexpr size_t text_h = row_1 - row_0;

static constexpr size_t col_1 = col_0 + 5;
static constexpr size_t col_3 = col_0 + line_w;
static constexpr size_t col_2 = col_3 - 18 - 5;
static constexpr size_t col_1_w = col_2 - col_1;

static constexpr Rect16 text_long_rc { 0, row_0, GuiDefaults::ScreenWidth, row_1 - row_0 };
static constexpr Rect16 text_long_nok_rc { 0, row_0, GuiDefaults::ScreenWidth, row_3 + row_nok_shift - row_0 };
static constexpr Rect16 text_checking_axis_rc { col_0, row_2, col_3 - col_1, char_h };
static constexpr Rect16 line_rc { col_0, row_3, line_w, line_h };
static constexpr Rect16 text_x_axis_rc { col_1, row_4, col_1_w, char_h };
static constexpr Rect16 text_y_axis_rc { col_1, row_5, col_1_w, char_h };

static constexpr Rect16 line_nok_rc { col_0, row_3 + row_nok_shift, line_w, line_h };
static constexpr Rect16 text_x_axis_nok_rc { col_1, row_4 + row_nok_shift, col_1_w, char_h };
static constexpr Rect16 text_y_axis_nok_rc { col_1, row_5 + row_nok_shift, col_1_w, char_h };

static constexpr int repeat_nozzle_shift = 20;
static constexpr Rect16 text_long_repeat_rc { 0, row_0, GuiDefaults::ScreenWidth, row_1 - row_0 };

static constexpr const char *en_text_long_check = N_("A printer collision\nhas been detected.");
static constexpr const char *en_text_axis_test = N_("Checking axes");
static constexpr const char *en_text_home_axes = N_("Homing");
static constexpr const char *en_text_X_axis = N_("X-axis");
static constexpr const char *en_text_Y_axis = N_("Y-axis");

static constexpr const char *en_text_long_short = N_("Length of an axis is too short.\nThere's an obstacle or bearing issue.\nRetry check, pause or resume the print?");
/**
 * There is no known way how this might happen on MINI printer to ordinary user.
 * If the motor is electrically disconnected, axis is too short.
 * If the pulley is loose, axis is too long, but the screen is not shown
 * as there is homing attempt before showing the screen which fails after 45 tries,
 * printer resets with homing failed red screen.
 */
static constexpr const char *en_text_long_long = N_("Length of an axis is too long.\nMotor current is too low, probably.\nRetry check, pause or resume the print?");
static constexpr const char *en_text_long_repeat = N_("Repeated collision\nhas been detected.\nDo you want to resume\nor pause the print?");

WinsCheckAxis::WinsCheckAxis(ScreenCrashRecovery &screen)
    : text_long(&screen, text_long_rc, is_multiline::yes, is_closed_on_click_t::no, _(en_text_long_check))
    , icon_nozzle_crash(&screen, icon_nozzle_crash_rc, &png::nozzle_crash_101x64)
    , icon_nozzle(&screen, icon_nozzle_rc, &png::nozzle_shape_48x48)
    , text_checking_axis(&screen, text_checking_axis_rc, is_multiline::no, is_closed_on_click_t::no, _(en_text_axis_test))
    , line(&screen, line_rc, line_h, COLOR_ORANGE, COLOR_ORANGE)
    , text_x_axis(&screen, text_x_axis_rc, is_multiline::no, is_closed_on_click_t::no, _(en_text_X_axis))
    , icon_x_axis(&screen, { col_2, row_4 })
    , text_y_axis(&screen, text_y_axis_rc, is_multiline::no, is_closed_on_click_t::no, _(en_text_Y_axis))
    , icon_y_axis(&screen, { col_2, row_5 }) {

    text_long.SetAlignment(Align_t::Center());
    icon_x_axis.SetState(SelftestSubtestState_t::running);
    Sound_Play(eSOUND_TYPE::SingleBeep);
}

WinsHome::WinsHome(ScreenCrashRecovery &screen)
    : text_long(&screen, text_long_rc, is_multiline::yes, is_closed_on_click_t::no, _(en_text_long_check))
    , icon_nozzle_crash(&screen, icon_nozzle_crash_rc, &png::nozzle_crash_101x64)
    , icon_nozzle(&screen, icon_nozzle_rc, &png::nozzle_shape_48x48)
    , line(&screen, line_rc, line_h, COLOR_ORANGE, COLOR_ORANGE)
    , text_home_axes(&screen, text_x_axis_rc, is_multiline::no, is_closed_on_click_t::no, _(en_text_home_axes))
    , icon_home_axes(&screen, { col_2, row_4 }) {

    text_long.SetAlignment(Align_t::Center());
    icon_home_axes.SetState(SelftestSubtestState_t::running);
    Sound_Play(eSOUND_TYPE::SingleBeep);
}

WinsAxisNok::WinsAxisNok(ScreenCrashRecovery &screen)
    : text_long(&screen, text_long_nok_rc, is_multiline::yes, is_closed_on_click_t::no, string_view_utf8::MakeNULLSTR())
    , line(&screen, line_nok_rc, line_h, COLOR_ORANGE, COLOR_ORANGE)
    , text_x_axis(&screen, text_x_axis_nok_rc, is_multiline::no, is_closed_on_click_t::no, _(en_text_X_axis))
    , icon_x_axis(&screen, { col_2, row_4 + row_nok_shift })
    , text_y_axis(&screen, text_y_axis_nok_rc, is_multiline::no, is_closed_on_click_t::no, _(en_text_Y_axis))
    , icon_y_axis(&screen, { col_2, row_5 + row_nok_shift })
    , radio(&screen, GuiDefaults::GetButtonRect_AvoidFooter(screen.GetRect()), ClientResponses::GetResponses(PhasesCrashRecovery::axis_NOK), &texts) {

    text_long.SetAlignment(Align_t::Center());
    Sound_Play(eSOUND_TYPE::WaitingBeep);
}

WinsRepeatedCrash::WinsRepeatedCrash(ScreenCrashRecovery &screen)
    : text_long(&screen, text_long_repeat_rc + Rect16::Height_t(repeat_nozzle_shift), is_multiline::yes, is_closed_on_click_t::no, _(en_text_long_repeat))
    , icon_nozzle_crash(&screen, icon_nozzle_crash_rc + Rect16::Y_t(repeat_nozzle_shift), &png::nozzle_crash_101x64)
    , icon_nozzle(&screen, icon_nozzle_rc + Rect16::Y_t(repeat_nozzle_shift), &png::nozzle_shape_48x48)
    , radio(&screen, GuiDefaults::GetButtonRect_AvoidFooter(screen.GetRect()), ClientResponses::GetResponses(PhasesCrashRecovery::repeated_crash), &texts) {

    text_long.SetAlignment(Align_t::Center());
    Sound_Play(eSOUND_TYPE::WaitingBeep);
}

WinUnion::WinUnion(ScreenCrashRecovery &screen)
    : parent_screen(screen) {
    New(PhasesCrashRecovery::_first);
}

WinUnion::screen_type WinUnion::ScreenType(PhasesCrashRecovery ph) {
    switch (ph) {
    case PhasesCrashRecovery::home:
        return WinUnion::Home;
    case PhasesCrashRecovery::axis_NOK:
    case PhasesCrashRecovery::axis_short:
    case PhasesCrashRecovery::axis_long:
        return WinUnion::AxisNok;
    case PhasesCrashRecovery::repeated_crash:
        return WinUnion::RepeatedCrash;
    case PhasesCrashRecovery::check_X:
    case PhasesCrashRecovery::check_Y:
        return WinUnion::CheckAxis;
    }
    return WinUnion::CheckAxis;
}

void WinUnion::ChangePhase(PhasesCrashRecovery ph) {
    if (ScreenType(phase) == ScreenType(ph)) {
        phase = ph;
        return;
    }
    Destroy();
    New(ph);
}

//The C++ language does allow a program to call a destructor directly, and, since it is not possible to destroy
//the object using a delete expression, that is how one destroys an object that was constructed via a pointer
//placement new expression
void WinUnion::Destroy() {
    Sound_Stop();
    switch (phase) {
    case PhasesCrashRecovery::check_X:
    case PhasesCrashRecovery::check_Y:
        checkAxis->~WinsCheckAxis();
        return;
    case PhasesCrashRecovery::home:
        home->~WinsHome();
        return;
    case PhasesCrashRecovery::axis_NOK:
        return;
    case PhasesCrashRecovery::axis_short:
    case PhasesCrashRecovery::axis_long:
        axisNok->~WinsAxisNok();
        return;
    case PhasesCrashRecovery::repeated_crash:
        repeatedCrash->~WinsRepeatedCrash();
        return;
    }
}

void WinUnion::New(PhasesCrashRecovery ph) {
    phase = ph;
    switch (phase) {
    case PhasesCrashRecovery::check_X:
    case PhasesCrashRecovery::check_Y:
        checkAxis = new (&mem_space) WinsCheckAxis(parent_screen);
        return;
    case PhasesCrashRecovery::home:
        home = new (&mem_space) WinsHome(parent_screen);
        return;
    case PhasesCrashRecovery::axis_NOK:
        return;
    case PhasesCrashRecovery::axis_short:
        axisNok = new (&mem_space) WinsAxisNok(parent_screen);
        axisNok->text_long.SetText(_(en_text_long_short));
        return;
    case PhasesCrashRecovery::axis_long:
        axisNok = new (&mem_space) WinsAxisNok(parent_screen);
        axisNok->text_long.SetText(_(en_text_long_long));
        return;
    case PhasesCrashRecovery::repeated_crash:
        repeatedCrash = new (&mem_space) WinsRepeatedCrash(parent_screen);
        return;
    }
}

ScreenCrashRecovery::ScreenCrashRecovery()
    : AddSuperWindow<screen_t>()
    , header(this)
    , footer(this)
    , win_union(*this) {

    ScreenCrashRecovery::ClrMenuTimeoutClose(); // don't close on menu timeout
    header.SetText(_("CRASH DETECTED"));
    header.SetIcon(&png::nozzle_16x16);
    ths = this;
}

ScreenCrashRecovery::~ScreenCrashRecovery() {
    Sound_Stop();
    ths = nullptr;
}

bool ScreenCrashRecovery::Change(fsm::BaseData data) {
    win_union.ChangePhase(GetEnumFromPhaseIndex<PhasesCrashRecovery>(data.GetPhase()));

    switch (win_union.phase) {
    case PhasesCrashRecovery::check_X:
    case PhasesCrashRecovery::check_Y: {
        Crash_recovery_fsm state(data.GetData());
        win_union.checkAxis->icon_x_axis.SetState(state.x);
        win_union.checkAxis->icon_y_axis.SetState(state.y);
        break;
    }
    case PhasesCrashRecovery::home: {
        Crash_recovery_fsm state(data.GetData());
        win_union.home->icon_home_axes.SetState(state.x);
        break;
    }
    case PhasesCrashRecovery::axis_NOK:
    case PhasesCrashRecovery::axis_short:
    case PhasesCrashRecovery::axis_long: {
        Crash_recovery_fsm state(data.GetData());
        win_union.axisNok->icon_x_axis.SetState(state.x);
        win_union.axisNok->icon_y_axis.SetState(state.y);
        break;
    }
    case PhasesCrashRecovery::repeated_crash:;
    }

    return true;
}

void ScreenCrashRecovery::windowEvent(EventLock /*has private ctor*/, window_t * /*sender*/, GUI_event_t event, void *param) {
    win_union.ButtonEvent(event);
}

//static variables and member functions
ScreenCrashRecovery *ScreenCrashRecovery::ths = nullptr;

ScreenCrashRecovery *ScreenCrashRecovery::GetInstance() { return ths; }

void WinUnion::ButtonEvent(GUI_event_t event) {
    RadioButton *radio = nullptr;
    switch (phase) {
    case PhasesCrashRecovery::check_X:
    case PhasesCrashRecovery::check_Y:
    case PhasesCrashRecovery::home:
        return;
    case PhasesCrashRecovery::repeated_crash:
        radio = &repeatedCrash->radio;
        break;
    case PhasesCrashRecovery::axis_NOK:
    case PhasesCrashRecovery::axis_short:
    case PhasesCrashRecovery::axis_long:
        radio = &axisNok->radio;
        break;
    }

    //has radio button
    if (radio) {
        switch (event) {
        case GUI_event_t::CLICK: {
            Response response = radio->Click();
            PhasesCrashRecovery send_phase = phase;
            if (phase == PhasesCrashRecovery::axis_short || phase == PhasesCrashRecovery::axis_long)
                send_phase = PhasesCrashRecovery::axis_NOK;
            marlin_FSM_response(send_phase, response);
            break;
        }
        case GUI_event_t::ENC_UP:
            ++(*radio);
            break;
        case GUI_event_t::ENC_DN:
            --(*radio);
            break;
        default:
            break;
        }
    }
}

#endif // ENABLED(CRASH_RECOVERY)<|MERGE_RESOLUTION|>--- conflicted
+++ resolved
@@ -7,12 +7,8 @@
  *
  */
 
-<<<<<<< HEAD
 #include "../../lib/Marlin/Marlin/src/inc/MarlinConfig.h"
-=======
-#include "config_features.h"
 #include "png_resources.hpp"
->>>>>>> 1d275f19
 // TODO do it in cmake
 #if ENABLED(CRASH_RECOVERY)
 
