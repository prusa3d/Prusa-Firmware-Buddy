--- conflicted
+++ resolved
@@ -43,13 +43,8 @@
 constexpr static const size_t MAX_END_TIMESTAMP_SIZE = 14 + 12 + 5; // "dd.mm.yyyy at hh:mm:ss" + safty measures for 3digit where 2 digits should be
 constexpr static const size_t MAX_TIMEDUR_STR_SIZE = 9;
 
-<<<<<<< HEAD
-class screen_printing_data_t : public ScreenPrintingModel {
-    static constexpr const char *caption = "PRINTING";
-=======
-class screen_printing_data_t : public AddSuperWindow<IScreenPrinting> {
+class screen_printing_data_t : public AddSuperWindow<ScreenPrintingModel> {
     static constexpr const char *caption = N_("PRINTING");
->>>>>>> d80f2791
 
     window_text_t w_filename;
     window_progress_t w_progress;
