#pragma once

#include "gui.hpp"
#include "window_header.hpp"
#include "status_footer.h"
#include "window_menu.hpp"
#include "WinMenuContainer.hpp"
#include "WindowMenuItems.hpp"
#include <stdint.h>
#include "resource.h"
#include <new>

enum class EHeader { On,
    Off }; //affect only events
enum class EFooter { On,
    Off };

struct HelperConfig {
    uint16_t lines;
    uint16_t font_id;
};

constexpr static const HelperConfig HelpLines_None = { 0, IDR_FNT_SPECIAL };
constexpr static const HelperConfig HelpLines_Default = { 4, IDR_FNT_SPECIAL };

//parent to not repeat code in templates
class IScreenMenu : public window_menu_t {
protected:
<<<<<<< HEAD
    constexpr static const char *no_label = "MISSING";
=======
    constexpr static const char *no_labelS = "MISSING";
    static string_view_utf8 no_label;
    window_frame_t root;
>>>>>>> e660338a
    window_header_t header;
    window_text_t help;
    status_footer_t footer;

public:
    IScreenMenu(string_view_utf8 label, EFooter FOOTER, size_t helper_lines, uint32_t font_id);
    void Done();
    //virtual void Draw() override {}
    virtual int Event(window_t *sender, uint8_t event, void *param) override;

    static void CDone(screen_t *screen) {
        reinterpret_cast<IScreenMenu *>(screen->pdata)->Done();
    }

    static void CDraw(screen_t *screen) {
        reinterpret_cast<IScreenMenu *>(screen->pdata)->Draw();
    }
    static int CEvent(screen_t *screen, window_t *window, uint8_t event, void *param) {
        return reinterpret_cast<IScreenMenu *>(screen->pdata)->Event(window, event, param);
    }
};

template <EHeader HEADER, EFooter FOOTER, const HelperConfig &HELP_CNF, class... T>
class ScreenMenu : public IScreenMenu {
protected:
    //std::array<window_t*,sizeof...(T)> pElements;//todo menu item is not a window
    WinMenuContainer<T...> container;

public:
    ScreenMenu(string_view_utf8 label);

    //compiletime access by index
    template <std::size_t I>
    decltype(auto) Item() {
        return std::get<I>(container.menu_items);
    }
    //compiletime access by type
    template <class TYPE>
    decltype(auto) Item() {
        return std::get<TYPE>(container.menu_items);
    }

    //C code binding
    static void Create(screen_t *screen, string_view_utf8 label = no_label) {
        auto *ths = reinterpret_cast<ScreenMenu<HEADER, FOOTER, HELP_CNF, T...> *>(screen->pdata);
        ::new (ths) ScreenMenu<HEADER, FOOTER, HELP_CNF, T...>(label);
    }
};

template <EHeader HEADER, EFooter FOOTER, const HelperConfig &HELP_CNF, class... T>
ScreenMenu<HEADER, FOOTER, HELP_CNF, T...>::ScreenMenu(string_view_utf8 label)
    : IScreenMenu(label, FOOTER, HELP_CNF.lines, HELP_CNF.font_id) {
    pContainer = &container;
    GetActiveItem()->SetFocus(); //set focus on new item//containder was not valid during construction, have to set its index again
}<|MERGE_RESOLUTION|>--- conflicted
+++ resolved
@@ -26,13 +26,9 @@
 //parent to not repeat code in templates
 class IScreenMenu : public window_menu_t {
 protected:
-<<<<<<< HEAD
-    constexpr static const char *no_label = "MISSING";
-=======
     constexpr static const char *no_labelS = "MISSING";
     static string_view_utf8 no_label;
     window_frame_t root;
->>>>>>> e660338a
     window_header_t header;
     window_text_t help;
     status_footer_t footer;
