/*
 * status_footer.h
 *
 *  Created on: 22. 7. 2019
 *      Author: mcbig
 */

#ifndef STATUS_FOOTER_H_
#define STATUS_FOOTER_H_

#include "gui.h"

#define TEXT_LENGTH_NOZZLE   10
#define TEXT_LENGTH_HEATBED  10
#define TEXT_LENGTH_SPEED    5
#define TEXT_LENGTH_Z        7
#define TEXT_LENGTH_FILAMENT 5

#pragma pack(push)
#pragma pack(1)
//#pragma pack(1) makes enums 8 bit
// which is an ugly and unreadable hack (probably a side effect)
typedef enum heat_state_e {
    HEATING,
    COOLING,
    PREHEAT,
    STABLE,
} heat_state_t;

#pragma pack(pop)

typedef struct
{
    float nozzle;                /// actual temperature of nozzle
    float nozzle_target;         /// target temperature of nozzle (not shown)
    float nozzle_target_display; /// target temperature of nozzle shown on display
    float heatbed;               /// actual temperature of bed
    float heatbed_target;        /// target temperature of bed
    int32_t z_pos;               /// z position, 000.00 fixed point
    uint16_t print_speed;        /// print speed in percents

    window_icon_t wi_nozzle;
    window_icon_t wi_heatbed;
    window_icon_t wi_prnspeed;
    window_icon_t wi_z_axis;
    window_icon_t wi_filament;

    window_text_t wt_nozzle;
    window_text_t wt_heatbed;
    window_text_t wt_prnspeed;
    window_text_t wt_z_axis;
    window_text_t wt_filament;

    /// these text has to be stored here
    /// because window_set_text does not copy the text
    /// and windows have delayed redrawing
    char text_nozzle[TEXT_LENGTH_NOZZLE];   // "215/215°C"
    char text_heatbed[TEXT_LENGTH_HEATBED]; // "110/110°C"
    char text_prnspeed[TEXT_LENGTH_SPEED];  // "999%"
    char text_z_axis[TEXT_LENGTH_Z];        // "999.95"
    char filament[TEXT_LENGTH_FILAMENT];    // "PETG"

    uint32_t last_timer_repaint_values;
    uint32_t last_timer_repaint_colors;
    uint32_t last_timer_repaint_z_pos;

    heat_state_t nozzle_state;
    heat_state_t heatbed_state;
    bool show_second_color;

} status_footer_t;

<<<<<<< HEAD
#pragma pack(pop)

#define REPAINT_Z_POS_PERIOD 256  /// time span between z position repaint [miliseconds]
=======
#define REPAINT_Z_POS_PERIOD 512  /// time span between z position repaint [miliseconds]
>>>>>>> 76ebe18b
#define REPAINT_VALUE_PERIOD 1024 /// time span between value repaint [miliseconds]
#define BLINK_PERIOD         512  /// time span between color changes [miliseconds]

#define COOL_NOZZLE 50 /// highest temperature of nozzle to be considered as cool
#define COOL_BED    45 /// highest temperature of bed to be considered as cool

#define DEFAULT_COLOR COLOR_WHITE
#define STABLE_COLOR  COLOR_WHITE
#define HEATING_COLOR COLOR_ORANGE
#define COOLING_COLOR COLOR_BLUE
#define PREHEAT_COLOR COLOR_GREEN

#ifdef __cplusplus
extern "C" {
#endif //__cplusplus

void status_footer_init(status_footer_t *footer, int16_t parent);
int status_footer_event(status_footer_t *footer, window_t *window, uint8_t event, const void *param);

#ifdef __cplusplus
}
#endif //__cplusplus

#endif /* STATUS_FOOTER_H_ */<|MERGE_RESOLUTION|>--- conflicted
+++ resolved
@@ -70,13 +70,7 @@
 
 } status_footer_t;
 
-<<<<<<< HEAD
-#pragma pack(pop)
-
 #define REPAINT_Z_POS_PERIOD 256  /// time span between z position repaint [miliseconds]
-=======
-#define REPAINT_Z_POS_PERIOD 512  /// time span between z position repaint [miliseconds]
->>>>>>> 76ebe18b
 #define REPAINT_VALUE_PERIOD 1024 /// time span between value repaint [miliseconds]
 #define BLINK_PERIOD         512  /// time span between color changes [miliseconds]
 
