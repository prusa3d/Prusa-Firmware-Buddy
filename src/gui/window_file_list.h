--- conflicted
+++ resolved
@@ -12,11 +12,8 @@
 #include "ff.h"
 #include <stdbool.h>
 #include "file_list_defs.h"
-<<<<<<< HEAD
 #include "display_helper.h"
-=======
 #include "../common/marlin_vars.h" // for FILE_PATH_MAX_LEN
->>>>>>> a4eac4bd
 
 typedef struct _window_file_list_t window_file_list_t;
 
@@ -33,20 +30,13 @@
     color_t color_text;
     font_t *font;
     padding_ui8_t padding;
+    txtroll_t roll;
     uint8_t alignment;
-<<<<<<< HEAD
-    int count;                              // total number of files/entries in a dir
-    int index;                              // selected index - cursor position within the visible items
-    char altpath[F_MAXPATHNAMELENGTH - 12]; // this is a path where we start the file dialog
-    void *ldv;                              // I'm a C-pig and I need a pointer to my LazyDirView class instance ... subject to change when this gets rewritten to C++
-    txtroll_t roll;
     uint8_t last_index;
-=======
     int count;                        // total number of files/entries in a dir
     int index;                        // selected index - cursor position within the visible items
     char sfn_path[FILE_PATH_MAX_LEN]; // this is a Short-File-Name path where we start the file dialog
     void *ldv;                        // I'm a C-pig and I need a pointer to my LazyDirView class instance ... subject to change when this gets rewritten to C++
->>>>>>> a4eac4bd
 } window_file_list_t;
 
 #pragma pack(pop)
