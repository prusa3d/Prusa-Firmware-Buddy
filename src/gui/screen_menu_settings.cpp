// screen_menu_settings.cpp

#include "config.h"
#include "screen_menu.hpp"
#include "screen_menus.hpp"
#include "ScreenHandler.hpp"
#include "WindowMenuItems.hpp"
#include "MItem_menus.hpp"
#include "MItem_tools.hpp"
#include "knob_event.hpp"
#include "netdev.h"
#include "wui.h"
#include "SteelSheets.hpp"
<<<<<<< HEAD
#ifdef BUDDY_ENABLE_CONNECT
    #include <core_interface.hpp> // From connect. TODO: Better name!
#endif

=======
>>>>>>> 00cc2b98
/*****************************************************************************/

class MI_LOAD_SETTINGS : public WI_LABEL_t {
    constexpr static const char *const label = N_("Load Settings from file");

public:
    MI_LOAD_SETTINGS()
        : WI_LABEL_t(_(label), 0, is_enabled_t::yes, is_hidden_t::no) {}
    virtual void click(IWindowMenu & /*window_menu*/) override {
        // FIXME: Some error handling/reporting
        // TODO: Loading other things than just network
        if (netdev_load_ini_to_eeprom()) {
            notify_reconfigure();
        }

        // FIXME: Error handling
#ifdef BUDDY_ENABLE_CONNECT
        con::load_config_from_ini();
#endif
    }
};

#ifdef _DEBUG
using Screen = ScreenMenu<EFooter::On, MI_RETURN, MI_TEMPERATURE, MI_CURRENT_PROFILE, MI_MOVE_AXIS, MI_DISABLE_STEP,
    MI_SERVICE, MI_HW_SETUP, MI_TEST, MI_FW_UPDATE, MI_FILAMENT_SENSOR, MI_FS_AUTOLOAD, MI_TIMEOUT, MI_FAN_CHECK,
    #ifdef BUDDY_ENABLE_ETHERNET
    MI_NETWORK,
    MI_TIMEZONE,
    MI_LOAD_SETTINGS,
    #endif // BUDDY_ENABLE_ETHERNET
    #ifdef BUDDY_ENABLE_DFU_ENTRY
    MI_ENTER_DFU,
    #endif
    MI_USB_MSC_ENABLE,
    MI_SAVE_DUMP, MI_SOUND_MODE, MI_SOUND_VOLUME,
    MI_DEVHASH_IN_QR, MI_LANGUAGE, MI_LANGUAGUE_USB, MI_LANGUAGUE_XFLASH, MI_LOAD_LANG, MI_SORT_FILES,
    MI_SOUND_TYPE, MI_XFLASH_RESET, MI_XFLASH_DELETE, MI_HF_TEST_0, MI_HF_TEST_1,
    MI_EEPROM, MI_EXPERIMENTAL_SETTINGS, MI_FACTORY_DEFAULTS>;
#else
using Screen = ScreenMenu<EFooter::On, MI_RETURN, MI_TEMPERATURE, MI_CURRENT_PROFILE, MI_MOVE_AXIS, MI_DISABLE_STEP,
    MI_HW_SETUP, MI_FW_UPDATE, MI_FILAMENT_SENSOR, MI_FS_AUTOLOAD, MI_TIMEOUT, MI_FAN_CHECK,
    #ifdef BUDDY_ENABLE_DFU_ENTRY
    MI_ENTER_DFU,
    #endif
    #ifdef BUDDY_ENABLE_ETHERNET
    MI_USB_MSC_ENABLE,
    MI_NETWORK,
    MI_TIMEZONE,
    MI_LOAD_SETTINGS,
    #endif // BUDDY_ENABLE_ETHERNET
    MI_SAVE_DUMP, MI_SOUND_MODE, MI_SOUND_VOLUME, MI_DEVHASH_IN_QR,
    MI_LANGUAGE, MI_FACTORY_DEFAULTS>;
#endif

class ScreenMenuSettings : public Screen {
    gui::knob::screen_action_cb old_action;

public:
    constexpr static const char *label = N_("SETTINGS");
    ScreenMenuSettings();
    ~ScreenMenuSettings();
};

ScreenFactory::UniquePtr GetScreenMenuSettings() {
    return ScreenFactory::Screen<ScreenMenuSettings>();
}

ScreenMenuSettings::ScreenMenuSettings()
    : Screen(_(label))
    , old_action(gui::knob::GetLongPressScreenAction()) { // backup hold action
    if (SteelSheets::NumOfCalibrated() > 1) {
        Item<MI_CURRENT_PROFILE>().UpdateLabel();
        Item<MI_CURRENT_PROFILE>().Show();
    }
    gui::knob::RegisterLongPressScreenAction([]() { Screens::Access()->Open(GetScreenMenuExperimentalSettings); }); // new hold action
    EnableLongHoldScreenAction();
}

ScreenMenuSettings::~ScreenMenuSettings() {
    gui::knob::RegisterLongPressScreenAction(old_action); // restore hold action
}<|MERGE_RESOLUTION|>--- conflicted
+++ resolved
@@ -11,13 +11,9 @@
 #include "netdev.h"
 #include "wui.h"
 #include "SteelSheets.hpp"
-<<<<<<< HEAD
 #ifdef BUDDY_ENABLE_CONNECT
     #include <core_interface.hpp> // From connect. TODO: Better name!
 #endif
-
-=======
->>>>>>> 00cc2b98
 /*****************************************************************************/
 
 class MI_LOAD_SETTINGS : public WI_LABEL_t {
