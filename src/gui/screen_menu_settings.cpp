// screen_menu_settings.cpp

#include "screen_menus.hpp"
#include "gui.hpp"
#include "config.h"
#include "app.h"
#include "marlin_client.h"
#include "screen_menu.hpp"
#include "cmsis_os.h"
#include "sys.h"
#include "eeprom.h"
#include "eeprom_loadsave.h"
#include "filament_sensor.hpp"
#include "dump.h"
#include "sound.hpp"
#include "WindowMenuItems.hpp"
#include "MItem_menus.hpp"
#include "MItem_tools.hpp"
#include "i18n.h"
#include "Marlin/src/core/serial.h"

/*****************************************************************************/
//MI_FILAMENT_SENSOR
class MI_FILAMENT_SENSOR : public WI_SWITCH_OFF_ON_t {
    constexpr static const char *const label = N_("Filament Sensor");
    static bool fs_not_connected;
    static bool consumeNotConnected();
    void no_sensor_msg() const;

    bool init_index() const;

public:
    MI_FILAMENT_SENSOR()
        : WI_SWITCH_OFF_ON_t(init_index(), _(label), 0, is_enabled_t::yes, is_hidden_t::no) {}
    void CheckDisconnected();

protected:
    virtual void OnChange(size_t old_index) override;
};

void MI_FILAMENT_SENSOR::no_sensor_msg() const {
    MsgBoxQuestion(_("No filament sensor detected. Verify that the sensor is connected and try again."));
}

bool MI_FILAMENT_SENSOR::init_index() const {
    fsensor_t fs = FS_instance().WaitInitialized();
    fs_not_connected = fs == fsensor_t::NotConnected;
    if (fs_not_connected) //tried to enable but there is no sensor
    {
        FS_instance().Disable();
        fs_not_connected = true;
        fs = fsensor_t::Disabled;
    }
    return fs == fsensor_t::Disabled ? 0 : 1;
}

void MI_FILAMENT_SENSOR::CheckDisconnected() {
    if (consumeNotConnected() || FS_instance().WaitInitialized() == fsensor_t::NotConnected) {
        FS_instance().Disable();
        index = 0;
        no_sensor_msg();
    }
}

bool MI_FILAMENT_SENSOR::consumeNotConnected() {
    bool ret = fs_not_connected;
    fs_not_connected = false;
    return ret;
}

void MI_FILAMENT_SENSOR::OnChange(size_t old_index) {
    old_index == 1 ? FS_instance().Disable() : FS_instance().Enable();

    fsensor_t fs = FS_instance().WaitInitialized();
    if (fs == fsensor_t::NotConnected) //tried to enable but there is no sensor
    {
        FS_instance().Disable();
        index = old_index;
        fs_not_connected = true;
    }
}

bool MI_FILAMENT_SENSOR::fs_not_connected = false;

#ifdef _DEBUG
using Screen = ScreenMenu<EHeader::Off, EFooter::On, MI_RETURN, MI_TEMPERATURE, MI_CURRENT_PROFILE, MI_MOVE_AXIS, MI_DISABLE_STEP,
<<<<<<< HEAD
    MI_FOOTER_SETTINGS, MI_FACTORY_DEFAULTS, MI_SERVICE, MI_HW_SETUP, MI_TEST, MI_FW_UPDATE, MI_FILAMENT_SENSOR, MI_FS_AUTOLOAD, MI_TIMEOUT, MI_FAN_CHECK,
=======
    MI_FACTORY_DEFAULTS, MI_SERVICE, MI_HW_SETUP, MI_TEST, MI_FW_UPDATE, MI_ESP_UPDATE, MI_FILAMENT_SENSOR, MI_FS_AUTOLOAD, MI_TIMEOUT, MI_FAN_CHECK,
>>>>>>> 082e005d
    #ifdef BUDDY_ENABLE_ETHERNET
    MI_LAN_SETTINGS,
    MI_TIMEZONE,
    #endif // BUDDY_ENABLE_ETHERNET
    MI_SAVE_DUMP, MI_SOUND_MODE, MI_SOUND_VOLUME,
    MI_DEVHASH_IN_QR, MI_LANGUAGE, MI_SORT_FILES,
    MI_SOUND_TYPE, MI_XFLASH_RESET, MI_XFLASH_DELETE, MI_HF_TEST_0, MI_HF_TEST_1,
    MI_EEPROM>;
#else
using Screen = ScreenMenu<EHeader::Off, EFooter::On, MI_RETURN, MI_TEMPERATURE, MI_CURRENT_PROFILE, MI_MOVE_AXIS, MI_DISABLE_STEP,
    MI_FOOTER_SETTINGS, MI_FACTORY_DEFAULTS, MI_HW_SETUP, MI_FW_UPDATE, MI_FILAMENT_SENSOR, MI_FS_AUTOLOAD, MI_TIMEOUT, MI_FAN_CHECK,
    #ifdef BUDDY_ENABLE_ETHERNET
    MI_LAN_SETTINGS,
    MI_TIMEZONE,
    #endif //BUDDY_ENABLE_ETHERNET
    MI_SAVE_DUMP, MI_SOUND_MODE, MI_SOUND_VOLUME, MI_DEVHASH_IN_QR, MI_LANGUAGE>;
#endif

class ScreenMenuSettings : public Screen {
public:
    constexpr static const char *label = N_("SETTINGS");
    ScreenMenuSettings();

protected:
    virtual void windowEvent(EventLock /*has private ctor*/, window_t *sender, GUI_event_t event, void *param) override;
};

ScreenFactory::UniquePtr GetScreenMenuSettings() {
    return ScreenFactory::Screen<ScreenMenuSettings>();
}

ScreenMenuSettings::ScreenMenuSettings()
    : Screen(_(label)) {
    if (sheet_number_of_calibrated() > 1) {
        Item<MI_CURRENT_PROFILE>().UpdateLabel();
        Item<MI_CURRENT_PROFILE>().Show();
    }
}

void ScreenMenuSettings::windowEvent(EventLock /*has private ctor*/, window_t *sender, GUI_event_t event, void *param) {
    if (event == GUI_event_t::LOOP) {
        Item<MI_FILAMENT_SENSOR>().CheckDisconnected();
    }

    SuperWindowEvent(sender, event, param);
}<|MERGE_RESOLUTION|>--- conflicted
+++ resolved
@@ -84,11 +84,7 @@
 
 #ifdef _DEBUG
 using Screen = ScreenMenu<EHeader::Off, EFooter::On, MI_RETURN, MI_TEMPERATURE, MI_CURRENT_PROFILE, MI_MOVE_AXIS, MI_DISABLE_STEP,
-<<<<<<< HEAD
-    MI_FOOTER_SETTINGS, MI_FACTORY_DEFAULTS, MI_SERVICE, MI_HW_SETUP, MI_TEST, MI_FW_UPDATE, MI_FILAMENT_SENSOR, MI_FS_AUTOLOAD, MI_TIMEOUT, MI_FAN_CHECK,
-=======
-    MI_FACTORY_DEFAULTS, MI_SERVICE, MI_HW_SETUP, MI_TEST, MI_FW_UPDATE, MI_ESP_UPDATE, MI_FILAMENT_SENSOR, MI_FS_AUTOLOAD, MI_TIMEOUT, MI_FAN_CHECK,
->>>>>>> 082e005d
+    MI_FOOTER_SETTINGS, MI_FACTORY_DEFAULTS, MI_SERVICE, MI_HW_SETUP, MI_TEST, MI_FW_UPDATE, MI_ESP_UPDATE, MI_FILAMENT_SENSOR, MI_FS_AUTOLOAD, MI_TIMEOUT, MI_FAN_CHECK,
     #ifdef BUDDY_ENABLE_ETHERNET
     MI_LAN_SETTINGS,
     MI_TIMEZONE,
