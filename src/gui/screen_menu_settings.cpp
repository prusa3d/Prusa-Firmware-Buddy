--- conflicted
+++ resolved
@@ -42,13 +42,8 @@
         fsensor_t fs = fs_wait_inicialized();
         if (fs == FS_NOT_CONNECTED) { //only way to have this state is that fs just disconnected
             fs_disable();
-<<<<<<< HEAD
-            index = 1;
+            index = 0;
             gui_msgbox(_("No filament sensor detected. Verify that the sensor is connected and try again."), MSGBOX_ICO_QUESTION);
-=======
-            index = 0;
-            gui_msgbox("No filament sensor detected. Verify that the sensor is connected and try again.", MSGBOX_ICO_QUESTION);
->>>>>>> a9a50cfb
         }
     }
 
