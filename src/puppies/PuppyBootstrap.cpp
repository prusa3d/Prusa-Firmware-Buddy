#include "puppies/PuppyBootstrap.hpp"
#include "buffered_serial.hpp"
#include "puppies/BootloaderProtocol.hpp"
#include "puppies/PuppyBus.hpp"
#include "puppies/PuppyModbus.hpp"
#include "bsod.h"
#include <sys/stat.h>
#include "assert.h"
#include "hwio_pindef.h"
#include "mbedtls/sha256.h"
#include <logging/log.hpp>
#include <buddy/main.h>
#include "tasks.hpp"
#include "timing.h"
#include "bsod.h"
#include "otp.hpp"
#include <option/has_puppies_bootloader.h>
#include <option/puppy_flash_fw.h>
#include <option/has_dwarf.h>
#include <option/has_modularbed.h>
#include <puppies/puppy_crash_dump.hpp>
#include <cstring>
#include <random.h>
#include "bsod.h"

LOG_COMPONENT_REF(Puppies);

namespace buddy::puppies {

using buddy::hw::Pin;

const char *PuppyBootstrap::Progress::description() {
    if (stage == PuppyBootstrap::FlashingStage::START) {
        return "Waking up puppies";
    } else if (stage == PuppyBootstrap::FlashingStage::DISCOVERY) {
        return "Looking for puppies";
    } else if (stage == PuppyBootstrap::FlashingStage::CALCULATE_FINGERPRINT) {
        return "Verifying puppies";
    }
#if HAS_DWARF()
    else if (stage == PuppyBootstrap::FlashingStage::CHECK_FINGERPRINT && puppy_type == PuppyType::DWARF) {
        return "Verifying dwarf";
    }
#endif
#if HAS_MODULARBED()
    else if (stage == PuppyBootstrap::FlashingStage::CHECK_FINGERPRINT && puppy_type == PuppyType::MODULARBED) {
        return "Verifying modularbed";
    }
#endif
#if HAS_XBUDDY_EXTENSION()
    else if (stage == PuppyBootstrap::FlashingStage::CHECK_FINGERPRINT && puppy_type == PuppyType::XBUDDY_EXTENSION) {
        return "Verifying xbuddy extension";
    }
#endif
#if HAS_DWARF()
    else if (stage == PuppyBootstrap::FlashingStage::FLASHING && puppy_type == PuppyType::DWARF) {
        return "Flashing dwarf";
    }
#endif
#if HAS_MODULARBED()
    else if (stage == PuppyBootstrap::FlashingStage::FLASHING && puppy_type == PuppyType::MODULARBED) {
        return "Flashing modularbed";
    }
#endif
#if HAS_XBUDDY_EXTENSION()
    else if (stage == PuppyBootstrap::FlashingStage::FLASHING && puppy_type == PuppyType::XBUDDY_EXTENSION) {
        return "Flashing xbuddy extension";
    }
#endif
    else if (stage == PuppyBootstrap::FlashingStage::DONE) {
        return ""; // Currently guimain prints nothing for the last bit of initialization, this should match
    } else {
        return "?";
    }
}

bool PuppyBootstrap::attempt_crash_dump_download(Dock dock, BootloaderProtocol::Address address) {
    flasher.set_address(address);
    std::array<uint8_t, BootloaderProtocol::MAX_RESPONSE_DATA_LEN> buffer;

    return crash_dump::download_dump_into_file(buffer, flasher,
        get_puppy_info(to_puppy_type(dock)).name,
        get_dock_info(dock).crash_dump_path);
}

PuppyBootstrap::BootstrapResult PuppyBootstrap::run(
    [[maybe_unused]] PuppyBootstrap::BootstrapResult minimal_config,
    [[maybe_unused]] unsigned int max_attempts) {
    PuppyBootstrap::BootstrapResult result;
#if HAS_DWARF()
    progressHook({ 0, FlashingStage::START, PuppyType::DWARF });
#elif HAS_MODULARBED()
    progressHook({ 0, FlashingStage::START, PuppyType::MODULARBED });
#endif
    auto guard = buddy::puppies::PuppyBus::LockGuard();

#if HAS_PUPPIES_BOOTLOADER()
    while (true) {
        reset_all_puppies();
        result = run_address_assignment();
        if (is_puppy_config_ok(result, minimal_config)) {
            // done, continue with bootstrap
            break;
        } else {
            // inadequate puppy config, will try again
            if (--max_attempts) {
                log_error(Puppies, "Not enough puppies discovered, will try again");
                continue;
            } else {
    #if HAS_DWARF()
                if (result.discovered_num() == 0) {
                    fatal_error(ErrCode::ERR_SYSTEM_PUPPY_DISCOVER_ERR);
                } else
    #endif
                {
                    // signal to user that puppy is not connected properly
                    auto get_first_missing_dock_string = [minimal_config, result]() -> const char * {
                        for (const auto dock : DOCKS) {
                            if (minimal_config.is_dock_occupied(dock) && !result.is_dock_occupied(dock)) {
                                return to_string(dock);
                            }
                        }
                        return "unknown";
                    };
                    fatal_error(ErrCode::ERR_SYSTEM_PUPPY_NOT_RESPONDING, get_first_missing_dock_string());
                }
            }
        }
    }
    #if HAS_DWARF()
    progressHook({ 10, FlashingStage::CALCULATE_FINGERPRINT, PuppyType::DWARF });
    #elif HAS_MODULARBED()
    progressHook({ 10, FlashingStage::CALCULATE_FINGERPRINT, PuppyType::MODULARBED });
    #endif
    int percent_per_puppy = 80 / result.discovered_num();
    int percent_base = 20;

    // Select random salt for modular bed and for dwarf
    fingerprints_t fingerprints;
    for (const auto dock : DOCKS) {
        if (to_puppy_type(dock) == DWARF && dock != Dock::DWARF_1) {
            fingerprints.get_salt(dock) = fingerprints.get_salt(Dock::DWARF_1);
        } else {
            fingerprints.get_salt(dock) = rand_u();
        }
    }

    // Ask puppies to compute fw fingerprint
    for (const auto dock : DOCKS) {
        if (!result.is_dock_occupied(dock)) {
            // puppy not detected here, nothing to bootstrap
            continue;
        }
        auto address = get_boot_address_for_dock(dock);
        start_fingerprint_computation(address, fingerprints.get_salt(dock));
    }

    auto fingerprint_wait_start = ticks_ms();

    #if PUPPY_FLASH_FW()
    // Precompute firmware fingerprints
    for (const auto dock : DOCKS) {
        const auto puppy_type = to_puppy_type(dock);
        if (puppy_type == DWARF && dock != Dock::DWARF_1) {
            fingerprints.get_fingerprint(dock) = fingerprints.get_fingerprint(Dock::DWARF_1);
        } else {
            unique_file_ptr fw_file = get_firmware(puppy_type);
            const off_t fw_size = get_firmware_size(puppy_type);
            calculate_fingerprint(fw_file, fw_size, fingerprints.get_fingerprint(dock), fingerprints.get_salt(dock));
        }
    }
    #endif /* PUPPY_FLASH_FW() */

    // Check puppies if they finished fingerprint calculations
    for (const auto dock : DOCKS) {
        if (!result.is_dock_occupied(dock)) {
            // puppy not detected here, nothing to check
            continue;
        }

        auto address = get_boot_address_for_dock(dock);
        flasher.set_address(address);
        wait_for_fingerprint(fingerprint_wait_start);

    #if !PUPPY_FLASH_FW()
        // Get fingerprint from puppies to start the app
        BootloaderProtocol::status_t result = flasher.get_fingerprint(fingerprints.get_fingerprint(dock));
        if (result != BootloaderProtocol::COMMAND_OK) {
            fatal_error(ErrCode::ERR_SYSTEM_PUPPY_FINGERPRINT_MISMATCH);
        }
    #endif /* !PUPPY_FLASH_FW() */
    }

    // Check fingerprints and flash firmware
    for (const auto dock : DOCKS) {
        if (!result.is_dock_occupied(dock)) {
            // puppy not detected here, nothing to bootstrap
            continue;
        }

        auto address = get_boot_address_for_dock(dock);
        auto puppy_type = to_puppy_type(dock);

        progressHook({ percent_base, FlashingStage::CHECK_FINGERPRINT, puppy_type });

        attempt_crash_dump_download(dock, address);
    #if PUPPY_FLASH_FW()
        uint8_t offset = 0;
        uint8_t size = sizeof(fingerprint_t);
        #if HAS_DWARF()
        if (to_puppy_type(dock) == DWARF) {
            // Check this chunk from one puppy, -1 fo modular bed which has different fingerprint
            size = sizeof(fingerprint_t) / (result.discovered_num() - 1);
            offset = size * (static_cast<uint8_t>(dock) - 1);
        }
        #endif
        flash_firmware(dock, fingerprints, offset, size, percent_base, percent_per_puppy);
    #endif
        percent_base += percent_per_puppy;
    }
    #if HAS_DWARF()
    progressHook({ 100, FlashingStage::DONE, PuppyType::DWARF });
    #elif HAS_MODULARBED()
    progressHook({ 100, FlashingStage::DONE, PuppyType::MODULARBED });
    #endif

    // Start application
    for (const auto dock : DOCKS) {
        if (!result.is_dock_occupied(dock)) {
            // puppy not detected here, nothing to start
            continue;
        }

        auto address = get_boot_address_for_dock(dock);
        auto puppy_type = to_puppy_type(dock);
        start_app(puppy_type, address, fingerprints.get_salt(dock), fingerprints.get_fingerprint(dock)); // Use last known salt that may already be calculated in puppy
    }

#else
    reset_all_puppies();
    result = MINIMAL_PUPPY_CONFIG;
#endif // HAS_PUPPIES_BOOTLOADER()

    return result;
}

bool PuppyBootstrap::is_puppy_config_ok(PuppyBootstrap::BootstrapResult result, PuppyBootstrap::BootstrapResult minimal_config) {
    // at least all bits that are set in minimal_config are set
    return (result.docks_preset & minimal_config.docks_preset) == minimal_config.docks_preset;
}

PuppyBootstrap::BootstrapResult PuppyBootstrap::run_address_assignment() {
    BootstrapResult result = {};

    for (auto dock = DOCKS.begin(); dock != DOCKS.end(); ++dock) {
        auto puppy_type = to_puppy_type(*dock);
        auto address = get_boot_address_for_dock(*dock);

        progressHook({ std::to_underlying(*dock), FlashingStage::START, puppy_type });

        progressHook({ 0, FlashingStage::DISCOVERY, puppy_type });
        log_info(Puppies, "Discovering whats in dock %s %d",
            get_puppy_info(puppy_type).name, std::to_underlying(*dock));

        // Wait for puppy to boot up
        osDelay(5);

        if (is_dynamicly_addressable(puppy_type)) {
            // assign address to all of them
            // this request is no-reply, so there is no issue in sending to multiple puppies
            assign_address(BootloaderProtocol::Address::DEFAULT_ADDRESS, address);

            // delay to make sure that command was sent fully before reset
            osDelay(50);

            // reset, all the not-bootstrapped-yet puppies which we don't care about now
            reset_puppies_range(std::next(dock), DOCKS.end());
        }

        bool status = discover(puppy_type, address);
        if (status) {
            log_info(Puppies, "Dock %d: discovered puppy %s, assigned address: %d",
                std::to_underlying(*dock), get_puppy_info(puppy_type).name, address);
            result.set_dock_occupied(*dock);
        } else {
            log_info(Puppies, "Dock %d: no puppy discovered", std::to_underlying(*dock));
        }
    }

    verify_address_assignment(result);

    return result;
}

void PuppyBootstrap::assign_address(BootloaderProtocol::Address current_address, BootloaderProtocol::Address new_address) {
    auto status = flasher.assign_address(current_address, new_address);

    // this is no reply message - so failure is not expected, it would have to fail while writing message
    if (status != BootloaderProtocol::status_t::COMMAND_OK) {
        fatal_error(ErrCode::ERR_SYSTEM_PUPPY_ADDR_ASSIGN_ERR);
    }
}

void PuppyBootstrap::verify_address_assignment(BootstrapResult result) {
    // reset every puppy that is supposed to be empty
    for (auto dock = DOCKS.begin(); dock != DOCKS.end(); ++dock) {
        if (!result.is_dock_occupied(*dock)) {
            reset_puppies_range(dock, std::next(dock));
        }
    }

    // check if nobody still listens on address zero (ie if there is unassigned puppy)
    flasher.set_address(BootloaderProtocol::Address::DEFAULT_ADDRESS);
    uint16_t protocol_version;
    BootloaderProtocol::status_t status = flasher.get_protocolversion(protocol_version);
    if (status != BootloaderProtocol::status_t::NO_RESPONSE) {
        fatal_error(ErrCode::ERR_SYSTEM_PUPPY_NO_ADDR);
    }
}

void PuppyBootstrap::reset_all_puppies() {
    reset_puppies_range(DOCKS.begin(), DOCKS.end());
}

inline void write_dock_reset_pin(Dock dock, buddy::hw::Pin::State state) {
    using namespace buddy::hw;
    switch (dock) {
#if HAS_DWARF()
    case Dock::DWARF_1:
        dwarf1Reset.write(state);
        break;
    case Dock::DWARF_2:
        dwarf2Reset.write(state);
        break;
    case Dock::DWARF_3:
        dwarf3Reset.write(state);
        break;
    case Dock::DWARF_4:
        dwarf4Reset.write(state);
        break;
    case Dock::DWARF_5:
        dwarf5Reset.write(state);
        break;
    case Dock::DWARF_6:
        dwarf6Reset.write(state);
        break;
#endif
#if HAS_MODULARBED()
    case Dock::MODULAR_BED:
        modularBedReset.write(state);
        break;
#endif
    default:
        std::abort();
    }
}

<<<<<<< HEAD
#endif

void PuppyBootstrap::reset_puppies_range([[maybe_unused]] DockIterator begin, [[maybe_unused]] DockIterator end) {
#if HAS_PIN_RESETABLE_PUPPIES()
    const auto write_puppies_reset_pin = [](DockIterator dockFrom, DockIterator dockTo, Pin::State state) {
        for (auto dock = dockFrom; dock != dockTo; dock = std::next(dock)) {
            get_reset_pin(*dock).write(state);
=======
void PuppyBootstrap::reset_puppies_range(DockIterator begin, DockIterator end) {
    const auto write_puppies_reset_pin = [](DockIterator dockFrom, DockIterator dockTo, Pin::State state) {
        for (auto dock = dockFrom; dock != dockTo; dock = std::next(dock)) {
            write_dock_reset_pin(*dock, state);
>>>>>>> 7ea4deef
        }
    };

    write_puppies_reset_pin(begin, end, Pin::State::high);
    osDelay(1);
    write_puppies_reset_pin(begin, end, Pin::State::low);
<<<<<<< HEAD
#endif
=======
>>>>>>> 7ea4deef
}

bool PuppyBootstrap::discover(PuppyType type, BootloaderProtocol::Address address) {
    flasher.set_address(address);

    auto check_status = [](BootloaderProtocol::status_t status) {
        if (status == BootloaderProtocol::status_t::NO_RESPONSE) {
            return false;
        } else if (status != BootloaderProtocol::status_t::COMMAND_OK) {
            log_error(Puppies, "Puppy discover error: %d", status);
            fatal_error(ErrCode::ERR_SYSTEM_PUPPY_DISCOVER_ERR);
        } else {
            return true;
        }
    };

    uint16_t protocol_version;
    if (check_status(flasher.get_protocolversion(protocol_version)) == false) {
        return false;
    }
    if ((protocol_version & 0xff00) != (BootloaderProtocol::BOOTLOADER_PROTOCOL_VERSION & 0xff00)) // Check major version of bootloader protocol version before anything else
    {
        log_error(Puppies, "Puppy uses incompatible bootloader protocol %04x, buddy wants %04x", protocol_version, BootloaderProtocol::BOOTLOADER_PROTOCOL_VERSION);
        fatal_error(ErrCode::ERR_SYSTEM_PUPPY_INCOMPATIBLE_BOOTLODER, protocol_version, BootloaderProtocol::BOOTLOADER_PROTOCOL_VERSION);
    }

    BootloaderProtocol::HwInfo hwinfo;
    // TODO: allow getting hwinfo for xbuddy ext, when we are able to read otp from it
    if (type != XBUDDY_EXTENSION) {
        if (check_status(flasher.get_hwinfo(hwinfo)) == false) {
            return false;
        }
    } else {
        hwinfo.hw_type = get_puppy_info(type).hw_info_hwtype;
        hwinfo.bl_version = MINIMAL_BOOTLOADER_VERSION;
    }

    // Here it is possible to read raw puppy's OTP before flashing, perhaps to flash a different firmware
    // TODO: allow reading otp from xbuddy ext board, when we are able to read it
    if (protocol_version >= 0x0302 && type != XBUDDY_EXTENSION) { // OTP read was added in protocol 0x0302

        uint8_t otp[32]; // OTP v5 will fit to 32 Bytes
        if (check_status(flasher.read_otp_cmd(0, otp, 32)) == false) {
            return false;
        }
        auto puppy_datamatrix = otp_parse_datamatrix(otp, sizeof(otp));
        if (puppy_datamatrix) {
            log_info(Puppies, "Puppy's hardware ID is %d with revision %d", puppy_datamatrix->product_id, puppy_datamatrix->revision);
        } else {
            log_warning(Puppies, "Puppy's hardware ID was not written properly to its OTP");
        }
    } // else - older bootloader has revision 0

    if (hwinfo.hw_type != get_puppy_info(type).hw_info_hwtype) {
        fatal_error(ErrCode::ERR_SYSTEM_PUPPY_UNKNOWN_TYPE);
    }
    if (hwinfo.bl_version < MINIMAL_BOOTLOADER_VERSION) {
        log_error(Puppies, "Puppy's bootloader is too old %04" PRIx32 " buddy wants %04" PRIx32, hwinfo.bl_version, MINIMAL_BOOTLOADER_VERSION);
        fatal_error(ErrCode::ERR_SYSTEM_PUPPY_INCOMPATIBLE_BOOTLODER, hwinfo.bl_version, MINIMAL_BOOTLOADER_VERSION);
    }

    // puppy responded, all is as expected
    return true;
}

void PuppyBootstrap::start_app([[maybe_unused]] PuppyType type, BootloaderProtocol::Address address, uint32_t salt, const fingerprint_t &fingerprint) {
    // start app
    log_info(Puppies, "Starting puppy app");
    flasher.set_address(address);
    BootloaderProtocol::status_t status = flasher.run_app(salt, fingerprint);
    if (status != BootloaderProtocol::COMMAND_OK) {
        fatal_error(ErrCode::ERR_SYSTEM_PUPPY_START_APP_ERR);
    }
}

unique_file_ptr PuppyBootstrap::get_firmware(PuppyType type) {
    const char *fw_path = get_puppy_info(type).fw_path;
    return unique_file_ptr(fopen(fw_path, "rb"));
}

off_t PuppyBootstrap::get_firmware_size(PuppyType type) {
    const char *fw_path = get_puppy_info(type).fw_path;

    struct stat fs;
    bool success = stat(fw_path, &fs) == 0;
    if (!success) {
        log_info(Puppies, "Firmware not found:  %s", fw_path);
        return 0;
    }

    return fs.st_size;
}

void PuppyBootstrap::flash_firmware(Dock dock, fingerprints_t &fw_fingerprints, uint8_t chunk_offset, uint8_t chunk_size, int percent_offset, int percent_span) {
    auto puppy_type = to_puppy_type(dock);
    unique_file_ptr fw_file = get_firmware(puppy_type);
    off_t fw_size = get_firmware_size(puppy_type);

    if (fw_size == 0 || fw_file.get() == nullptr) {
        fatal_error(ErrCode::ERR_SYSTEM_PUPPY_FW_NOT_FOUND, get_puppy_info(puppy_type).name);
        return;
    }

    flasher.set_address(get_boot_address_for_dock(dock));

    progressHook({ percent_offset, FlashingStage::CHECK_FINGERPRINT, puppy_type });

    bool match = fingerprint_match(fw_fingerprints.get_fingerprint(dock), chunk_offset, chunk_size);
    log_info(Puppies, "Puppy %d-%s fingerprint %s", static_cast<int>(dock), get_puppy_info(puppy_type).name, match ? "matched" : "didn't match");

    // if application firmware fingerprint doesn't match, flash it
    if (!match) {

        const struct {
            unique_file_ptr &fw_file;
            off_t fw_size;
            int percent_offset;
            int percent_span;
            PuppyType puppy_type;
        } params {
            .fw_file = fw_file,
            .fw_size = fw_size,
            .percent_offset = percent_offset,
            .percent_span = percent_span,
            .puppy_type = puppy_type,
        };

        BootloaderProtocol::status_t result = flasher.write_flash(fw_size, [this, &params](uint32_t offset, size_t size, uint8_t *out_data) -> bool {
            // update GUI progress bar
            this->progressHook({ static_cast<int>(params.percent_offset + offset * params.percent_span / params.fw_size), FlashingStage::FLASHING, params.puppy_type });
            log_info(Puppies, "Flashing puppy %s offset %" PRIu32 "/%ld", get_puppy_info(params.puppy_type).name, offset, params.fw_size);

            // get data
            assert(offset + size <= static_cast<size_t>(params.fw_size));
            int sret = fseek(params.fw_file.get(), offset, SEEK_SET);
            assert(sret == 0);
            UNUSED(sret);
            unsigned int ret = fread(out_data, sizeof(uint8_t), size, params.fw_file.get());
            assert(ret == size);
            UNUSED(ret);

            return true;
        });

        if (result != BootloaderProtocol::COMMAND_OK) {
            fatal_error(ErrCode::ERR_SYSTEM_PUPPY_WRITE_FLASH_ERR, get_puppy_info(puppy_type).name);
        }

        progressHook({ percent_offset + percent_span, FlashingStage::CHECK_FINGERPRINT, puppy_type });

        // Calculate new fingerprint, salt needs to be changed so the flashing cannot be faked
        fw_fingerprints.get_salt(dock) = rand_u();
        start_fingerprint_computation(get_boot_address_for_dock(dock), fw_fingerprints.get_salt(dock));

        auto fingerprint_wait_start = ticks_ms();

        calculate_fingerprint(fw_file, fw_size, fw_fingerprints.get_fingerprint(dock), fw_fingerprints.get_salt(dock));

        // Check puppy if it finished fingerprint calculation
        wait_for_fingerprint(fingerprint_wait_start);

        // check fingerprint after flashing, to make sure it went well
        if (!fingerprint_match(fw_fingerprints.get_fingerprint(dock))) {
            fatal_error(ErrCode::ERR_SYSTEM_PUPPY_FINGERPRINT_MISMATCH, get_puppy_info(puppy_type).name);
        }
    }
}

void PuppyBootstrap::wait_for_fingerprint(uint32_t calculation_start) {
    constexpr uint32_t WAIT_TIME = 1000; // Puppies should calculate fingerprint in 330 ms, but it all takes almost 600 ms
    uint16_t protocol_version;

    while (1) {
        BootloaderProtocol::status_t status = flasher.get_protocolversion(protocol_version); // Test if puppy is communicating

        if (status == BootloaderProtocol::status_t::COMMAND_OK) // Any response from puppy means it is ready
        {
            return; // Done
        }

        if (ticks_diff(calculation_start + WAIT_TIME, ticks_ms()) < 0) {
            fatal_error(ErrCode::ERR_SYSTEM_PUPPY_FINGERPRINT_TIMEOUT);
        }

        osDelay(50); // Wait between attempts
    }
}

void PuppyBootstrap::calculate_fingerprint(unique_file_ptr &file, off_t fw_size, fingerprint_t &fingerprint, uint32_t salt) {
    int ret = fseek(file.get(), 0, SEEK_SET);
    assert(ret == 0);
    UNUSED(ret);

    mbedtls_sha256_context sha;

    mbedtls_sha256_init(&sha);
    mbedtls_sha256_starts_ret(&sha, 0);

    mbedtls_sha256_update_ret(&sha, reinterpret_cast<uint8_t *>(&salt), sizeof(salt)); // Add salt

    uint8_t buffer[128];
    while (fw_size > 0 && !feof(file.get())) {
        if (int read = fread(buffer, 1, std::min(fw_size, static_cast<off_t>(sizeof(buffer))), file.get());
            read > 0) {
            mbedtls_sha256_update_ret(&sha, buffer, read);
            fw_size -= read;
        }
        if (ferror(file.get())) {
            fatal_error(ErrCode::ERR_SYSTEM_PUPPY_FINGERPRINT_MISMATCH);
        }
    }

    mbedtls_sha256_finish_ret(&sha, fingerprint.data());
    mbedtls_sha256_free(&sha);
}

bool PuppyBootstrap::fingerprint_match(const fingerprint_t &fingerprint, uint8_t offset, uint8_t size) {
    if ((offset + size) > sizeof(fingerprint)) {
        return false;
    }

    // read current firmware fingerprint
    fingerprint_t read_fingerprint = { 0 };
    BootloaderProtocol::status_t result = flasher.get_fingerprint(read_fingerprint, offset, size);
    if (result != BootloaderProtocol::COMMAND_OK) {
        fatal_error(ErrCode::ERR_SYSTEM_PUPPY_FINGERPRINT_MISMATCH);
    }

    return (std::memcmp(&read_fingerprint.data()[offset], &fingerprint.data()[offset], size) == 0); // Compare requested chunk
}

void PuppyBootstrap::start_fingerprint_computation(BootloaderProtocol::Address address, uint32_t salt) {
    flasher.set_address(address);
    flasher.compute_fingerprint(salt);
}

} // namespace buddy::puppies<|MERGE_RESOLUTION|>--- conflicted
+++ resolved
@@ -355,30 +355,16 @@
     }
 }
 
-<<<<<<< HEAD
-#endif
-
-void PuppyBootstrap::reset_puppies_range([[maybe_unused]] DockIterator begin, [[maybe_unused]] DockIterator end) {
-#if HAS_PIN_RESETABLE_PUPPIES()
-    const auto write_puppies_reset_pin = [](DockIterator dockFrom, DockIterator dockTo, Pin::State state) {
-        for (auto dock = dockFrom; dock != dockTo; dock = std::next(dock)) {
-            get_reset_pin(*dock).write(state);
-=======
 void PuppyBootstrap::reset_puppies_range(DockIterator begin, DockIterator end) {
     const auto write_puppies_reset_pin = [](DockIterator dockFrom, DockIterator dockTo, Pin::State state) {
         for (auto dock = dockFrom; dock != dockTo; dock = std::next(dock)) {
             write_dock_reset_pin(*dock, state);
->>>>>>> 7ea4deef
         }
     };
 
     write_puppies_reset_pin(begin, end, Pin::State::high);
     osDelay(1);
     write_puppies_reset_pin(begin, end, Pin::State::low);
-<<<<<<< HEAD
-#endif
-=======
->>>>>>> 7ea4deef
 }
 
 bool PuppyBootstrap::discover(PuppyType type, BootloaderProtocol::Address address) {
