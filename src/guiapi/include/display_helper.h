--- conflicted
+++ resolved
@@ -31,18 +31,9 @@
 };
 
 extern bool render_text(rect_ui16_t rc, string_view_utf8 str, const font_t *pf, color_t clr_bg, color_t clr_fg);
-<<<<<<< HEAD
 extern void render_text_align(rect_ui16_t rc, string_view_utf8 text, const font_t *font, color_t clr_bg, color_t clr_fg, padding_ui8_t padding, uint16_t flags);
 extern void render_icon_align(const rect_ui16_t &rc, uint16_t id_res, color_t clr0, uint16_t flags);
-=======
-
-extern void render_text_align(rect_ui16_t rc, string_view_utf8 text, const font_t *font, color_t clr0, color_t clr1, padding_ui8_t padding, uint16_t flags);
-
-extern void render_icon_align(rect_ui16_t rc, uint16_t id_res, color_t clr0, uint16_t flags);
-
 extern void render_unswapable_icon_align(rect_ui16_t rc, uint16_t id_res, color_t clr0, uint16_t flags);
-
->>>>>>> 4360e90e
 extern void roll_text_phasing(int16_t win_id, font_t *font, txtroll_t *roll);
 extern void roll_init(rect_ui16_t rc, string_view_utf8 text, const font_t *font, padding_ui8_t padding, uint8_t alignment, txtroll_t *roll);
 extern void render_roll_text_align(rect_ui16_t rc, string_view_utf8 text, const font_t *font, padding_ui8_t padding, uint8_t alignment, color_t clr_back, color_t clr_text, const txtroll_t *roll);
