--- conflicted
+++ resolved
@@ -1,11 +1,8 @@
 //helper.h
 #pragma once
 
+#include "window.hpp"
 #include "guitypes.hpp"
-<<<<<<< HEAD
-#include "window.hpp"
-=======
->>>>>>> 3a5de378
 #include "../../lang/string_view_utf8.hpp"
 
 #define RENDER_FLG_ALIGN           0x00ff       // alignment mask (ALIGN_xxx)
