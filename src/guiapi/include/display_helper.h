//helper.h
#pragma once

#include "guitypes.h"
#include "../../lang/string_view_utf8.hpp"

#define RENDER_FLG_ALIGN           0x00ff       // alignment mask (ALIGN_xxx)
#define RENDER_FLG_ROPFN           0x0f00       // raster operation function mask (ROPFN_xxx << 8)
#define RENDER_FLG_WORDB           0x1000       // multiline text
#define RENDER_FLG(a, r)           (a | r << 8) // render flag macro (ALIGN and ROPFN)
#define TEXT_ROLL_DELAY_MS         20           //todo i think system cannot shoot events this fast
#define TEXT_ROLL_INITIAL_DELAY_MS 1000
#define TXTROLL_SETUP_INIT         0
#define TXTROLL_SETUP_DONE         1
#define TXTROLL_SETUP_IDLE         2

typedef enum {
    ROLL_SETUP = 0,
    ROLL_GO,
    ROLL_STOP,
    ROLL_RESTART,
} TXTROLL_PHASE_t;

struct txtroll_t {
    rect_ui16_t rect;
    uint16_t progress;
    uint16_t count;
    uint8_t phase;
    uint8_t setup;
    uint8_t px_cd;
};

<<<<<<< HEAD
/// FIXME add \param flags documentation

extern void render_text_align(rect_ui16_t rc, const char *text, const font_t *font, color_t clr0, color_t clr1, padding_ui8_t padding, uint16_t flags);
=======
extern bool render_text(rect_ui16_t rc, string_view_utf8 str, const font_t *pf, color_t clr_bg, color_t clr_fg);

extern void render_text_align(rect_ui16_t rc, string_view_utf8 text, const font_t *font, color_t clr0, color_t clr1, padding_ui8_t padding, uint16_t flags);
>>>>>>> e660338a

extern void render_icon_align(rect_ui16_t rc, uint16_t id_res, color_t clr0, uint16_t flags);

extern void roll_text_phasing(int16_t win_id, font_t *font, txtroll_t *roll);

extern void roll_init(rect_ui16_t rc, string_view_utf8 text, const font_t *font, padding_ui8_t padding, uint8_t alignment, txtroll_t *roll);

extern void render_roll_text_align(rect_ui16_t rc, string_view_utf8 text, const font_t *font, padding_ui8_t padding, uint8_t alignment, color_t clr_back, color_t clr_text, const txtroll_t *roll);

extern point_ui16_t font_meas_text(const font_t *pf, string_view_utf8 *str, uint16_t *numOfUTF8Chars);

//extern int font_line_chars(const font_t *pf, string_view_utf8 str, uint16_t line_width);

extern uint16_t text_rolls_meas(rect_ui16_t rc, string_view_utf8 text, const font_t *pf);

extern rect_ui16_t roll_text_rect_meas(rect_ui16_t rc, string_view_utf8 text, const font_t *font, padding_ui8_t padding, uint16_t flags);<|MERGE_RESOLUTION|>--- conflicted
+++ resolved
@@ -30,15 +30,10 @@
     uint8_t px_cd;
 };
 
-<<<<<<< HEAD
+extern bool render_text(rect_ui16_t rc, string_view_utf8 str, const font_t *pf, color_t clr_bg, color_t clr_fg);
 /// FIXME add \param flags documentation
 
-extern void render_text_align(rect_ui16_t rc, const char *text, const font_t *font, color_t clr0, color_t clr1, padding_ui8_t padding, uint16_t flags);
-=======
-extern bool render_text(rect_ui16_t rc, string_view_utf8 str, const font_t *pf, color_t clr_bg, color_t clr_fg);
-
 extern void render_text_align(rect_ui16_t rc, string_view_utf8 text, const font_t *font, color_t clr0, color_t clr1, padding_ui8_t padding, uint16_t flags);
->>>>>>> e660338a
 
 extern void render_icon_align(rect_ui16_t rc, uint16_t id_res, color_t clr0, uint16_t flags);
 
