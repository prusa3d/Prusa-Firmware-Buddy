//helper.h
#ifndef _HELPER_H
#define _HELPER_H

#include "guitypes.h"

#define RENDER_FLG_ALIGN           0x00ff       // alignment mask (ALIGN_xxx)
#define RENDER_FLG_ROPFN           0x0f00       // raster operation function mask (ROPFN_xxx << 8)
#define RENDER_FLG_WORDB           0x1000       // multiline text
#define RENDER_FLG(a, r)           (a | r << 8) // render flag macro (ALIGN and ROPFN)
#define TEXT_ROLL_DELAY_MS         20           //todo i think system cannot shoot events this fast
#define TEXT_ROLL_INITIAL_DELAY_MS 1000
#define TXTROLL_SETUP_INIT         0
#define TXTROLL_SETUP_DONE         1
#define TXTROLL_SETUP_IDLE         2

#ifdef __cplusplus
extern "C" {
#endif //__cplusplus

<<<<<<< HEAD
extern void render_text_align(rect_ui16_t rc, const char *text, font_t *font, color_t clr0, color_t clr1, padding_ui8_t padding, uint8_t align);
extern void render_text_align_ml(rect_ui16_t rc, const char *text, font_t *font, color_t clr0, color_t clr1, padding_ui8_t padding, uint8_t align, ml_data_t *pml_data);
=======
typedef enum {
    ROLL_SETUP = 0,
    ROLL_GO,
    ROLL_STOP,
    ROLL_RESTART,
} TXTROLL_PHASE_t;

typedef struct _txtroll_t {
    rect_ui16_t rect;
    uint16_t progress;
    uint16_t count;
    uint8_t phase;
    uint8_t setup;
    uint8_t px_cd;
} txtroll_t;

extern void render_text_align(rect_ui16_t rc, const char *text, const font_t *font, color_t clr0, color_t clr1, padding_ui8_t padding, uint16_t flags);
>>>>>>> 6d71d045

extern void render_icon_align(rect_ui16_t rc, uint16_t id_res, color_t clr0, uint16_t flags);

extern void roll_text_phasing(int16_t win_id, font_t *font, txtroll_t *roll);

extern void roll_init(rect_ui16_t rc, const char *text, const font_t *font, padding_ui8_t padding, uint8_t alignment, txtroll_t *roll);

extern void render_roll_text_align(rect_ui16_t rc, const char *text, const font_t *font, padding_ui8_t padding, uint8_t alignment, color_t clr_back, color_t clr_text, const txtroll_t *roll);

#ifdef __cplusplus
}
#endif //__cplusplus

#endif //_HELPER_H<|MERGE_RESOLUTION|>--- conflicted
+++ resolved
@@ -18,10 +18,6 @@
 extern "C" {
 #endif //__cplusplus
 
-<<<<<<< HEAD
-extern void render_text_align(rect_ui16_t rc, const char *text, font_t *font, color_t clr0, color_t clr1, padding_ui8_t padding, uint8_t align);
-extern void render_text_align_ml(rect_ui16_t rc, const char *text, font_t *font, color_t clr0, color_t clr1, padding_ui8_t padding, uint8_t align, ml_data_t *pml_data);
-=======
 typedef enum {
     ROLL_SETUP = 0,
     ROLL_GO,
@@ -38,8 +34,8 @@
     uint8_t px_cd;
 } txtroll_t;
 
-extern void render_text_align(rect_ui16_t rc, const char *text, const font_t *font, color_t clr0, color_t clr1, padding_ui8_t padding, uint16_t flags);
->>>>>>> 6d71d045
+//extern void render_text_align(rect_ui16_t rc, const char *text, const font_t *font, color_t clr0, color_t clr1, padding_ui8_t padding, uint16_t flags);
+extern void render_text_align_ml(rect_ui16_t rc, const char *text, const font_t *font, color_t clr0, color_t clr1, padding_ui8_t padding, uint8_t align, ml_data_t *pml_data);
 
 extern void render_icon_align(rect_ui16_t rc, uint16_t id_res, color_t clr0, uint16_t flags);
 
