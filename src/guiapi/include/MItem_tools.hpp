--- conflicted
+++ resolved
@@ -350,21 +350,9 @@
     }
 };
 
-<<<<<<< HEAD
 class MI_FILAMENT_SENSOR_STATE : public WI_SWITCH_0_1_NA_t {
-    static constexpr const char *const label = N_("Filament sensor");
+    static constexpr const char *const label = N_("Filament Sensor");
     static state_t get_state();
-=======
-enum class SENSOR_STATE : int8_t {
-    unknown = -1,
-    low = 0,
-    high = 1,
-};
-
-class MI_FILAMENT_SENSOR_STATE : public WI_SPIN_I08_t {
-    static constexpr const char *const label = N_("Filament Sensor");
-    SENSOR_STATE get_state();
->>>>>>> a8133505
 
 public:
     MI_FILAMENT_SENSOR_STATE();
