/*****************************************************************************/
//menu items running tools
#pragma once
#include "WindowMenuItems.hpp"
<<<<<<< HEAD
#include "i18n.h"
=======
#include "../lang/i18n.h"
#include "filament.h"
>>>>>>> 950ba684

class MI_WIZARD : public WI_LABEL_t {
    static constexpr const char *const label = N_("Wizard");

public:
    MI_WIZARD();

protected:
    virtual void click(IWindowMenu &window_menu) override;
};

class MI_AUTO_HOME : public WI_LABEL_t {
    static constexpr const char *const label = N_("Auto Home");

public:
    MI_AUTO_HOME();

protected:
    virtual void click(IWindowMenu &window_menu) override;
};

class MI_MESH_BED : public WI_LABEL_t {
    static constexpr const char *const label = N_("Mesh Bed Level.");

public:
    MI_MESH_BED();

protected:
    virtual void click(IWindowMenu &window_menu) override;
};

class MI_SELFTEST : public WI_LABEL_t {
    static constexpr const char *const label = N_("SelfTest");

public:
    MI_SELFTEST();

protected:
    virtual void click(IWindowMenu &window_menu) override;
};

class MI_CALIB_FIRST : public WI_LABEL_t {
    static constexpr const char *const label = N_("First Layer Cal.");

public:
    MI_CALIB_FIRST();

protected:
    virtual void click(IWindowMenu &window_menu) override;
};

class MI_DISABLE_STEP : public WI_LABEL_t {
    static constexpr const char *const label = N_("Disable Steppers");

public:
    MI_DISABLE_STEP();

protected:
    virtual void click(IWindowMenu &window_menu) override;
};

class MI_FACTORY_DEFAULTS : public WI_LABEL_t {
    static constexpr const char *const label = N_("Factory Reset");

public:
    MI_FACTORY_DEFAULTS();

protected:
    virtual void click(IWindowMenu &window_menu) override;
};

class MI_SAVE_DUMP : public WI_LABEL_t {
    static constexpr const char *const label = N_("Save Crash Dump");

public:
    MI_SAVE_DUMP();

protected:
    virtual void click(IWindowMenu &window_menu) override;
};

class MI_HF_TEST_0 : public WI_LABEL_t {
    static constexpr const char *const label = "HF0 test"; // intentionally not translated, only for debugging

public:
    MI_HF_TEST_0();

protected:
    virtual void click(IWindowMenu &window_menu) override;
};

class MI_HF_TEST_1 : public WI_LABEL_t {
    static constexpr const char *const label = "HF1 test"; // intentionally not translated, only for debugging

public:
    MI_HF_TEST_1();

protected:
    virtual void click(IWindowMenu &window_menu) override;
};

class MI_EE_LOAD_400 : public WI_LABEL_t {
    static constexpr const char *const label = "EE 4.0.0"; // intentionally not translated, only for debugging

public:
    MI_EE_LOAD_400();

protected:
    virtual void click(IWindowMenu &window_menu) override;
};

class MI_EE_LOAD_401 : public WI_LABEL_t {
    static constexpr const char *const label = "EE 4.0.1"; // intentionally not translated, only for debugging

public:
    MI_EE_LOAD_401();

protected:
    virtual void click(IWindowMenu &window_menu) override;
};

class MI_EE_LOAD_402 : public WI_LABEL_t {
    static constexpr const char *const label = "EE 4.0.2"; // intentionally not translated, only for debugging

public:
    MI_EE_LOAD_402();

protected:
    virtual void click(IWindowMenu &window_menu) override;
};

class MI_EE_LOAD_403RC1 : public WI_LABEL_t {
    static constexpr const char *const label = "EE 4.0.3-RC1"; // intentionally not translated, only for debugging

public:
    MI_EE_LOAD_403RC1();

protected:
    virtual void click(IWindowMenu &window_menu) override;
};

class MI_EE_LOAD_403 : public WI_LABEL_t {
    static constexpr const char *const label = "EE 4.0.3"; // intentionally not translated, only for debugging

public:
    MI_EE_LOAD_403();

protected:
    virtual void click(IWindowMenu &window_menu) override;
};

class MI_EE_LOAD : public WI_LABEL_t {
    static constexpr const char *const label = "EE load"; // intentionally not translated, only for debugging

public:
    MI_EE_LOAD();

protected:
    virtual void click(IWindowMenu &window_menu) override;
};

class MI_EE_SAVE : public WI_LABEL_t {
    static constexpr const char *const label = "EE save"; // intentionally not translated, only for debugging

public:
    MI_EE_SAVE();

protected:
    virtual void click(IWindowMenu &window_menu) override;
};

class MI_EE_SAVEXML : public WI_LABEL_t {
    static constexpr const char *const label = "EE save xml"; // intentionally not translated, only for debugging

public:
    MI_EE_SAVEXML();

protected:
    virtual void click(IWindowMenu &window_menu) override;
};

class MI_M600 : public WI_LABEL_t {
    static constexpr const char *const label = N_("Change Filament");

public:
    MI_M600();

protected:
    virtual void click(IWindowMenu &window_menu) override;
};

class MI_TIMEOUT : public WI_SWITCH_OFF_ON_t {
    constexpr static const char *const label = N_("Menu Timeout");

public:
    MI_TIMEOUT();
    virtual void OnChange(size_t old_index) override;
};

class MI_SOUND_MODE : public WI_SWITCH_t<4> {
    constexpr static const char *const label = N_("Sound Mode");

    constexpr static const char *str_Once = N_("Once");
    constexpr static const char *str_Loud = N_("Loud");
    constexpr static const char *str_Silent = N_("Silent");
    constexpr static const char *str_Assist = N_("Assist");
    size_t init_index() const;

public:
    MI_SOUND_MODE();
    virtual void OnChange(size_t old_index) override;
};

class MI_SOUND_TYPE : public WI_SWITCH_t<8> {
    constexpr static const char *const label = "Sound Type";

    constexpr static const char *str_ButtonEcho = "ButtonEcho";
    constexpr static const char *str_StandardPrompt = "StandardPrompt";
    constexpr static const char *str_StandardAlert = "StandardAlert";
    constexpr static const char *str_CriticalAlert = "CriticalAlert";
    constexpr static const char *str_EncoderMove = "EncoderMove";
    constexpr static const char *str_BlindAlert = "BlindAlert";
    constexpr static const char *str_Start = "Start";
    constexpr static const char *str_SingleBeep = "SingleBeep";

public:
    MI_SOUND_TYPE();
    virtual void OnChange(size_t old_index) override;
};

class MI_SORT_FILES : public WI_SWITCH_t<2> {
    constexpr static const char *const label = N_("Sort files by");

    constexpr static const char *str_name = N_("Name");
    constexpr static const char *str_time = N_("Time");

public:
    MI_SORT_FILES();
    virtual void OnChange(size_t old_index) override;
};

class MI_SOUND_VOLUME : public WI_SPIN_U08_t {
    constexpr static const char *const label = N_("Sound Volume");

public:
    MI_SOUND_VOLUME();
    virtual void OnClick() override;
    /* virtual void Change() override; */
};

class MI_TIMEZONE : public WI_SPIN_I08_t {
    constexpr static const char *const label = "TZ UTC(+/-)"; // intentionally not translated

public:
    MI_TIMEZONE();
    virtual void OnClick() override;
};

class I_MI_Filament : public WI_LABEL_t {
public:
    I_MI_Filament(const char *long_name)
        : WI_LABEL_t(long_name, 0, true, false) {}

protected:
    void click_at(FILAMENT_t filament_index);
};

template <FILAMENT_t T>
class MI_Filament : public I_MI_Filament {
public:
    MI_Filament()
        : I_MI_Filament(filaments[T].long_name) {}

protected:
    virtual void click(IWindowMenu & /*window_menu*/) override {
        click_at(T);
    }
};<|MERGE_RESOLUTION|>--- conflicted
+++ resolved
@@ -2,12 +2,8 @@
 //menu items running tools
 #pragma once
 #include "WindowMenuItems.hpp"
-<<<<<<< HEAD
-#include "i18n.h"
-=======
 #include "../lang/i18n.h"
 #include "filament.h"
->>>>>>> 950ba684
 
 class MI_WIZARD : public WI_LABEL_t {
     static constexpr const char *const label = N_("Wizard");
