/*****************************************************************************/
//menu items running tools
#pragma once
#include "WindowMenuItems.hpp"
#include "i18n.h"
#include "filament.hpp"

class MI_WIZARD : public WI_LABEL_t {
    static constexpr const char *const label = N_("Wizard");

public:
    MI_WIZARD();

protected:
    virtual void click(IWindowMenu &window_menu) override;
};

class MI_LIVE_ADJUST_Z : public WI_LABEL_t {
    static constexpr const char *const label = N_("Live Adjust Z");

public:
    MI_LIVE_ADJUST_Z();

protected:
    virtual void click(IWindowMenu &window_menu) override;
};

class MI_AUTO_HOME : public WI_LABEL_t {
    static constexpr const char *const label = N_("Auto Home");

public:
    MI_AUTO_HOME();

protected:
    virtual void click(IWindowMenu &window_menu) override;
};

class MI_MESH_BED : public WI_LABEL_t {
    static constexpr const char *const label = N_("Mesh Bed Leveling");

public:
    MI_MESH_BED();

protected:
    virtual void click(IWindowMenu &window_menu) override;
};

class MI_SELFTEST : public WI_LABEL_t {
    static constexpr const char *const label = N_("SelfTest");

public:
    MI_SELFTEST();

protected:
    virtual void click(IWindowMenu &window_menu) override;
};

class MI_SELFTEST_RESULT : public WI_LABEL_t {
    static constexpr const char *const label = N_("Show SelfTest result");

public:
    MI_SELFTEST_RESULT();

protected:
    virtual void click(IWindowMenu &window_menu) override;
};

class MI_CALIB_FIRST : public WI_LABEL_t {
    static constexpr const char *const label = N_("First Layer Calibration");

public:
    MI_CALIB_FIRST();

protected:
    virtual void click(IWindowMenu &window_menu) override;
};

class MI_TEST_FANS : public WI_LABEL_t {
    static constexpr const char *const label = N_("Test FANs");

public:
    MI_TEST_FANS();

protected:
    virtual void click(IWindowMenu &window_menu) override;
};

class MI_TEST_XYZ : public WI_LABEL_t {
    static constexpr const char *const label = N_("Test XYZ-Axis");

public:
    MI_TEST_XYZ();

protected:
    virtual void click(IWindowMenu &window_menu) override;
};

class MI_TEST_HEAT : public WI_LABEL_t {
    static constexpr const char *const label = N_("Test Heaters");

public:
    MI_TEST_HEAT();

protected:
    virtual void click(IWindowMenu &window_menu) override;
};

class MI_ADVANCED_FAN_TEST : public WI_LABEL_t {
    static constexpr const char *const label = "Advanced fan test"; // debug only - not translated

public:
    MI_ADVANCED_FAN_TEST();

protected:
    virtual void click(IWindowMenu &window_menu) override;
};

class MI_TEST_ABORT : public WI_LABEL_t {
    static constexpr const char *const label = "Test Abort"; // debug only - not translated

public:
    MI_TEST_ABORT();

protected:
    virtual void click(IWindowMenu &window_menu) override;
};

class MI_DISABLE_STEP : public WI_LABEL_t {
    static constexpr const char *const label = N_("Disable Steppers");

public:
    MI_DISABLE_STEP();

protected:
    virtual void click(IWindowMenu &window_menu) override;
};

class MI_FACTORY_DEFAULTS : public WI_LABEL_t {
    static constexpr const char *const label = N_("Factory Reset");

public:
    MI_FACTORY_DEFAULTS();

protected:
    virtual void click(IWindowMenu &window_menu) override;
};

class MI_SAVE_DUMP : public WI_LABEL_t {
    static constexpr const char *const label = N_("Save Crash Dump");

public:
    MI_SAVE_DUMP();

protected:
    virtual void click(IWindowMenu &window_menu) override;
};

class MI_XFLASH_DELETE : public WI_LABEL_t {
    static constexpr const char *const label = "XFLASH DELETE"; // intentionally not translated, only for debugging

public:
    MI_XFLASH_DELETE();

protected:
    virtual void click(IWindowMenu &window_menu) override;
};

class MI_XFLASH_RESET : public WI_LABEL_t {
    static constexpr const char *const label = "XFLASH RESET"; // intentionally not translated, only for debugging

public:
    MI_XFLASH_RESET();

protected:
    virtual void click(IWindowMenu &window_menu) override;
};

class MI_HF_TEST_0 : public WI_LABEL_t {
    static constexpr const char *const label = "HF0 test"; // intentionally not translated, only for debugging

public:
    MI_HF_TEST_0();

protected:
    virtual void click(IWindowMenu &window_menu) override;
};

class MI_HF_TEST_1 : public WI_LABEL_t {
    static constexpr const char *const label = "HF1 test"; // intentionally not translated, only for debugging

public:
    MI_HF_TEST_1();

protected:
    virtual void click(IWindowMenu &window_menu) override;
};

class MI_EE_LOAD_400 : public WI_LABEL_t {
    static constexpr const char *const label = "EE 4.0.0"; // intentionally not translated, only for debugging

public:
    MI_EE_LOAD_400();

protected:
    virtual void click(IWindowMenu &window_menu) override;
};

class MI_EE_LOAD_401 : public WI_LABEL_t {
    static constexpr const char *const label = "EE 4.0.1"; // intentionally not translated, only for debugging

public:
    MI_EE_LOAD_401();

protected:
    virtual void click(IWindowMenu &window_menu) override;
};

class MI_EE_LOAD_402 : public WI_LABEL_t {
    static constexpr const char *const label = "EE 4.0.2"; // intentionally not translated, only for debugging

public:
    MI_EE_LOAD_402();

protected:
    virtual void click(IWindowMenu &window_menu) override;
};

class MI_EE_LOAD_403RC1 : public WI_LABEL_t {
    static constexpr const char *const label = "EE 4.0.3-RC1"; // intentionally not translated, only for debugging

public:
    MI_EE_LOAD_403RC1();

protected:
    virtual void click(IWindowMenu &window_menu) override;
};

class MI_EE_LOAD_403 : public WI_LABEL_t {
    static constexpr const char *const label = "EE 4.0.3"; // intentionally not translated, only for debugging

public:
    MI_EE_LOAD_403();

protected:
    virtual void click(IWindowMenu &window_menu) override;
};

class MI_EE_LOAD : public WI_LABEL_t {
    static constexpr const char *const label = "EE load"; // intentionally not translated, only for debugging

public:
    MI_EE_LOAD();

protected:
    virtual void click(IWindowMenu &window_menu) override;
};

class MI_EE_SAVE : public WI_LABEL_t {
    static constexpr const char *const label = "EE save"; // intentionally not translated, only for debugging

public:
    MI_EE_SAVE();

protected:
    virtual void click(IWindowMenu &window_menu) override;
};

class MI_EE_SAVEXML : public WI_LABEL_t {
    static constexpr const char *const label = "EE save xml"; // intentionally not translated, only for debugging

public:
    MI_EE_SAVEXML();

protected:
    virtual void click(IWindowMenu &window_menu) override;
};

class MI_M600 : public WI_LABEL_t {
    static constexpr const char *const label = N_("Change Filament");

public:
    MI_M600();

protected:
    virtual void click(IWindowMenu &window_menu) override;
};

class MI_TIMEOUT : public WI_SWITCH_OFF_ON_t {
    constexpr static const char *const label = N_("Menu Timeout");

public:
    MI_TIMEOUT();
    virtual void OnChange(size_t old_index) override;
};

#ifdef _DEBUG
static constexpr size_t MI_SOUND_MODE_COUNT = 5;
#else
static constexpr size_t MI_SOUND_MODE_COUNT = 4;
#endif
class MI_SOUND_MODE : public WI_SWITCH_t<MI_SOUND_MODE_COUNT> {
    constexpr static const char *const label = N_("Sound Mode");

    constexpr static const char *str_Once = N_("Once");
    constexpr static const char *str_Loud = N_("Loud");
    constexpr static const char *str_Silent = N_("Silent");
    constexpr static const char *str_Assist = N_("Assist");
    constexpr static const char *str_Debug = "Debug";

    size_t init_index() const;

public:
    MI_SOUND_MODE();
    virtual void OnChange(size_t old_index) override;
};

class MI_SOUND_TYPE : public WI_SWITCH_t<8> {
    constexpr static const char *const label = "Sound Type";

    constexpr static const char *str_ButtonEcho = "ButtonEcho";
    constexpr static const char *str_StandardPrompt = "StandardPrompt";
    constexpr static const char *str_StandardAlert = "StandardAlert";
    constexpr static const char *str_CriticalAlert = "CriticalAlert";
    constexpr static const char *str_EncoderMove = "EncoderMove";
    constexpr static const char *str_BlindAlert = "BlindAlert";
    constexpr static const char *str_Start = "Start";
    constexpr static const char *str_SingleBeep = "SingleBeep";

public:
    MI_SOUND_TYPE();
    virtual void OnChange(size_t old_index) override;
};

class MI_SORT_FILES : public WI_SWITCH_t<2> {
    constexpr static const char *const label = N_("Sort Files by");

    constexpr static const char *str_name = N_("Name");
    constexpr static const char *str_time = N_("Time");

public:
    MI_SORT_FILES();
    virtual void OnChange(size_t old_index) override;
};

class MI_SOUND_VOLUME : public WI_SPIN_U08_t {
    constexpr static const char *const label = N_("Sound Volume");

public:
    MI_SOUND_VOLUME();
    virtual void OnClick() override;
    /* virtual void Change() override; */
};

class MI_TIMEZONE : public WI_SPIN_I08_t {
    constexpr static const char *const label = "TZ UTC(+/-)"; // intentionally not translated

public:
    MI_TIMEZONE();
    virtual void OnClick() override;
};

class I_MI_Filament : public WI_LABEL_t {
public:
    I_MI_Filament(string_view_utf8 long_name)
        : WI_LABEL_t(long_name, 0, is_enabled_t::yes, is_hidden_t::no) {}

protected:
    void click_at(filament_t filament_index);
};

template <filament_t T>
class MI_Filament : public I_MI_Filament {
public:
    MI_Filament()
<<<<<<< HEAD
        : I_MI_Filament(_(filaments[size_t(T)].long_name)) {}
=======
        : I_MI_Filament(_(Filaments::Get(T).long_name)) {}
>>>>>>> 3ffc6915

protected:
    virtual void click(IWindowMenu & /*window_menu*/) override {
        click_at(T);
    }
};

class MI_FILAMENT_SENSOR_STATE : public WI_SWITCH_0_1_NA_t {
    static constexpr const char *const label = N_("Filament Sensor");
    static state_t get_state();

public:
    MI_FILAMENT_SENSOR_STATE();
    bool StateChanged();
    virtual void OnChange(size_t old_index) override {}
};

class MI_MINDA : public WI_SWITCH_0_1_NA_t {
    static constexpr const char *const label = N_("M.I.N.D.A.");
    static state_t get_state();

public:
    MI_MINDA();
    bool StateChanged();
    virtual void OnChange(size_t old_index) override {}
};

class MI_FAN_CHECK : public WI_SWITCH_OFF_ON_t {
    constexpr static const char *const label = N_("Fan check");

public:
    MI_FAN_CHECK();
    virtual void OnChange(size_t old_index) override;
};<|MERGE_RESOLUTION|>--- conflicted
+++ resolved
@@ -372,11 +372,7 @@
 class MI_Filament : public I_MI_Filament {
 public:
     MI_Filament()
-<<<<<<< HEAD
-        : I_MI_Filament(_(filaments[size_t(T)].long_name)) {}
-=======
         : I_MI_Filament(_(Filaments::Get(T).long_name)) {}
->>>>>>> 3ffc6915
 
 protected:
     virtual void click(IWindowMenu & /*window_menu*/) override {
