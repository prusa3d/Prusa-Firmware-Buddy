// GuiDefaults.hpp
#pragma once
#include "guitypes.hpp"
#include "Rect16.h"

struct GuiDefaults {
<<<<<<< HEAD
=======
    //TODO bind this values
>>>>>>> 5108af5b
    static constexpr size_t ScreenWidth = 240;
    static constexpr size_t ScreenHeight = 320;
    static constexpr size_t FooterHeight = 53;
    static constexpr size_t HeaderHeight = 32;
    static constexpr size_t BodyHeight = ScreenHeight - FooterHeight - HeaderHeight;

    static constexpr color_t ColorBack = COLOR_BLACK;
    static constexpr color_t ColorText = COLOR_WHITE;
    static constexpr color_t ColorDisabled = COLOR_SILVER;
    static constexpr color_t ColorSelected = COLOR_ORANGE;
    static constexpr color_t COLOR_VALUE_VALID = COLOR_WHITE;
    static constexpr color_t COLOR_VALUE_INVALID = COLOR_WHITE; //COLOR_YELLOW
    static constexpr padding_ui8_t Padding = { 2, 2, 2, 2 };
    static constexpr uint8_t Alignment = ALIGN_LEFT_TOP;                                                        //todo enum
    static constexpr Rect16 RectHeader = { 0, 0, ScreenWidth, HeaderHeight };                                   // default header location & size
    static constexpr Rect16 RectScreenBody = { 0, HeaderHeight, ScreenWidth, BodyHeight };                      // default screen body location & size
    static constexpr Rect16 RectScreen = { 0, 0, ScreenWidth, ScreenHeight };                                   // full screen body & header
    static constexpr Rect16 RectScreenNoFoot = { 0, 0, ScreenWidth, ScreenHeight - FooterHeight };              // screen body without footer location & size
    static constexpr Rect16 RectScreenNoHeader = { 0, HeaderHeight, ScreenWidth, ScreenHeight - HeaderHeight }; // screen body without header location & size
    static constexpr Rect16 RectFooter = { 0, ScreenHeight - FooterHeight, ScreenWidth, FooterHeight };         // default footer location & size
    static constexpr uint8_t ButtonHeight = 30;                                                                 // default button height
    static constexpr uint8_t ButtonSpacing = 6;                                                                 // default button spacing
    static constexpr uint8_t FrameWidth = 10;                                                                   // default frame padding
    static font_t *Font;                                                                                        //todo constexpr
    static font_t *FontBig;                                                                                     //todo constexpr
    static const uint32_t MAX_DIALOG_BUTTON_COUNT = 4;                                                          // maximum number of radio buttons

    //special setting for menu items
    static constexpr bool MenuLinesBetweenItems = false;
    static constexpr color_t MenuColorBack = ColorBack;
    static constexpr color_t MenuColorText = ColorText;
    static constexpr color_t MenuColorDisabled = ColorDisabled;
    static font_t *FontMenuItems;                        // for menu items
    static font_t *FontMenuSpecial;                      // for units in menu
    static constexpr bool MenuSwitchHasBrackets = false; // draw brackets around switch values in menus
    static constexpr bool MenuSpinHasUnits = false;      // draw units behind spin
    static constexpr bool MenuHasScrollbar = false;
    static constexpr size_t MenuUseFixedUnitWidth = 28; // 0 == calculate in runtime
    static constexpr size_t MenuScrollbarWidth = 2;
    static constexpr size_t MenuItemDelimiterPadding = 6;
    static constexpr padding_ui8_t MenuPadding = padding_ui8_t({ 6, 6, 6, 6 });
    static constexpr padding_ui8_t MenuPaddingSpecial = padding_ui8_t({ 0, 6, 0, 0 });

    static constexpr uint8_t MenuAlignment = ALIGN_LEFT_TOP;
    static constexpr size_t MenuIconWidth = 25;
};<|MERGE_RESOLUTION|>--- conflicted
+++ resolved
@@ -4,10 +4,7 @@
 #include "Rect16.h"
 
 struct GuiDefaults {
-<<<<<<< HEAD
-=======
     //TODO bind this values
->>>>>>> 5108af5b
     static constexpr size_t ScreenWidth = 240;
     static constexpr size_t ScreenHeight = 320;
     static constexpr size_t FooterHeight = 53;
