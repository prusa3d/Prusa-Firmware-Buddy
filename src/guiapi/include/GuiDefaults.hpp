--- conflicted
+++ resolved
@@ -2,11 +2,8 @@
 #pragma once
 #include "guitypes.hpp"
 #include "Rect16.h"
-<<<<<<< HEAD
 #include "colors.hpp"
-=======
 #include "align.hpp"
->>>>>>> 81c4923a
 
 struct GuiDefaults {
     //display specific defaults
