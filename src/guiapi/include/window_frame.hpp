// window_frame.hpp

#pragma once

#include "guitypes.hpp"
#include "GuiDefaults.hpp"
#include "window.hpp"
#include "display.h"

struct window_frame_t : public window_t {
    //todo implement pointer to last
    window_t *first;
    window_t *last;
    virtual void RegisterSubWin(window_t *win) override;
    virtual void UnregisterSubWin(window_t *win) override;
    window_t *GetFirst() const;
    window_t *GetLast() const;

    window_frame_t(window_t *parent = nullptr, Rect16 rect = GuiDefaults::RectScreen, is_dialog_t dialog = is_dialog_t::no, is_closed_on_timeout_t timeout = is_closed_on_timeout_t::yes, is_closed_on_serial_t serial = is_closed_on_serial_t::yes);

    window_t *GetNextSubWin(window_t *win) const;
    window_t *GetPrevSubWin(window_t *win) const;
    window_t *GetNextEnabledSubWin(window_t *win) const;
    window_t *GetPrevEnabledSubWin(window_t *win) const;
    window_t *GetFirstEnabledSubWin() const;

    // I am not sure why I needed those, DO NOT REMOVE
    // I think it was meant for something with dialogs
    // Can be removed after GUI is completely refactored and they still are not used
    window_t *GetNextSubWin(window_t *win, Rect16 intersection_rect) const;
    window_t *GetPrevSubWin(window_t *win, Rect16 intersection_rect) const;
    window_t *GetNextEnabledSubWin(window_t *win, Rect16 intersection_rect) const;
    window_t *GetPrevEnabledSubWin(window_t *win, Rect16 intersection_rect) const;
    window_t *GetFirstEnabledSubWin(Rect16 intersection_rect) const;

    bool IsChildCaptured();
    bool IsChildFocused();

<<<<<<< HEAD
    void SetMenuTimeoutClose();
    void ClrMenuTimeoutClose();

    void SetOnSerialClose();
    void ClrOnSerialClose();
=======
    Rect16 GenerateRect(ShiftDir_t dir);
>>>>>>> 10816dd4

protected:
    virtual void draw() override;
    virtual void windowEvent(window_t *sender, uint8_t event, void *param) override;
    virtual void screenEvent(window_t *sender, uint8_t event, void *param) override;
    virtual void invalidate(Rect16 validation_rect = Rect16()) override;
    virtual void validate(Rect16 validation_rect = Rect16()) override;
};<|MERGE_RESOLUTION|>--- conflicted
+++ resolved
@@ -36,15 +36,13 @@
     bool IsChildCaptured();
     bool IsChildFocused();
 
-<<<<<<< HEAD
     void SetMenuTimeoutClose();
     void ClrMenuTimeoutClose();
 
     void SetOnSerialClose();
     void ClrOnSerialClose();
-=======
+
     Rect16 GenerateRect(ShiftDir_t dir);
->>>>>>> 10816dd4
 
 protected:
     virtual void draw() override;
