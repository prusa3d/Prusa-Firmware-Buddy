--- conflicted
+++ resolved
@@ -3,11 +3,8 @@
 
 #include <inttypes.h>
 #include "guitypes.h"
-<<<<<<< HEAD
 #include <array>
-=======
 #include "../../lang/string_view_utf8.hpp"
->>>>>>> e660338a
 
 //window class identifiers
 #define WINDOW_CLS_FRAME     0   // FRAME - basic container class
