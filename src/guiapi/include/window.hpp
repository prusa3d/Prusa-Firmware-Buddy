--- conflicted
+++ resolved
@@ -174,96 +174,4 @@
 
 extern void window_invalidate_children(int16_t id);
 
-<<<<<<< HEAD
-extern void window_set_tag(int16_t id, uint8_t tag);
-
-extern void _window_set_tag(window_t *wnd, uint8_t tg);
-
-extern uint8_t window_get_tag(int16_t id);
-
-extern int _window_get_tag(window_t *wnd);
-
-extern void window_set_text(int16_t id, string_view_utf8 text);
-
-extern string_view_utf8 window_get_text(int16_t id);
-
-extern void window_set_value(int16_t id, float value);
-
-extern float window_get_value(int16_t id);
-
-extern void window_set_format(int16_t id, const char *format);
-
-extern const char *window_get_format(int16_t id);
-
-extern void window_set_color_back(int16_t id, color_t clr);
-
-extern color_t window_get_color_back(int16_t id);
-
-extern void window_set_color_text(int16_t id, color_t clr);
-
-extern color_t window_get_color_text(int16_t id);
-
-extern void window_set_focus(int16_t id);
-
-extern void window_set_capture(int16_t id);
-
-extern void window_enable(int16_t id);
-
-extern void window_disable(int16_t id);
-
-extern void window_show(int16_t id);
-
-extern void window_hide(int16_t id);
-
-extern void window_set_padding(int16_t id, padding_ui8_t padding);
-
-extern void window_set_alignment(int16_t id, uint8_t alignment);
-
-extern void window_set_item_count(int16_t id, int count);
-
-extern int window_get_item_count(int16_t id);
-
-extern void window_set_item_index(int16_t id, int index);
-
-extern int window_get_item_index(int16_t id);
-
-extern void window_set_top_index(int16_t id, int index);
-
-extern int window_get_top_index(int16_t id);
-
-extern void window_set_icon_id(int16_t id, uint16_t id_res);
-
-extern uint16_t window_get_icon_id(int16_t id);
-
-extern void window_set_min(int16_t id, float min);
-
-extern float window_get_min(int16_t id);
-
-extern void window_set_max(int16_t id, float max);
-
-extern float window_get_max(int16_t id);
-
-extern void window_set_step(int16_t id, float step);
-
-extern float window_get_step(int16_t id);
-
-extern void window_set_min_max(int16_t id, float min, float max);
-
-extern void window_set_min_max_step(int16_t id, float min, float max, float step);
-
-extern void window_dispatch_event(window_t *window, uint8_t event, void *param);
-
-extern void window_set_item_callback(int16_t id, window_list_item_t *fnc);
-
-extern void gui_invalidate(void);
-
-static inline void _window_invalidate(window_t *window) {
-    if (!window)
-        return;
-
-    window->flg |= WINDOW_FLG_INVALID;
-    gui_invalidate();
-}
-=======
-extern void gui_invalidate(void);
->>>>>>> 807e8450
+extern void gui_invalidate(void);