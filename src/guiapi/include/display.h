//display.h
#pragma once

#include <inttypes.h>
#include "guitypes.hpp"
#include "display_helper.h"
#include <algorithm>
#include "Rect16.h"

typedef void(display_init_t)(void);
typedef void(display_done_t)(void);
typedef void(display_clear_t)(color_t clr);
typedef void(display_set_pixel_t)(point_ui16_t pt, color_t clr);
typedef void(display_draw_line_t)(point_ui16_t pt0, point_ui16_t pt1, color_t clr);
typedef void(display_draw_rect_t)(Rect16 rc, color_t clr);
typedef void(display_fill_rect_t)(Rect16 rc, color_t clr);

/// @param charX x-coordinate of character (glyph) in font bitmap (remember, fonts are bitmaps 16 chars wide and arbitrary lines of chars tall)
/// @param charY y-coordinate of character (glyph) in font bitmap
typedef bool(display_draw_char_t)(point_ui16_t pt, uint8_t charX, uint8_t charY, const font_t *pf, color_t clr_bg, color_t clr_fg);
<<<<<<< HEAD
typedef bool(display_draw_text_t)(Rect16 rc, string_view_utf8 str, const font_t *pf, color_t clr_bg, color_t clr_fg);
=======
typedef size_ui16_t(display_draw_text_t)(rect_ui16_t rc, string_view_utf8 str, const font_t *pf, color_t clr_bg, color_t clr_fg, uint16_t flags);
>>>>>>> 5f77ca5a
typedef void(display_draw_icon_t)(point_ui16_t pt, uint16_t id_res, color_t clr0, uint8_t rop);
typedef void(display_draw_png_t)(point_ui16_t pt, FILE *pf);

// just to test the FW with fonts - will be refactored
struct FCIndex {
    uint16_t unc; /// utf8 character value (stripped of prefixes)
    uint8_t charX, charY;
};

static constexpr const FCIndex fontCharIndices[] =
#include "fnt-indices.ipp"
    static constexpr const uint32_t fontCharIndicesNumItems = sizeof(fontCharIndices) / sizeof(FCIndex);

template <uint16_t W, uint16_t H, display_init_t *INIT, display_done_t *DONE, display_clear_t *CLEAR, display_set_pixel_t *SET_PIXEL, display_draw_line_t *DRAW_LINE, display_draw_rect_t *DRAW_RECT, display_fill_rect_t *FIL_RECT, display_draw_char_t *DRAW_CHAR, display_draw_text_t *DRAW_TEXT, display_draw_icon_t *DRAW_ICON, display_draw_png_t *DRAW_PNG>
class Display {
    // sorted raw array of known utf8 character indices
public:
    /// Get width of display
    constexpr static uint16_t GetW() { return W; }
    /// Get height of display
    constexpr static uint16_t GetH() { return H; }
    constexpr static void Init() { INIT(); }
    constexpr static void Done() { DONE(); }
    constexpr static void Clear(color_t clr) { CLEAR(clr); }
    constexpr static void SetPixel(point_ui16_t pt, color_t clr) { SET_PIXEL(pt, clr); }
    constexpr static void DrawLine(point_ui16_t pt0, point_ui16_t pt1, color_t clr) { DRAW_LINE(pt0, pt1, clr); }
    constexpr static void DrawRect(Rect16 rc, color_t clr) { DRAW_RECT(rc, clr); }
    constexpr static void FillRect(Rect16 rc, color_t clr) { FIL_RECT(rc, clr); }
    constexpr static bool DrawChar(point_ui16_t pt, unichar c, const font_t *pf, color_t clr_bg, color_t clr_fg) {
        static_assert(sizeof(FCIndex) == 4, "font char indices size mismatch");
        // convert unichar into font index - all fonts have the same layout, thus this can be computed here
        // ... and also because doing it in C++ is much easier than in plain C
        uint8_t charX = 15, charY = 1;
        if (c < 128) {
            // normal ASCII character
            charX = (c - pf->asc_min) % 16;
            charY = (c - pf->asc_min) / 16;
        } else {
            // extended utf8 character - must search in the fontCharIndices map
            const FCIndex *i = std::lower_bound(fontCharIndices, fontCharIndices + fontCharIndicesNumItems, c, [](const FCIndex &i, unichar c) {
                return i.unc < c;
            });
            if (i == fontCharIndices + fontCharIndicesNumItems || i->unc != c) {
                // character not found
                charX = 15; // put '?' as a replacement
                charY = 1;
            } else {
                charX = i->charX;
                charY = i->charY;
            }
        }
        return DRAW_CHAR(pt, charX, charY, pf, clr_bg, clr_fg);
    }
<<<<<<< HEAD
    static bool DrawText(Rect16 rc, string_view_utf8 str, const font_t *pf, color_t clr_bg, color_t clr_fg) { return DRAW_TEXT(rc, str, pf, clr_bg, clr_fg); }
=======
    static size_ui16_t DrawText(rect_ui16_t rc, string_view_utf8 str, const font_t *pf, color_t clr_bg, color_t clr_fg, uint16_t flags = 0) { return DRAW_TEXT(rc, str, pf, clr_bg, clr_fg, flags); }
>>>>>>> 5f77ca5a
    constexpr static void DrawIcon(point_ui16_t pt, uint16_t id_res, color_t clr0, uint8_t rop) { DRAW_ICON(pt, id_res, clr0, rop); }
    constexpr static void DrawPng(point_ui16_t pt, FILE *pf) { DRAW_PNG(pt, pf); }
};

#include "st7789v.hpp"
using display = Display<ST7789V_COLS, ST7789V_ROWS,
    st7789v_init,
    st7789v_done,
    st7789v_clear,
    st7789v_set_pixel,
    st7789v_draw_line,
    st7789v_draw_rect,
    st7789v_fill_rect,
    st7789v_draw_charUnicode,
    render_text,
    st7789v_draw_icon,
    st7789v_draw_png>;<|MERGE_RESOLUTION|>--- conflicted
+++ resolved
@@ -18,11 +18,7 @@
 /// @param charX x-coordinate of character (glyph) in font bitmap (remember, fonts are bitmaps 16 chars wide and arbitrary lines of chars tall)
 /// @param charY y-coordinate of character (glyph) in font bitmap
 typedef bool(display_draw_char_t)(point_ui16_t pt, uint8_t charX, uint8_t charY, const font_t *pf, color_t clr_bg, color_t clr_fg);
-<<<<<<< HEAD
-typedef bool(display_draw_text_t)(Rect16 rc, string_view_utf8 str, const font_t *pf, color_t clr_bg, color_t clr_fg);
-=======
-typedef size_ui16_t(display_draw_text_t)(rect_ui16_t rc, string_view_utf8 str, const font_t *pf, color_t clr_bg, color_t clr_fg, uint16_t flags);
->>>>>>> 5f77ca5a
+typedef size_ui16_t(display_draw_text_t)(Rect16 rc, string_view_utf8 str, const font_t *pf, color_t clr_bg, color_t clr_fg, uint16_t flags);
 typedef void(display_draw_icon_t)(point_ui16_t pt, uint16_t id_res, color_t clr0, uint8_t rop);
 typedef void(display_draw_png_t)(point_ui16_t pt, FILE *pf);
 
@@ -76,11 +72,7 @@
         }
         return DRAW_CHAR(pt, charX, charY, pf, clr_bg, clr_fg);
     }
-<<<<<<< HEAD
-    static bool DrawText(Rect16 rc, string_view_utf8 str, const font_t *pf, color_t clr_bg, color_t clr_fg) { return DRAW_TEXT(rc, str, pf, clr_bg, clr_fg); }
-=======
-    static size_ui16_t DrawText(rect_ui16_t rc, string_view_utf8 str, const font_t *pf, color_t clr_bg, color_t clr_fg, uint16_t flags = 0) { return DRAW_TEXT(rc, str, pf, clr_bg, clr_fg, flags); }
->>>>>>> 5f77ca5a
+    static size_ui16_t DrawText(Rect16 rc, string_view_utf8 str, const font_t *pf, color_t clr_bg, color_t clr_fg, uint16_t flags = 0) { return DRAW_TEXT(rc, str, pf, clr_bg, clr_fg, flags); }
     constexpr static void DrawIcon(point_ui16_t pt, uint16_t id_res, color_t clr0, uint8_t rop) { DRAW_ICON(pt, id_res, clr0, rop); }
     constexpr static void DrawPng(point_ui16_t pt, FILE *pf) { DRAW_PNG(pt, pf); }
 };
