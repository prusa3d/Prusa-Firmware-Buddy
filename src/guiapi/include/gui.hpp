// gui.hpp
#pragma once

#include "guiconfig.h"
#include "guitypes.hpp"
#include "gui_timer.h"
#include "display_helper.h"
#include "display.h"
#include "GuiDefaults.hpp"

typedef void(gui_loop_cb_t)(void);

extern gui_loop_cb_t *gui_loop_cb;

extern int8_t menu_timeout_enabled;

<<<<<<< HEAD
extern void gui_run(void);

extern void *gui_malloc(unsigned int size);

extern void gui_free(void *ptr);

=======
>>>>>>> b985d0cf
extern void gui_init(void);

extern void gui_invalidate(void);

extern void gui_redraw(void);

#ifdef GUI_USE_RTOS
    #include "cmsis_os.h"

extern osThreadId gui_task_handle;

#endif //GUI_USE_RTOS

#ifdef GUI_JOGWHEEL_SUPPORT
    #include "jogwheel.h"

extern void gui_reset_jogwheel(void);

#endif //GUI_JOGWHEEL_SUPPORT

#ifdef GUI_WINDOW_SUPPORT
    #include "window.hpp"
    #include "window_frame.hpp"
    #include "window_text.hpp"
    #include "window_roll_text.hpp"
    #include "window_numb.hpp"
    #include "window_icon.hpp"
    #include "window_list.hpp"
    #include "window_spin.hpp"
    #include "window_term.hpp"
    #include "window_msgbox.hpp"
    #include "window_progress.hpp"
    #include "window_qr.hpp"

extern uint8_t gui_get_nesting(void);

extern void gui_loop(void);

extern void gui_reset_menu_timer();

#endif //GUI_WINDOW_SUPPORT<|MERGE_RESOLUTION|>--- conflicted
+++ resolved
@@ -14,15 +14,8 @@
 
 extern int8_t menu_timeout_enabled;
 
-<<<<<<< HEAD
 extern void gui_run(void);
 
-extern void *gui_malloc(unsigned int size);
-
-extern void gui_free(void *ptr);
-
-=======
->>>>>>> b985d0cf
 extern void gui_init(void);
 
 extern void gui_invalidate(void);
