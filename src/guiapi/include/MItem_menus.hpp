/*****************************************************************************/
//Screen openning menu items
#pragma once
#include "WindowMenuItems.hpp"
#include "i18n.h"
#include "eeprom.h"

class MI_VERSION_INFO : public WI_LABEL_t {
    static constexpr const char *const label = N_("Version Info");

public:
    MI_VERSION_INFO();

protected:
    virtual void click(IWindowMenu &window_menu) override;
};

class MI_SENSOR_INFO : public WI_LABEL_t {
    static constexpr const char *const label = N_("Sensor Info");

public:
    MI_SENSOR_INFO();

protected:
    virtual void click(IWindowMenu &window_menu) override;
};

class MI_FILAMENT : public WI_LABEL_t {
    static constexpr const char *const label = N_("Filament");

public:
    MI_FILAMENT();

protected:
    virtual void click(IWindowMenu &window_menu) override;
};

class MI_SYS_INFO : public WI_LABEL_t {
    static constexpr const char *const label = N_("System Info");

public:
    MI_SYS_INFO();

protected:
    virtual void click(IWindowMenu &window_menu) override;
};

class MI_STATISTIC_disabled : public WI_LABEL_t {
    static constexpr const char *const label = N_("Statistic");

public:
    MI_STATISTIC_disabled();

protected:
    virtual void click(IWindowMenu &window_menu) override {}
};

class MI_FAIL_STAT_disabled : public WI_LABEL_t {
    static constexpr const char *const label = N_("Fail Stats");

public:
    MI_FAIL_STAT_disabled();

protected:
    virtual void click(IWindowMenu &window_menu) override {}
};

class MI_SUPPORT_disabled : public WI_LABEL_t {
    static constexpr const char *const label = N_("Support");

public:
    MI_SUPPORT_disabled();

protected:
    virtual void click(IWindowMenu &window_menu) override {}
};

class MI_TEMPERATURE : public WI_LABEL_t {
    static constexpr const char *const label = N_("Temperature");

public:
    MI_TEMPERATURE();

protected:
    virtual void click(IWindowMenu &window_menu) override;
};

class MI_MOVE_AXIS : public WI_LABEL_t {
    static constexpr const char *const label = N_("Move Axis");

public:
    MI_MOVE_AXIS();

protected:
    virtual void click(IWindowMenu &window_menu) override;
};

class MI_SERVICE : public WI_LABEL_t {
    static constexpr const char *const label = N_("Service");

public:
    MI_SERVICE();

protected:
    virtual void click(IWindowMenu &window_menu) override;
};

class MI_TEST : public WI_LABEL_t {
    static constexpr const char *const label = N_("Test");

public:
    MI_TEST();

protected:
    virtual void click(IWindowMenu &window_menu) override;
};

class MI_FW_UPDATE : public WI_LABEL_t {
    static constexpr const char *const label = N_("FW Update");

public:
    MI_FW_UPDATE();

protected:
    virtual void click(IWindowMenu &window_menu) override;
};

class MI_LAN_SETTINGS : public WI_LABEL_t {
    static constexpr const char *const label = N_("Lan Settings");

public:
    MI_LAN_SETTINGS();

protected:
    virtual void click(IWindowMenu &window_menu) override;
};

class MI_MESSAGES : public WI_LABEL_t {
    static constexpr const char *const label = N_("Messages");

public:
    MI_MESSAGES();

protected:
    virtual void click(IWindowMenu &window_menu) override;
};

class MI_LANGUAGE : public WI_LABEL_t {
    static constexpr const char *const label = N_("Language");

public:
    MI_LANGUAGE();

protected:
    virtual void click(IWindowMenu &window_menu) override;
};

class MI_HW_SETUP : public WI_LABEL_t {
    static constexpr const char *const label = N_("HW Setup");

public:
    MI_HW_SETUP();

protected:
    virtual void click(IWindowMenu &window_menu) override;
};

class MI_CURRENT_PROFILE : public WI_LABEL_t {
    static constexpr const char *const label = N_("Current Profile");
    char name[MAX_SHEET_NAME_LENGTH + 3];

public:
    MI_CURRENT_PROFILE();

    void UpdateLabel();

protected:
    virtual void click(IWindowMenu &window_menu) override;
};

class MI_EEPROM : public WI_LABEL_t {
    static constexpr const char *const label = "Eeprom";

public:
    MI_EEPROM();

protected:
    virtual void click(IWindowMenu &window_menu) override;
};

<<<<<<< HEAD
class MI_SNAKE : public WI_LABEL_t {
    static constexpr const char *const label = "Prussssssaaaaaa";

public:
    MI_SNAKE();

protected:
    virtual void click(IWindowMenu &window_menu) override;
=======
class MI_DEVHASH_IN_QR : public WI_SWITCH_OFF_ON_t {
    constexpr static const char *const label = N_("Device hash in QR");

public:
    MI_DEVHASH_IN_QR();
    virtual void OnChange(size_t old_index) override;
>>>>>>> 816d13c8
};<|MERGE_RESOLUTION|>--- conflicted
+++ resolved
@@ -188,7 +188,14 @@
     virtual void click(IWindowMenu &window_menu) override;
 };
 
-<<<<<<< HEAD
+class MI_DEVHASH_IN_QR : public WI_SWITCH_OFF_ON_t {
+    constexpr static const char *const label = N_("Device hash in QR");
+
+public:
+    MI_DEVHASH_IN_QR();
+    virtual void OnChange(size_t old_index) override;
+};
+
 class MI_SNAKE : public WI_LABEL_t {
     static constexpr const char *const label = "Prussssssaaaaaa";
 
@@ -197,12 +204,4 @@
 
 protected:
     virtual void click(IWindowMenu &window_menu) override;
-=======
-class MI_DEVHASH_IN_QR : public WI_SWITCH_OFF_ON_t {
-    constexpr static const char *const label = N_("Device hash in QR");
-
-public:
-    MI_DEVHASH_IN_QR();
-    virtual void OnChange(size_t old_index) override;
->>>>>>> 816d13c8
 };