--- conflicted
+++ resolved
@@ -108,11 +108,7 @@
 // hasprivate ctor - only friend (AddSuperWindow or base window_t) can create lock and call locked methods
 // also provides trace
 class EventLock {
-<<<<<<< HEAD
-    EventLock(const char *event_method_name, window_t *sender, GUI_event_t event); //ctor must be private
-=======
     EventLock(const char *event_method_name, window_t *sender, GUI_event_t event);
->>>>>>> f927a7c9
     template <class T>
     friend class AddSuperWindow;
     friend class window_t;
