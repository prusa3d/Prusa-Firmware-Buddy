--- conflicted
+++ resolved
@@ -7,11 +7,7 @@
 
 class window_numberless_progress_t : public window_t {
     color_t color_progress;
-<<<<<<< HEAD
-    Rect16 rect_progress;
-=======
     //Rect16 rect_progress;
->>>>>>> e8b56d24
     uint16_t progress_in_pixels;
     virtual void unconditionalDraw() override;
 
