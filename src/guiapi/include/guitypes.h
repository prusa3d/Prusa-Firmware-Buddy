// guitypes.h
#pragma once

#include <inttypes.h>
#include <stdio.h>
#include <string.h>

//alignment constants
#define ALIGN_LEFT          0x00
#define ALIGN_HCENTER       0x01
#define ALIGN_RIGHT         0x02
#define ALIGN_HMASK         0x03
#define ALIGN_TOP           0x00
#define ALIGN_VCENTER       0x10
#define ALIGN_BOTTOM        0x20
#define ALIGN_VMASK         0x30
#define ALIGN_MASK          0x33
#define ALIGN_CENTER        (ALIGN_HCENTER | ALIGN_VCENTER)
#define ALIGN_LEFT_TOP      (ALIGN_LEFT | ALIGN_TOP)
#define ALIGN_LEFT_CENTER   (ALIGN_LEFT | ALIGN_VCENTER)
#define ALIGN_LEFT_BOTTOM   (ALIGN_LEFT | ALIGN_BOTTOM)
#define ALIGN_RIGHT_TOP     (ALIGN_RIGHT | ALIGN_TOP)
#define ALIGN_RIGHT_CENTER  (ALIGN_RIGHT | ALIGN_VCENTER)
#define ALIGN_RIGHT_BOTTOM  (ALIGN_RIGHT | ALIGN_BOTTOM)
#define ALIGN_CENTER_TOP    (ALIGN_HCENTER | ALIGN_TOP)
#define ALIGN_CENTER_BOTTOM (ALIGN_HCENTER | ALIGN_BOTTOM)

//raster operation function constants
#define ROPFN_COPY    0x00 //copy (no operation)
#define ROPFN_INVERT  0x01 //invert
#define ROPFN_SWAPBW  0x02 //swap black-white
#define ROPFN_DISABLE 0x04 //disables (darker colors)

//font flags
#define FONT_FLG_SWAP 0x00000001 // swap low/high byte
#define FONT_FLG_LSBF 0x00000002 // LSB first

//color constants
#define COLOR_BLACK     0x00000000L
#define COLOR_WHITE     0x00ffffffL
#define COLOR_RED       0x000000ffL
#define COLOR_RED_ALERT 0x002646e7L
#define COLOR_LIME      0x0000ff00L
#define COLOR_BLUE      0x00ff0000L
#define COLOR_YELLOW    0x0000ffffL
#define COLOR_CYAN      0x00ffff00L
#define COLOR_MAGENTA   0x00ff00ffL
#define COLOR_SILVER    0x00c0c0c0L
#define COLOR_GRAY      0x00808080L
#define COLOR_MAROON    0x00000080L
#define COLOR_OLIVE     0x00008080L
#define COLOR_GREEN     0x00008000L
#define COLOR_PURPLE    0x00800080L
#define COLOR_TEAL      0x00808000L
#define COLOR_NAVY      0x00800000L
#define COLOR_ORANGE    0x001B65F8L

#define COLOR_DARK_KHAKI 0x006BD7DBL

<<<<<<< HEAD
typedef uint32_t color_t;

typedef struct _point_ui16_t {
    uint16_t x;
    uint16_t y;
} point_ui16_t;

typedef struct _point_i16_t {
    int16_t x;
    int16_t y;
} point_i16_t;

typedef struct _size_ui16_t {
    uint16_t w;
    uint16_t h;
} size_ui16_t;

typedef struct _rect_ui16_t {
    uint16_t x;
    uint16_t y;
    uint16_t w;
    uint16_t h;
} rect_ui16_t;

=======
>>>>>>> 950ba684
typedef struct _resource_entry_t {
    const uint8_t *ptr;  // 4 bytes - pointer
    const uint16_t size; // 2 bytes - data size
} resource_entry_t;

typedef struct _font_t {
    uint8_t w;    //char width [pixels]
    uint8_t h;    //char height [pixels]
    uint8_t bpr;  //bytes per row
    uint32_t flg; //flags
    void *pcs;    //charset data pointer
    char asc_min; //min ascii code (first character)
    char asc_max; //max ascii code (last character)
} font_t;

//resource type definition
#define RESOURCE_TYPE_RAW 0 //raw binary resource
#define RESOURCE_TYPE_TXT 1 //text resource
#define RESOURCE_TYPE_FNT 2 //font resource
#define RESOURCE_TYPE_BMP 3 //bitmap picture resource
#define RESOURCE_TYPE_PNG 4 //png picture resource

//resource table macros
#define RESOURCE_TABLE_BEGIN const resource_entry_t resource_table[] = {
#define RESOURCE_TABLE_END                                       \
    }                                                            \
    ;                                                            \
    const uint16_t resource_table_size = sizeof(resource_table); \
    const uint16_t resource_count = sizeof(resource_table) / sizeof(resource_entry_t);

#define RESOURCE_ENTRY_NUL()  { 0, 0 },
#define RESOURCE_ENTRY_PNG(v) { v, sizeof(v) },
#define RESOURCE_ENTRY_FNT(v) { (uint8_t *)&v, sizeof(font_t) },<|MERGE_RESOLUTION|>--- conflicted
+++ resolved
@@ -57,33 +57,6 @@
 
 #define COLOR_DARK_KHAKI 0x006BD7DBL
 
-<<<<<<< HEAD
-typedef uint32_t color_t;
-
-typedef struct _point_ui16_t {
-    uint16_t x;
-    uint16_t y;
-} point_ui16_t;
-
-typedef struct _point_i16_t {
-    int16_t x;
-    int16_t y;
-} point_i16_t;
-
-typedef struct _size_ui16_t {
-    uint16_t w;
-    uint16_t h;
-} size_ui16_t;
-
-typedef struct _rect_ui16_t {
-    uint16_t x;
-    uint16_t y;
-    uint16_t w;
-    uint16_t h;
-} rect_ui16_t;
-
-=======
->>>>>>> 950ba684
 typedef struct _resource_entry_t {
     const uint8_t *ptr;  // 4 bytes - pointer
     const uint16_t size; // 2 bytes - data size
