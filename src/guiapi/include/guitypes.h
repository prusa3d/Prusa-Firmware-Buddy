// guitypes.h
#pragma once

#include <inttypes.h>
#include <stdio.h>
#include <string.h>
#include <stdbool.h>

<<<<<<< HEAD
//alignment constants
enum {
    ALIGN_LEFT = 0x00,
    ALIGN_HCENTER = 0x01,
    ALIGN_RIGHT = 0x02,
    ALIGN_HMASK = 0x03,
    ALIGN_TOP = 0x00,
    ALIGN_VCENTER = 0x10,
    ALIGN_BOTTOM = 0x20,
    ALIGN_VMASK = 0x30,
    ALIGN_MASK = 0x33,

    ALIGN_CENTER = ALIGN_HCENTER | ALIGN_VCENTER,
    ALIGN_LEFT_TOP = ALIGN_LEFT | ALIGN_TOP,
    ALIGN_LEFT_CENTER = ALIGN_LEFT | ALIGN_VCENTER,
    ALIGN_LEFT_BOTTOM = ALIGN_LEFT | ALIGN_BOTTOM,
    ALIGN_RIGHT_TOP = ALIGN_RIGHT | ALIGN_TOP,
    ALIGN_RIGHT_CENTER = ALIGN_RIGHT | ALIGN_VCENTER,
    ALIGN_RIGHT_BOTTOM = ALIGN_RIGHT | ALIGN_BOTTOM,
    ALIGN_CENTER_TOP = ALIGN_HCENTER | ALIGN_TOP,
    ALIGN_CENTER_BOTTOM = ALIGN_HCENTER | ALIGN_BOTTOM,
};

//raster operation function constants
enum {
    ROPFN_COPY = 0x00,    //copy (no operation)
    ROPFN_INVERT = 0x01,  //invert
    ROPFN_SWAPBW = 0x02,  //swap black-white
    ROPFN_DISABLE = 0x04, //disables (darker colors)
};

//font flags
enum {
    FONT_FLG_SWAP = 0x00000001, // swap low/high byte
    FONT_FLG_LSBF = 0x02,       // LSB first
};
=======
typedef uint32_t color_t;

//color constants
static const color_t COLOR_BLACK = 0x00000000L;
static const color_t COLOR_WHITE = 0x00ffffffL;
static const color_t COLOR_RED = 0x000000ffL;
static const color_t COLOR_RED_ALERT = 0x002646e7L;
static const color_t COLOR_LIME = 0x0000ff00L;
static const color_t COLOR_BLUE = 0x00ff0000L;
static const color_t COLOR_YELLOW = 0x0000ffffL;
static const color_t COLOR_CYAN = 0x00ffff00L;
static const color_t COLOR_MAGENTA = 0x00ff00ffL;
static const color_t COLOR_SILVER = 0x00c0c0c0L;
static const color_t COLOR_GRAY = 0x00808080L;
static const color_t COLOR_DARK_GRAY = 0x005B5B5BL;
static const color_t COLOR_MAROON = 0x00000080L;
static const color_t COLOR_OLIVE = 0x00008080L;
static const color_t COLOR_GREEN = 0x00008000L;
static const color_t COLOR_PURPLE = 0x00800080L;
static const color_t COLOR_TEAL = 0x00808000L;
static const color_t COLOR_NAVY = 0x00800000L;
static const color_t COLOR_ORANGE = 0x001B65F8L;
static const color_t COLOR_DARK_KHAKI = 0x006BD7DBL;
>>>>>>> 81c4923a

typedef struct _resource_entry_t {
    const uint8_t *ptr;  // 4 bytes - pointer
    const uint16_t size; // 2 bytes - data size
} resource_entry_t;

typedef struct _font_t {
    uint8_t w;    //char width [pixels]
    uint8_t h;    //char height [pixels]
    uint8_t bpr;  //bytes per row
    uint32_t flg; //flags
    void *pcs;    //charset data pointer
    char asc_min; //min ascii code (first character)
    char asc_max; //max ascii code (last character)
} font_t;

//resource type definition
enum {
    RESOURCE_TYPE_RAW, //raw binary resource
    RESOURCE_TYPE_TXT, //text resource
    RESOURCE_TYPE_FNT, //font resource
    RESOURCE_TYPE_BMP, //bitmap picture resource
    RESOURCE_TYPE_PNG, //png picture resource
};

//resource table macros
#define RESOURCE_TABLE_BEGIN const resource_entry_t resource_table[] = {
#define RESOURCE_TABLE_END                                       \
    }                                                            \
    ;                                                            \
    const uint16_t resource_table_size = sizeof(resource_table); \
    const uint16_t resource_count = sizeof(resource_table) / sizeof(resource_entry_t);

#define RESOURCE_ENTRY_NUL()  { 0, 0 },
#define RESOURCE_ENTRY_PNG(v) { v, sizeof(v) },
#define RESOURCE_ENTRY_FNT(v) { (uint8_t *)&v, sizeof(font_t) },<|MERGE_RESOLUTION|>--- conflicted
+++ resolved
@@ -5,69 +5,6 @@
 #include <stdio.h>
 #include <string.h>
 #include <stdbool.h>
-
-<<<<<<< HEAD
-//alignment constants
-enum {
-    ALIGN_LEFT = 0x00,
-    ALIGN_HCENTER = 0x01,
-    ALIGN_RIGHT = 0x02,
-    ALIGN_HMASK = 0x03,
-    ALIGN_TOP = 0x00,
-    ALIGN_VCENTER = 0x10,
-    ALIGN_BOTTOM = 0x20,
-    ALIGN_VMASK = 0x30,
-    ALIGN_MASK = 0x33,
-
-    ALIGN_CENTER = ALIGN_HCENTER | ALIGN_VCENTER,
-    ALIGN_LEFT_TOP = ALIGN_LEFT | ALIGN_TOP,
-    ALIGN_LEFT_CENTER = ALIGN_LEFT | ALIGN_VCENTER,
-    ALIGN_LEFT_BOTTOM = ALIGN_LEFT | ALIGN_BOTTOM,
-    ALIGN_RIGHT_TOP = ALIGN_RIGHT | ALIGN_TOP,
-    ALIGN_RIGHT_CENTER = ALIGN_RIGHT | ALIGN_VCENTER,
-    ALIGN_RIGHT_BOTTOM = ALIGN_RIGHT | ALIGN_BOTTOM,
-    ALIGN_CENTER_TOP = ALIGN_HCENTER | ALIGN_TOP,
-    ALIGN_CENTER_BOTTOM = ALIGN_HCENTER | ALIGN_BOTTOM,
-};
-
-//raster operation function constants
-enum {
-    ROPFN_COPY = 0x00,    //copy (no operation)
-    ROPFN_INVERT = 0x01,  //invert
-    ROPFN_SWAPBW = 0x02,  //swap black-white
-    ROPFN_DISABLE = 0x04, //disables (darker colors)
-};
-
-//font flags
-enum {
-    FONT_FLG_SWAP = 0x00000001, // swap low/high byte
-    FONT_FLG_LSBF = 0x02,       // LSB first
-};
-=======
-typedef uint32_t color_t;
-
-//color constants
-static const color_t COLOR_BLACK = 0x00000000L;
-static const color_t COLOR_WHITE = 0x00ffffffL;
-static const color_t COLOR_RED = 0x000000ffL;
-static const color_t COLOR_RED_ALERT = 0x002646e7L;
-static const color_t COLOR_LIME = 0x0000ff00L;
-static const color_t COLOR_BLUE = 0x00ff0000L;
-static const color_t COLOR_YELLOW = 0x0000ffffL;
-static const color_t COLOR_CYAN = 0x00ffff00L;
-static const color_t COLOR_MAGENTA = 0x00ff00ffL;
-static const color_t COLOR_SILVER = 0x00c0c0c0L;
-static const color_t COLOR_GRAY = 0x00808080L;
-static const color_t COLOR_DARK_GRAY = 0x005B5B5BL;
-static const color_t COLOR_MAROON = 0x00000080L;
-static const color_t COLOR_OLIVE = 0x00008080L;
-static const color_t COLOR_GREEN = 0x00008000L;
-static const color_t COLOR_PURPLE = 0x00800080L;
-static const color_t COLOR_TEAL = 0x00808000L;
-static const color_t COLOR_NAVY = 0x00800000L;
-static const color_t COLOR_ORANGE = 0x001B65F8L;
-static const color_t COLOR_DARK_KHAKI = 0x006BD7DBL;
->>>>>>> 81c4923a
 
 typedef struct _resource_entry_t {
     const uint8_t *ptr;  // 4 bytes - pointer
