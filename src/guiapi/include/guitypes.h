// guitypes.h
#pragma once

#include <inttypes.h>
#include <stdio.h>
#include <string.h>

//alignment constants
#define ALIGN_LEFT          0x00
#define ALIGN_HCENTER       0x01
#define ALIGN_RIGHT         0x02
#define ALIGN_HMASK         0x03
#define ALIGN_TOP           0x00
#define ALIGN_VCENTER       0x10
#define ALIGN_BOTTOM        0x20
#define ALIGN_VMASK         0x30
#define ALIGN_MASK          0x33
#define ALIGN_CENTER        (ALIGN_HCENTER | ALIGN_VCENTER)
#define ALIGN_LEFT_TOP      (ALIGN_LEFT | ALIGN_TOP)
#define ALIGN_LEFT_CENTER   (ALIGN_LEFT | ALIGN_VCENTER)
#define ALIGN_LEFT_BOTTOM   (ALIGN_LEFT | ALIGN_BOTTOM)
#define ALIGN_RIGHT_TOP     (ALIGN_RIGHT | ALIGN_TOP)
#define ALIGN_RIGHT_CENTER  (ALIGN_RIGHT | ALIGN_VCENTER)
#define ALIGN_RIGHT_BOTTOM  (ALIGN_RIGHT | ALIGN_BOTTOM)
#define ALIGN_CENTER_TOP    (ALIGN_HCENTER | ALIGN_TOP)
#define ALIGN_CENTER_BOTTOM (ALIGN_HCENTER | ALIGN_BOTTOM)

//raster operation function constants
#define ROPFN_COPY    0x00 //copy (no operation)
#define ROPFN_INVERT  0x01 //invert
#define ROPFN_SWAPBW  0x02 //swap black-white
#define ROPFN_DISABLE 0x04 //disables (darker colors)

//font flags
#define FONT_FLG_SWAP 0x00000001 // swap low/high byte
#define FONT_FLG_LSBF 0x00000002 // LSB first

//color constants
#define COLOR_BLACK     0x00000000L
#define COLOR_WHITE     0x00ffffffL
#define COLOR_RED       0x000000ffL
#define COLOR_RED_ALERT 0x002646e7L
#define COLOR_LIME      0x0000ff00L
#define COLOR_BLUE      0x00ff0000L
#define COLOR_YELLOW    0x0000ffffL
#define COLOR_CYAN      0x00ffff00L
#define COLOR_MAGENTA   0x00ff00ffL
#define COLOR_SILVER    0x00c0c0c0L
#define COLOR_GRAY      0x00808080L
#define COLOR_MAROON    0x00000080L
#define COLOR_OLIVE     0x00008080L
#define COLOR_GREEN     0x00008000L
#define COLOR_PURPLE    0x00800080L
#define COLOR_TEAL      0x00808000L
#define COLOR_NAVY      0x00800000L
#define COLOR_ORANGE    0x001B65F8L

#define COLOR_DARK_KHAKI 0x006BD7DBL

typedef uint32_t color_t;

typedef struct _point_ui16_t {
    uint16_t x;
    uint16_t y;
} point_ui16_t;

typedef struct _point_i16_t {
    int16_t x;
    int16_t y;
} point_i16_t;

typedef struct _size_ui16_t {
    uint16_t w;
    uint16_t h;
} size_ui16_t;

typedef struct _rect_ui16_t {
    uint16_t x;
    uint16_t y;
    uint16_t w;
    uint16_t h;
} rect_ui16_t;

typedef struct _resource_entry_t {
    const uint8_t *ptr;  // 4 bytes - pointer
    const uint16_t size; // 2 bytes - data size
} resource_entry_t;

typedef struct _font_t {
    uint8_t w;    //char width [pixels]
    uint8_t h;    //char height [pixels]
    uint8_t bpr;  //bytes per row
    uint32_t flg; //flags
    void *pcs;    //charset data pointer
    char asc_min; //min ascii code (first character)
    char asc_max; //max ascii code (last character)
} font_t;

<<<<<<< HEAD
typedef struct _bitmap_t {
    uint16_t w;  //bitmap width [pixels]
    uint16_t h;  //bitmap height [pixels]
    uint8_t bpp; //bits per pixel
    uint8_t bpr; //bytes per row
    void *ppx;   //pixel data pointer
} bitmap_t;

typedef struct _resource_entry_t {
    const uint8_t *ptr;  // 4 bytes - pointer
    const uint16_t size; // 2 bytes - data size
} resource_entry_t;

static inline uint16_t swap_ui16(uint16_t val) {
    return (val >> 8) | ((val & 0xff) << 8);
}

static inline uint16_t swap_ui32(uint32_t val) {
    return (val >> 16) | ((val & 0xffff) << 16);
}

static inline color_t color_rgb(const uint8_t r, const uint8_t g, const uint8_t b) {
    return r | ((uint32_t)g << 8) | ((uint32_t)b << 16);
}

static inline uint16_t color_to_565(color_t clr) {
    return swap_ui16(((clr >> 19) & 0x001f) | ((clr >> 5) & 0x07e0) | ((clr << 8) & 0xf800));
}

static inline color_t color_from_565(uint16_t clr565) {
    //TODO
    return 0;
}

static inline color_t color_alpha(const color_t clr0, const color_t clr1, const uint8_t alpha) {
    const uint8_t r0 = clr0 & 0xff;
    const uint8_t g0 = (clr0 >> 8) & 0xff;
    const uint8_t b0 = (clr0 >> 16) & 0xff;
    const uint8_t r1 = clr1 & 0xff;
    const uint8_t g1 = (clr1 >> 8) & 0xff;
    const uint8_t b1 = (clr1 >> 16) & 0xff;
    const uint8_t r = ((255 - alpha) * r0 + alpha * r1) / 255;
    const uint8_t g = ((255 - alpha) * g0 + alpha * g1) / 255;
    const uint8_t b = ((255 - alpha) * b0 + alpha * b1) / 255;
    return color_rgb(r, g, b);
}

static inline point_ui16_t point_ui16(uint16_t x, uint16_t y) {
    point_ui16_t point = { x, y };
    return point;
}

static inline size_ui16_t size_ui16(uint16_t w, uint16_t h) {
    size_ui16_t size = { w, h };
    return size;
}

static inline rect_ui16_t rect_ui16(uint16_t x, uint16_t y, uint16_t w, uint16_t h) {
    rect_ui16_t rect = { x, y, w, h };
    return rect;
}

static inline int point_in_rect_ui16(point_ui16_t pt, rect_ui16_t rc) {
    return ((pt.x >= rc.x) && (pt.x < (rc.x + rc.w)) && (pt.y >= rc.y) && (pt.y < (rc.y + rc.h))) ? 1 : 0;
}

static inline int rect_in_rect_ui16(rect_ui16_t rc, rect_ui16_t rc1) {
    return ((rc.x >= rc1.x) && ((rc.x + rc.w) <= (rc1.x + rc1.w)) && (rc.y >= rc1.y) && ((rc.y + rc.h) <= (rc1.y + rc1.h))) ? 1 : 0;
}

static inline int rect_empty_ui16(rect_ui16_t rc) {
    return ((rc.w == 0) || (rc.h == 0)) ? 1 : 0;
}

#ifdef __cplusplus
extern "C" {
#endif //__cplusplus

extern rect_ui16_t rect_intersect_ui16(rect_ui16_t rc1, rect_ui16_t rc2);

extern rect_ui16_t rect_align_ui16(rect_ui16_t rc, rect_ui16_t rc1, uint8_t align);

extern point_ui16_t icon_meas(const uint8_t *pi);
extern size_ui16_t icon_size(const uint8_t *pi);

extern const uint8_t *resource_ptr(uint16_t id);

extern uint16_t resource_size(uint16_t id);

extern FILE *resource_fopen(uint16_t id, const char *opentype);

extern font_t *resource_font(uint16_t id);

#ifdef __cplusplus
}
#endif //__cplusplus

=======
>>>>>>> 3a5de378
//resource type definition
#define RESOURCE_TYPE_RAW 0 //raw binary resource
#define RESOURCE_TYPE_TXT 1 //text resource
#define RESOURCE_TYPE_FNT 2 //font resource
#define RESOURCE_TYPE_BMP 3 //bitmap picture resource
#define RESOURCE_TYPE_PNG 4 //png picture resource

//resource table macros
#define RESOURCE_TABLE_BEGIN const resource_entry_t resource_table[] = {
#define RESOURCE_TABLE_END                                       \
    }                                                            \
    ;                                                            \
    const uint16_t resource_table_size = sizeof(resource_table); \
    const uint16_t resource_count = sizeof(resource_table) / sizeof(resource_entry_t);

#define RESOURCE_ENTRY_NUL()  { 0, 0 },
#define RESOURCE_ENTRY_PNG(v) { v, sizeof(v) },
#define RESOURCE_ENTRY_FNT(v) { (uint8_t *)&v, sizeof(font_t) },<|MERGE_RESOLUTION|>--- conflicted
+++ resolved
@@ -57,30 +57,6 @@
 
 #define COLOR_DARK_KHAKI 0x006BD7DBL
 
-typedef uint32_t color_t;
-
-typedef struct _point_ui16_t {
-    uint16_t x;
-    uint16_t y;
-} point_ui16_t;
-
-typedef struct _point_i16_t {
-    int16_t x;
-    int16_t y;
-} point_i16_t;
-
-typedef struct _size_ui16_t {
-    uint16_t w;
-    uint16_t h;
-} size_ui16_t;
-
-typedef struct _rect_ui16_t {
-    uint16_t x;
-    uint16_t y;
-    uint16_t w;
-    uint16_t h;
-} rect_ui16_t;
-
 typedef struct _resource_entry_t {
     const uint8_t *ptr;  // 4 bytes - pointer
     const uint16_t size; // 2 bytes - data size
@@ -96,106 +72,6 @@
     char asc_max; //max ascii code (last character)
 } font_t;
 
-<<<<<<< HEAD
-typedef struct _bitmap_t {
-    uint16_t w;  //bitmap width [pixels]
-    uint16_t h;  //bitmap height [pixels]
-    uint8_t bpp; //bits per pixel
-    uint8_t bpr; //bytes per row
-    void *ppx;   //pixel data pointer
-} bitmap_t;
-
-typedef struct _resource_entry_t {
-    const uint8_t *ptr;  // 4 bytes - pointer
-    const uint16_t size; // 2 bytes - data size
-} resource_entry_t;
-
-static inline uint16_t swap_ui16(uint16_t val) {
-    return (val >> 8) | ((val & 0xff) << 8);
-}
-
-static inline uint16_t swap_ui32(uint32_t val) {
-    return (val >> 16) | ((val & 0xffff) << 16);
-}
-
-static inline color_t color_rgb(const uint8_t r, const uint8_t g, const uint8_t b) {
-    return r | ((uint32_t)g << 8) | ((uint32_t)b << 16);
-}
-
-static inline uint16_t color_to_565(color_t clr) {
-    return swap_ui16(((clr >> 19) & 0x001f) | ((clr >> 5) & 0x07e0) | ((clr << 8) & 0xf800));
-}
-
-static inline color_t color_from_565(uint16_t clr565) {
-    //TODO
-    return 0;
-}
-
-static inline color_t color_alpha(const color_t clr0, const color_t clr1, const uint8_t alpha) {
-    const uint8_t r0 = clr0 & 0xff;
-    const uint8_t g0 = (clr0 >> 8) & 0xff;
-    const uint8_t b0 = (clr0 >> 16) & 0xff;
-    const uint8_t r1 = clr1 & 0xff;
-    const uint8_t g1 = (clr1 >> 8) & 0xff;
-    const uint8_t b1 = (clr1 >> 16) & 0xff;
-    const uint8_t r = ((255 - alpha) * r0 + alpha * r1) / 255;
-    const uint8_t g = ((255 - alpha) * g0 + alpha * g1) / 255;
-    const uint8_t b = ((255 - alpha) * b0 + alpha * b1) / 255;
-    return color_rgb(r, g, b);
-}
-
-static inline point_ui16_t point_ui16(uint16_t x, uint16_t y) {
-    point_ui16_t point = { x, y };
-    return point;
-}
-
-static inline size_ui16_t size_ui16(uint16_t w, uint16_t h) {
-    size_ui16_t size = { w, h };
-    return size;
-}
-
-static inline rect_ui16_t rect_ui16(uint16_t x, uint16_t y, uint16_t w, uint16_t h) {
-    rect_ui16_t rect = { x, y, w, h };
-    return rect;
-}
-
-static inline int point_in_rect_ui16(point_ui16_t pt, rect_ui16_t rc) {
-    return ((pt.x >= rc.x) && (pt.x < (rc.x + rc.w)) && (pt.y >= rc.y) && (pt.y < (rc.y + rc.h))) ? 1 : 0;
-}
-
-static inline int rect_in_rect_ui16(rect_ui16_t rc, rect_ui16_t rc1) {
-    return ((rc.x >= rc1.x) && ((rc.x + rc.w) <= (rc1.x + rc1.w)) && (rc.y >= rc1.y) && ((rc.y + rc.h) <= (rc1.y + rc1.h))) ? 1 : 0;
-}
-
-static inline int rect_empty_ui16(rect_ui16_t rc) {
-    return ((rc.w == 0) || (rc.h == 0)) ? 1 : 0;
-}
-
-#ifdef __cplusplus
-extern "C" {
-#endif //__cplusplus
-
-extern rect_ui16_t rect_intersect_ui16(rect_ui16_t rc1, rect_ui16_t rc2);
-
-extern rect_ui16_t rect_align_ui16(rect_ui16_t rc, rect_ui16_t rc1, uint8_t align);
-
-extern point_ui16_t icon_meas(const uint8_t *pi);
-extern size_ui16_t icon_size(const uint8_t *pi);
-
-extern const uint8_t *resource_ptr(uint16_t id);
-
-extern uint16_t resource_size(uint16_t id);
-
-extern FILE *resource_fopen(uint16_t id, const char *opentype);
-
-extern font_t *resource_font(uint16_t id);
-
-#ifdef __cplusplus
-}
-#endif //__cplusplus
-
-=======
->>>>>>> 3a5de378
 //resource type definition
 #define RESOURCE_TYPE_RAW 0 //raw binary resource
 #define RESOURCE_TYPE_TXT 1 //text resource
