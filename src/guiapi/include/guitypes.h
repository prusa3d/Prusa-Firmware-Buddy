// guitypes.h
#pragma once

#include <inttypes.h>
#include <stdio.h>
#include <string.h>
#include <stdbool.h>

//alignment constants
#define ALIGN_LEFT          0x00
#define ALIGN_HCENTER       0x01
#define ALIGN_RIGHT         0x02
#define ALIGN_HMASK         0x03
#define ALIGN_TOP           0x00
#define ALIGN_VCENTER       0x10
#define ALIGN_BOTTOM        0x20
#define ALIGN_VMASK         0x30
#define ALIGN_MASK          0x33
#define ALIGN_CENTER        (ALIGN_HCENTER | ALIGN_VCENTER)
#define ALIGN_LEFT_TOP      (ALIGN_LEFT | ALIGN_TOP)
#define ALIGN_LEFT_CENTER   (ALIGN_LEFT | ALIGN_VCENTER)
#define ALIGN_LEFT_BOTTOM   (ALIGN_LEFT | ALIGN_BOTTOM)
#define ALIGN_RIGHT_TOP     (ALIGN_RIGHT | ALIGN_TOP)
#define ALIGN_RIGHT_CENTER  (ALIGN_RIGHT | ALIGN_VCENTER)
#define ALIGN_RIGHT_BOTTOM  (ALIGN_RIGHT | ALIGN_BOTTOM)
#define ALIGN_CENTER_TOP    (ALIGN_HCENTER | ALIGN_TOP)
#define ALIGN_CENTER_BOTTOM (ALIGN_HCENTER | ALIGN_BOTTOM)

//raster operation function constants
#define ROPFN_COPY    0x00 //copy (no operation)
#define ROPFN_INVERT  0x01 //invert
#define ROPFN_SWAPBW  0x02 //swap black-white
#define ROPFN_DISABLE 0x04 //disables (darker colors)

//font flags
#define FONT_FLG_SWAP 0x00000001 // swap low/high byte
#define FONT_FLG_LSBF 0x00000002 // LSB first

//color constants
#define COLOR_BLACK     0x00000000L
#define COLOR_WHITE     0x00ffffffL
#define COLOR_RED       0x000000ffL
#define COLOR_RED_ALERT 0x002646e7L
#define COLOR_LIME      0x0000ff00L
#define COLOR_BLUE      0x00ff0000L
#define COLOR_YELLOW    0x0000ffffL
#define COLOR_CYAN      0x00ffff00L
#define COLOR_MAGENTA   0x00ff00ffL
#define COLOR_SILVER    0x00c0c0c0L
#define COLOR_GRAY      0x00808080L
#define COLOR_MAROON    0x00000080L
#define COLOR_OLIVE     0x00008080L
#define COLOR_GREEN     0x00008000L
#define COLOR_PURPLE    0x00800080L
#define COLOR_TEAL      0x00808000L
#define COLOR_NAVY      0x00800000L
#define COLOR_ORANGE    0x001B65F8L

#define COLOR_DARK_KHAKI 0x006BD7DBL

typedef struct _resource_entry_t {
    const uint8_t *ptr;  // 4 bytes - pointer
    const uint16_t size; // 2 bytes - data size
} resource_entry_t;

typedef struct _font_t {
    uint8_t w;    //char width [pixels]
    uint8_t h;    //char height [pixels]
    uint8_t bpr;  //bytes per row
    uint32_t flg; //flags
    void *pcs;    //charset data pointer
    char asc_min; //min ascii code (first character)
    char asc_max; //max ascii code (last character)
} font_t;

<<<<<<< HEAD
typedef struct _padding_ui8_t {
    uint8_t left;
    uint8_t top;
    uint8_t right;
    uint8_t bottom;
} padding_ui8_t;

typedef struct _bitmap_t {
    uint16_t w;  //bitmap width [pixels]
    uint16_t h;  //bitmap height [pixels]
    uint8_t bpp; //bits per pixel
    uint8_t bpr; //bytes per row
    void *ppx;   //pixel data pointer
} bitmap_t;

typedef struct _resource_entry_t {
    const uint8_t *ptr;  // 4 bytes - pointer
    const uint16_t size; // 2 bytes - data size
} resource_entry_t;

typedef struct _gui_defaults_t {
    color_t color_back;
    color_t color_text;
    color_t color_disabled;
    font_t *font;
    font_t *font_big;
    padding_ui8_t padding;
    uint8_t alignment;
    rect_ui16_t header_sz;           // default header location & size
    rect_ui16_t scr_body_sz;         // default screen body location & size
    rect_ui16_t scr_body_no_foot_sz; // screen body without footer location & size
    rect_ui16_t footer_sz;           // default footer location & size
    uint8_t btn_h;                   // default button height
    uint8_t btn_spacing;             // default button spacing
    uint8_t frame_width;             // default frame width
} gui_defaults_t;

static inline uint16_t swap_ui16(uint16_t val) {
    return (val >> 8) | ((val & 0xff) << 8);
}

static inline uint16_t swap_ui32(uint32_t val) {
    return (val >> 16) | ((val & 0xffff) << 16);
}

static inline color_t color_rgb(const uint8_t r, const uint8_t g, const uint8_t b) {
    return r | ((uint32_t)g << 8) | ((uint32_t)b << 16);
}

static inline uint16_t color_to_565(color_t clr) {
    return swap_ui16(((clr >> 19) & 0x001f) | ((clr >> 5) & 0x07e0) | ((clr << 8) & 0xf800));
}

static inline color_t color_from_565(uint16_t clr565) {
    //TODO
    return 0;
}

static inline color_t color_alpha(const color_t clr0, const color_t clr1, const uint8_t alpha) {
    const uint8_t r0 = clr0 & 0xff;
    const uint8_t g0 = (clr0 >> 8) & 0xff;
    const uint8_t b0 = (clr0 >> 16) & 0xff;
    const uint8_t r1 = clr1 & 0xff;
    const uint8_t g1 = (clr1 >> 8) & 0xff;
    const uint8_t b1 = (clr1 >> 16) & 0xff;
    const uint8_t r = ((255 - alpha) * r0 + alpha * r1) / 255;
    const uint8_t g = ((255 - alpha) * g0 + alpha * g1) / 255;
    const uint8_t b = ((255 - alpha) * b0 + alpha * b1) / 255;
    return color_rgb(r, g, b);
}

static inline point_ui16_t point_ui16(uint16_t x, uint16_t y) {
    point_ui16_t point = { x, y };
    return point;
}

static inline size_ui16_t size_ui16(uint16_t w, uint16_t h) {
    size_ui16_t size = { w, h };
    return size;
}

static inline rect_ui16_t rect_ui16(uint16_t x, uint16_t y, uint16_t w, uint16_t h) {
    rect_ui16_t rect = { x, y, w, h };
    return rect;
}

static inline padding_ui8_t padding_ui8(uint8_t l, uint8_t t, uint8_t r, uint8_t b) {
    padding_ui8_t padding = { l, t, r, b };
    return padding;
}

static inline bool point_in_rect_ui16(const point_ui16_t pt, const rect_ui16_t rc) {
    return (pt.x >= rc.x) && (pt.x < rc.x + rc.w) && (pt.y >= rc.y) && (pt.y < rc.y + rc.h);
}

static inline bool rect_in_rect_ui16(const rect_ui16_t rc_in, const rect_ui16_t rc_out) {
    return (rc_in.x >= rc_out.x) && (rc_in.x + rc_in.w <= rc_out.x + rc_out.w) && (rc_in.y >= rc_out.y) && (rc_in.y + rc_in.h <= rc_out.y + rc_out.h);
}

static inline bool rect_empty_ui16(const rect_ui16_t rc) {
    return rc.w == 0 || rc.h == 0;
}

#ifdef __cplusplus
extern "C" {
#endif //__cplusplus

extern rect_ui16_t rect_intersect_ui16(rect_ui16_t rc1, rect_ui16_t rc2);
extern rect_ui16_t rect_ui16_add_padding_ui8(rect_ui16_t rc, padding_ui8_t pad);
extern rect_ui16_t rect_ui16_sub_padding_ui8(rect_ui16_t rc, padding_ui8_t pad);
extern rect_ui16_t rect_align_ui16(rect_ui16_t rc, rect_ui16_t rc1, uint8_t align);
extern point_ui16_t font_meas_text(const font_t *pf, const char *str);
extern int font_line_chars(const font_t *pf, const char *str, uint16_t line_width);
extern uint16_t text_rolls_meas(rect_ui16_t rc, const char *text, const font_t *pf);
extern rect_ui16_t roll_text_rect_meas(rect_ui16_t rc, const char *text, const font_t *font, padding_ui8_t padding, uint16_t flags);
extern point_ui16_t icon_meas(const uint8_t *pi);
extern size_ui16_t icon_size(const uint8_t *pi);
extern const uint8_t *resource_ptr(uint16_t id);
extern uint16_t resource_size(uint16_t id);
extern FILE *resource_fopen(uint16_t id, const char *opentype);
extern font_t *resource_font(uint16_t id);

#ifdef __cplusplus
}
#endif //__cplusplus

=======
>>>>>>> b985d0cf
//resource type definition
#define RESOURCE_TYPE_RAW 0 //raw binary resource
#define RESOURCE_TYPE_TXT 1 //text resource
#define RESOURCE_TYPE_FNT 2 //font resource
#define RESOURCE_TYPE_BMP 3 //bitmap picture resource
#define RESOURCE_TYPE_PNG 4 //png picture resource

//resource table macros
#define RESOURCE_TABLE_BEGIN const resource_entry_t resource_table[] = {
#define RESOURCE_TABLE_END                                       \
    }                                                            \
    ;                                                            \
    const uint16_t resource_table_size = sizeof(resource_table); \
    const uint16_t resource_count = sizeof(resource_table) / sizeof(resource_entry_t);

#define RESOURCE_ENTRY_NUL()  { 0, 0 },
#define RESOURCE_ENTRY_PNG(v) { v, sizeof(v) },
#define RESOURCE_ENTRY_FNT(v) { (uint8_t *)&v, sizeof(font_t) },<|MERGE_RESOLUTION|>--- conflicted
+++ resolved
@@ -73,135 +73,6 @@
     char asc_max; //max ascii code (last character)
 } font_t;
 
-<<<<<<< HEAD
-typedef struct _padding_ui8_t {
-    uint8_t left;
-    uint8_t top;
-    uint8_t right;
-    uint8_t bottom;
-} padding_ui8_t;
-
-typedef struct _bitmap_t {
-    uint16_t w;  //bitmap width [pixels]
-    uint16_t h;  //bitmap height [pixels]
-    uint8_t bpp; //bits per pixel
-    uint8_t bpr; //bytes per row
-    void *ppx;   //pixel data pointer
-} bitmap_t;
-
-typedef struct _resource_entry_t {
-    const uint8_t *ptr;  // 4 bytes - pointer
-    const uint16_t size; // 2 bytes - data size
-} resource_entry_t;
-
-typedef struct _gui_defaults_t {
-    color_t color_back;
-    color_t color_text;
-    color_t color_disabled;
-    font_t *font;
-    font_t *font_big;
-    padding_ui8_t padding;
-    uint8_t alignment;
-    rect_ui16_t header_sz;           // default header location & size
-    rect_ui16_t scr_body_sz;         // default screen body location & size
-    rect_ui16_t scr_body_no_foot_sz; // screen body without footer location & size
-    rect_ui16_t footer_sz;           // default footer location & size
-    uint8_t btn_h;                   // default button height
-    uint8_t btn_spacing;             // default button spacing
-    uint8_t frame_width;             // default frame width
-} gui_defaults_t;
-
-static inline uint16_t swap_ui16(uint16_t val) {
-    return (val >> 8) | ((val & 0xff) << 8);
-}
-
-static inline uint16_t swap_ui32(uint32_t val) {
-    return (val >> 16) | ((val & 0xffff) << 16);
-}
-
-static inline color_t color_rgb(const uint8_t r, const uint8_t g, const uint8_t b) {
-    return r | ((uint32_t)g << 8) | ((uint32_t)b << 16);
-}
-
-static inline uint16_t color_to_565(color_t clr) {
-    return swap_ui16(((clr >> 19) & 0x001f) | ((clr >> 5) & 0x07e0) | ((clr << 8) & 0xf800));
-}
-
-static inline color_t color_from_565(uint16_t clr565) {
-    //TODO
-    return 0;
-}
-
-static inline color_t color_alpha(const color_t clr0, const color_t clr1, const uint8_t alpha) {
-    const uint8_t r0 = clr0 & 0xff;
-    const uint8_t g0 = (clr0 >> 8) & 0xff;
-    const uint8_t b0 = (clr0 >> 16) & 0xff;
-    const uint8_t r1 = clr1 & 0xff;
-    const uint8_t g1 = (clr1 >> 8) & 0xff;
-    const uint8_t b1 = (clr1 >> 16) & 0xff;
-    const uint8_t r = ((255 - alpha) * r0 + alpha * r1) / 255;
-    const uint8_t g = ((255 - alpha) * g0 + alpha * g1) / 255;
-    const uint8_t b = ((255 - alpha) * b0 + alpha * b1) / 255;
-    return color_rgb(r, g, b);
-}
-
-static inline point_ui16_t point_ui16(uint16_t x, uint16_t y) {
-    point_ui16_t point = { x, y };
-    return point;
-}
-
-static inline size_ui16_t size_ui16(uint16_t w, uint16_t h) {
-    size_ui16_t size = { w, h };
-    return size;
-}
-
-static inline rect_ui16_t rect_ui16(uint16_t x, uint16_t y, uint16_t w, uint16_t h) {
-    rect_ui16_t rect = { x, y, w, h };
-    return rect;
-}
-
-static inline padding_ui8_t padding_ui8(uint8_t l, uint8_t t, uint8_t r, uint8_t b) {
-    padding_ui8_t padding = { l, t, r, b };
-    return padding;
-}
-
-static inline bool point_in_rect_ui16(const point_ui16_t pt, const rect_ui16_t rc) {
-    return (pt.x >= rc.x) && (pt.x < rc.x + rc.w) && (pt.y >= rc.y) && (pt.y < rc.y + rc.h);
-}
-
-static inline bool rect_in_rect_ui16(const rect_ui16_t rc_in, const rect_ui16_t rc_out) {
-    return (rc_in.x >= rc_out.x) && (rc_in.x + rc_in.w <= rc_out.x + rc_out.w) && (rc_in.y >= rc_out.y) && (rc_in.y + rc_in.h <= rc_out.y + rc_out.h);
-}
-
-static inline bool rect_empty_ui16(const rect_ui16_t rc) {
-    return rc.w == 0 || rc.h == 0;
-}
-
-#ifdef __cplusplus
-extern "C" {
-#endif //__cplusplus
-
-extern rect_ui16_t rect_intersect_ui16(rect_ui16_t rc1, rect_ui16_t rc2);
-extern rect_ui16_t rect_ui16_add_padding_ui8(rect_ui16_t rc, padding_ui8_t pad);
-extern rect_ui16_t rect_ui16_sub_padding_ui8(rect_ui16_t rc, padding_ui8_t pad);
-extern rect_ui16_t rect_align_ui16(rect_ui16_t rc, rect_ui16_t rc1, uint8_t align);
-extern point_ui16_t font_meas_text(const font_t *pf, const char *str);
-extern int font_line_chars(const font_t *pf, const char *str, uint16_t line_width);
-extern uint16_t text_rolls_meas(rect_ui16_t rc, const char *text, const font_t *pf);
-extern rect_ui16_t roll_text_rect_meas(rect_ui16_t rc, const char *text, const font_t *font, padding_ui8_t padding, uint16_t flags);
-extern point_ui16_t icon_meas(const uint8_t *pi);
-extern size_ui16_t icon_size(const uint8_t *pi);
-extern const uint8_t *resource_ptr(uint16_t id);
-extern uint16_t resource_size(uint16_t id);
-extern FILE *resource_fopen(uint16_t id, const char *opentype);
-extern font_t *resource_font(uint16_t id);
-
-#ifdef __cplusplus
-}
-#endif //__cplusplus
-
-=======
->>>>>>> b985d0cf
 //resource type definition
 #define RESOURCE_TYPE_RAW 0 //raw binary resource
 #define RESOURCE_TYPE_TXT 1 //text resource
