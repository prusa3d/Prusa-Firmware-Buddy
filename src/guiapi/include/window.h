--- conflicted
+++ resolved
@@ -6,22 +6,6 @@
 #include "guitypes.h"
 
 //window class identifiers
-<<<<<<< HEAD
-#define WINDOW_CLS_FRAME 0 // FRAME - basic container class
-#define WINDOW_CLS_TEXT 1 // TEXT - aligned singlecolor text
-#define WINDOW_CLS_NUMB 2 // NUMB - aligned singlecolor formated number
-#define WINDOW_CLS_ICON 3 // ICON - small image with left-top offset
-#define WINDOW_CLS_LIST 4 // LIST - vertical or horizontal list (text-icon pairs)
-#define WINDOW_CLS_EDIT 5 // EDIT - text editor (editable 'TEXT') - minor
-#define WINDOW_CLS_SPIN 6 // SPIN - numeric editor (editable 'NUMB')
-#define WINDOW_CLS_TXIC 7 // TXIC - text + icon
-#define WINDOW_CLS_TERM 8 // TERM - terminal
-#define WINDOW_CLS_MENU 9 // MENU - menu
-#define WINDOW_CLS_MSGBOX 10 // MSGBOX - messagebox with configurable buttons and icon
-#define WINDOW_CLS_PROGRESS 11 // PROGRESS - progress bar with text
-#define WINDOW_CLS_QR 12 // QR - QR Code
-#define WINDOW_CLS_USER 128 // USER - user defined window classes (WINDOW_CLS_USER+n)
-=======
 #define WINDOW_CLS_FRAME    0   // FRAME - basic container class
 #define WINDOW_CLS_TEXT     1   // TEXT - aligned singlecolor text
 #define WINDOW_CLS_NUMB     2   // NUMB - aligned singlecolor formated number
@@ -34,8 +18,8 @@
 #define WINDOW_CLS_MENU     9   // MENU - menu
 #define WINDOW_CLS_MSGBOX   10  // MSGBOX - messagebox with configurable buttons and icon
 #define WINDOW_CLS_PROGRESS 11  // PROGRESS - progress bar with text
+#define WINDOW_CLS_QR       12  // QR - QR Code
 #define WINDOW_CLS_USER     128 // USER - user defined window classes (WINDOW_CLS_USER+n)
->>>>>>> eb6080f7
 
 //window flags
 #define WINDOW_FLG_VISIBLE  0x00000001 // is visible
