//display_helper.cpp

#include <algorithm>

#include "display_helper.h"
#include "display.h"
#include "gui_timer.h"
#include "window.hpp"
#include "gui.hpp"
#include "../lang/string_view_utf8.hpp"
#include "../lang/unaccent.hpp"
#include "../common/str_utils.hpp"
#include "ScreenHandler.hpp"
#include "guitypes.hpp"
#include "cmath_ext.h"

//#define UNACCENT

#ifdef UNACCENT
std::pair<const char *, uint8_t> ConvertUnicharToFontCharIndex(unichar c) {
    // for now we have a translation table and in the future we'll have letters with diacritics too (i.e. more font bitmaps)
    const auto &a = UnaccentTable::Utf8RemoveAccents(c);
    return std::make_pair(a.str, a.size); // we are returning some number of characters to replace the input utf8 character
}

void draw_char_and_increment(const font_t *pf, color_t clr_bg, color_t clr_fg, unichar c, int &ref_x, int y, int w) {
    // FIXME no check for enough space to draw char/chars
    if (c < 128) {
        display::DrawChar(point_ui16(ref_x, y), c, pf, clr_bg, clr_fg);
        ref_x += w;
    } else {
        auto convertedChar = ConvertUnicharToFontCharIndex(c);
        for (size_t i = 0; i < convertedChar.second; ++i) {
            display::DrawChar(point_ui16(ref_x, y), convertedChar.first[i], pf, clr_bg, clr_fg);
            ref_x += w; // this will screw up character counting for DE language @@TODO
        }
    }
}

#else // !UNACCENT

void draw_char_and_increment(const font_t *pf, color_t clr_bg, color_t clr_fg, unichar c, int &ref_x, int y, int w) {
    display::DrawChar(point_ui16(ref_x, y), c, pf, clr_bg, clr_fg);
    ref_x += w;
}

#endif

/// Fill space from [@top, @left] corner to the end of @rc with height @h
/// If @h is too high, it will be cropped so nothing is drawn outside of the @rc but
/// @top and @left are not checked whether they are in @rc
void fill_till_end_of_line(const int left, const int top, const int h, Rect16 rc, color_t clr) {
    display::FillRect(Rect16(left, top, std::max(0, rc.EndPoint().x - left), CLAMP(rc.EndPoint().y - top, 0, h)), clr);
}

/// Fills space between two rectangles with a color
/// @r_in must be completely in @r_out
void fill_between_rectangles(const Rect16 *r_out, const Rect16 *r_in, color_t color) {
    if (!r_out->Contain(*r_in))
        return;
    /// top
    const Rect16 rc_t = { r_out->Left(), r_out->Top(), r_out->Width(), uint16_t(r_in->Top() - r_out->Top()) };
    display::FillRect(rc_t, color);
    /// bottom
    const Rect16 rc_b = { r_out->Left(), int16_t(r_in->Top() + r_in->Height()), r_out->Width(), uint16_t((r_out->Top() + r_out->Height()) - (r_in->Top() + r_in->Height())) };
    display::FillRect(rc_b, color);
    /// left
    const Rect16 rc_l = { r_out->Left(), r_in->Top(), uint16_t(r_in->Left() - r_out->Left()), r_in->Height() };
    display::FillRect(rc_l, color);
    /// right
    const Rect16 rc_r = { int16_t(r_in->Left() + r_in->Width()), r_in->Top(), uint16_t((r_out->Left() + r_out->Width()) - (r_in->Left() + r_in->Width())), r_in->Height() };
    display::FillRect(rc_r, color);
}

/// Draws a text into the specified rectangle @rc
/// If a character does not fit into the rectangle the drawing is stopped
/// \param clr_bg background color
/// \param clr_fg font/foreground color
/// \returns size of drawn area
/// Draws unused space of @rc with @clr_bg
template <class T>
size_ui16_t render_line(T &textWrapper, Rect16 rc, string_view_utf8 &str, const font_t *pf, color_t clr_bg, color_t clr_fg) {
    int x = rc.Left();
    int y = rc.Top();
    size_t drawn_chars = 0;

    const int w = pf->w; //char width

    // prepare for stream processing
    unichar c = 0;

    while (true) {
        c = textWrapper.character(str);

        if (c == 0)
            break;

        /// Break line char or drawable char won't fit into this line any more
        if (c == '\n') {
            break; /// end of single line => no more text to print
        }

        if (x + w > rc.EndPoint().x) {
            break;
        }

        /// draw part
        draw_char_and_increment(pf, clr_bg, clr_fg, c, x, y, w);
        ++drawn_chars;
    }

    return size_ui16_t { uint16_t(drawn_chars * w), rc.Height() };
}

/// Draws a text into the specified rectangle @rc
/// If a character does not fit into the rectangle the drawing is stopped
/// \param clr_bg background color
/// \param clr_fg font/foreground color
/// \returns size of drawn area
/// Draws unused space of @rc with @clr_bg
size_ui16_t render_text_singleline(Rect16 rc, string_view_utf8 str, const font_t *pf, color_t clr_bg, color_t clr_fg) {
    no_wrap text_plain;

    return render_line(text_plain, rc, str, pf, clr_bg, clr_fg);
}

//count characters in lines
static RectTextLayout multiline_loop(uint8_t MaxColsInRect, uint8_t MaxRowsInRect, string_view_utf8 str) {
    RectTextLayout layout;

    // prepare for stream processing
    unichar c = 0;

    // text_wrapper needs font to support Disproportionate fonts in future
    // multiline_loop is not compatible with them and will need to be rewritten
    // so I can use dummy font
    static constexpr font_emulation_w1 dummy;
    text_wrapper<ram_buffer, const font_emulation_w1 *> wrapper(MaxColsInRect, &dummy);

    bool exit = false;

    while (!exit) {
        c = wrapper.character(str);

        switch (c) {
        /// Break line char or drawable char won't fit into this line any more
        case '\n':
            /// new line
            if (!layout.NewLine()) { /// next char won't fit vertically
                exit = true;
            }
            break;

        case 0:
            exit = true;
            break;

        default:
            //there are no texts longer than line, checked by content
            layout.IncrementNumOfCharsUpTo(MaxColsInRect); //text_wrapper should not let this fail
        }
    }

    return layout;
}

/// Draws text into the specified rectangle with proper alignment (@flags)
/// This cannot horizontally align a text spread over more lines (multiline text).
void render_text_align(Rect16 rc, string_view_utf8 text, const font_t *font, color_t clr_bg, color_t clr_fg, padding_ui8_t padding, text_flags flags) {
    Rect16 rc_pad = rc;
    rc_pad.CutPadding(padding);

    /// 1st pass reading the string_view_utf8 - font_meas_text also computes the number of utf8 characters (i.e. individual bitmaps) in the input string
    uint16_t strlen_text = 0;
    const point_ui16_t txt_size = font_meas_text(font, &text, &strlen_text);
    if (txt_size.x == 0 || txt_size.y == 0) {
        /// empty text => draw background rectangle only
        display::FillRect(rc, clr_bg);
        return;
    }

    /// single line, can modify rc pad
    if (font->h * 2 > rc_pad.Height()                              /// 2 lines would not fit
        || (txt_size.y == font->h && txt_size.x <= rc_pad.Width()) /// text fits into a single line completely
        || !flags.IsMultiline()) {                                 /// wrapping turned off

        Rect16 rc_txt = Rect16(0, 0, txt_size.x, txt_size.y); /// set size
        rc_txt.Align(rc_pad, flags.align);                    /// position the rectangle
        rc_pad = rc_txt.Intersection(rc_pad);                 ///  set padding rect to new value, crop the rectangle if the text is too long

        /// 2nd pass reading the string_view_utf8 - draw the text
        /// surrounding of rc_pad will be printed with back color
        rc_pad = Rect16(rc_pad.TopLeft(), render_text_singleline(rc_pad, text, font, clr_bg, clr_fg));
    } else {
        /// multiline text
        const uint8_t MaxColsInRect = std::min(255, rc_pad.Width() / font->w);
        const uint8_t MaxRowsInRect = std::min(255, rc_pad.Height() / font->h);

        /// 2nd pass reading the string_view_utf8 - draw the text
        RectTextLayout layout = multiline_loop(MaxColsInRect, MaxRowsInRect, text);

        Rect16 rc_txt = Rect16(0, 0, rc_pad.Width(), font->h * layout.GetLineCount()); /// set size
        rc_txt.Align(rc_pad, flags.align);                                             /// position the rectangle
        rc_pad = rc_txt.Intersection(rc_pad);                                          ///  set padding rect to new value, crop the rectangle if the text is too long

        Rect16 line_to_align = rc_pad;
        line_to_align = Rect16::Height_t(font->h); //helps with calculations

        /// 3rd pass reading the string_view_utf8 - draw the text
        text.rewind();
        text_wrapper<ram_buffer, const font_t *> wrapper(rc_pad.Width(), font);
        for (size_t i = 0; i < layout.GetLineCount(); ++i) {
            const size_t line_char_cnt = layout.LineCharacters(i);
            Rect16 line_rect(0, 0, font->w * line_char_cnt, font->h);
            line_rect.Align(line_to_align, flags.align);

            //in front of line
            Rect16 front = line_to_align.LeftSubrect(line_rect);
            if (front.Width()) {
                display::FillRect(front, clr_bg);
            }
            //behind line
            Rect16 behind = line_to_align.RightSubrect(line_rect);
            if (behind.Width()) {
                display::FillRect(behind, clr_bg);
            }
            // middle of line (text)
            render_line(wrapper, line_rect, text, font, clr_bg, clr_fg);

            line_to_align += Rect16::Top_t(font->h); // next line
        }
    }

    /// fill borders (padding)
    fill_between_rectangles(&rc, &rc_pad, clr_bg);
}

void render_icon_align(Rect16 rc, uint16_t id_res, color_t clr0, icon_flags flags) {
    color_t opt_clr;

    if (flags.HasSwappedBW() && flags.IsDisabled()) {
        opt_clr = GuiDefaults::ColorDisabled;
<<<<<<< HEAD
        break;
    case ROPFN_SWAPBW:
        opt_clr = color_t(uint32_t(clr0) ^ 0xffffffff);
        break;
    case ROPFN_DISABLE:
        opt_clr = clr0;
        break;
    default:
=======
    } else if (flags.HasSwappedBW()) {
        opt_clr = clr0 ^ 0xffffffff;
    } else {
>>>>>>> 81c4923a
        opt_clr = clr0;
    }

    point_ui16_t wh_ico = icon_meas(resource_ptr(id_res));
    if (wh_ico.x && wh_ico.y) {
        Rect16 rc_ico = Rect16(0, 0, wh_ico.x, wh_ico.y);
        rc_ico.Align(rc, flags.align);
        rc_ico = rc_ico.Intersection(rc);
        fill_between_rectangles(&rc, &rc_ico, opt_clr);
        display::DrawIcon(point_ui16(rc_ico.Left(), rc_ico.Top()), id_res, clr0, flags.raster_flags);
    } else
        display::FillRect(rc, opt_clr);
}

//todo rewrite
void render_unswapable_icon_align(Rect16 rc, uint16_t id_res, color_t clr0, icon_flags flags) {
    color_t opt_clr;

    if (flags.HasSwappedBW() && flags.IsDisabled()) {
        opt_clr = GuiDefaults::ColorDisabled;
<<<<<<< HEAD
        break;
    case ROPFN_SWAPBW:
        opt_clr = color_t(uint32_t(clr0) ^ 0xffffffff);
        break;
    case ROPFN_DISABLE:
        opt_clr = clr0;
        break;
    default:
=======
    } else if (flags.HasSwappedBW()) {
        opt_clr = clr0 ^ 0xffffffff;
    } else {
>>>>>>> 81c4923a
        opt_clr = clr0;
    }

    flags.raster_flags.swap_bw = has_swapped_bw::no; //clr swapbw
    point_ui16_t wh_ico = icon_meas(resource_ptr(id_res));
    if (wh_ico.x && wh_ico.y) {
        Rect16 rc_ico = Rect16(0, 0, wh_ico.x, wh_ico.y);
        rc_ico.Align(rc, flags.align);
        rc_ico = rc_ico.Intersection(rc);
        fill_between_rectangles(&rc, &rc_ico, opt_clr);
        display::DrawIcon(point_ui16(rc_ico.Left(), rc_ico.Top()), id_res, clr0, flags.raster_flags);
    } else
        display::FillRect(rc, opt_clr);
}

point_ui16_t font_meas_text(const font_t *pf, string_view_utf8 *str, uint16_t *numOfUTF8Chars) {
    int x = 0;
    int y = 0;
    int w = 0;
    int h = 0;
    const int8_t char_w = pf->w;
    const int8_t char_h = pf->h;
    *numOfUTF8Chars = 0;
    unichar c = 0;
    while ((c = str->getUtf8Char()) != 0) {
        ++(*numOfUTF8Chars);
        if (c == '\n') {
            if (x + char_w > w)
                w = x + char_w;
            y += char_h;
            x = 0;
        } else
            x += char_w;
        h = y + char_h;
    }
    str->rewind();
    return point_ui16((uint16_t)std::max(x, w), (uint16_t)h);
}<|MERGE_RESOLUTION|>--- conflicted
+++ resolved
@@ -240,20 +240,9 @@
 
     if (flags.HasSwappedBW() && flags.IsDisabled()) {
         opt_clr = GuiDefaults::ColorDisabled;
-<<<<<<< HEAD
-        break;
-    case ROPFN_SWAPBW:
+    } else if (flags.HasSwappedBW()) {
         opt_clr = color_t(uint32_t(clr0) ^ 0xffffffff);
-        break;
-    case ROPFN_DISABLE:
-        opt_clr = clr0;
-        break;
-    default:
-=======
-    } else if (flags.HasSwappedBW()) {
-        opt_clr = clr0 ^ 0xffffffff;
     } else {
->>>>>>> 81c4923a
         opt_clr = clr0;
     }
 
@@ -274,20 +263,9 @@
 
     if (flags.HasSwappedBW() && flags.IsDisabled()) {
         opt_clr = GuiDefaults::ColorDisabled;
-<<<<<<< HEAD
-        break;
-    case ROPFN_SWAPBW:
+    } else if (flags.HasSwappedBW()) {
         opt_clr = color_t(uint32_t(clr0) ^ 0xffffffff);
-        break;
-    case ROPFN_DISABLE:
-        opt_clr = clr0;
-        break;
-    default:
-=======
-    } else if (flags.HasSwappedBW()) {
-        opt_clr = clr0 ^ 0xffffffff;
     } else {
->>>>>>> 81c4923a
         opt_clr = clr0;
     }
 
