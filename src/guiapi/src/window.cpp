--- conflicted
+++ resolved
@@ -193,11 +193,7 @@
 
 int16_t window_prev_enabled(int16_t id) {
     while ((id = window_prev(id)) >= 0)
-<<<<<<< HEAD
-        if (window_ptr(id) != 0 ? window_ptr(id)->IsEnabled() : 0)
-=======
         if (window_ptr(id) ? window_ptr(id)->IsEnabled() : false)
->>>>>>> 40e9a356
             return id;
     return -1;
 }
@@ -320,11 +316,7 @@
 }
 
 void window_t::Show() {
-<<<<<<< HEAD
-    if ((f_visible) == 0) {
-=======
     if (!f_visible) {
->>>>>>> 40e9a356
         f_visible = 1;
         Invalidate();
     }
@@ -353,7 +345,6 @@
     return 0;
 }
 
-<<<<<<< HEAD
 void window_t::DispatchEvent(window_t *sender, uint8_t ev, void *param) {
     if (event)
         event(sender, ev, param);
@@ -377,9 +368,4 @@
                 cls->init(this);
         }
     }
-=======
-void window_t::DispatchEvent(uint8_t ev, void *param) {
-    if (event)
-        event(this, ev, param);
->>>>>>> 40e9a356
 }