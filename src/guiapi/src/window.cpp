//window.c

#include "window.hpp"
#include "window_menu.h"
#include "gui.hpp"

#define WINDOW_MAX_WINDOWS 64

#define WINDOW_MAX_USERCLS 10

extern osThreadId displayTaskHandle;

window_t *window_0 = 0; //current screen window

window_t *window_popup_ptr = 0; //current popup window

window_t *windows[WINDOW_MAX_WINDOWS];
uint16_t window_count = 0;

window_t *window_focused_ptr = 0; //current focused window

window_t *window_capture_ptr = 0; //current capture window

// warning: initializing non-local variable with non-const expression depending on uninitialized non-local variable 'window_class_frame'
// [cppcoreguidelines-interfaces-global-init]
const window_class_t *window_classes[] = {
    (window_class_t *)(&window_class_frame),     //  0  FRAME
    (window_class_t *)(&window_class_text),      //  1  TEXT
    (window_class_t *)(&window_class_numb),      //  2  NUMB
    (window_class_t *)(&window_class_icon),      //  3  ICON
    (window_class_t *)(&window_class_list),      //  4  LIST
    0,                                           //  5  EDIT
    (window_class_t *)(&window_class_spin),      //  6  SPIN
    0,                                           //  7  TXIC
    (window_class_t *)(&window_class_term),      //  8  TERM
    (window_class_t *)(&window_class_menu),      //  9  MENU
    (window_class_t *)(&window_class_msgbox),    //  10  MSGBOX
    (window_class_t *)(&window_class_progress),  //  11  PROGRESS
    (window_class_t *)(&window_class_qr),        //  12  QR
    (window_class_t *)(&window_class_roll_text), // 13 ROLL_TEXT
};

const uint16_t window_class_count = sizeof(window_classes) / sizeof(window_class_t *);

window_class_t *window_user_classes[WINDOW_MAX_USERCLS];

uint16_t window_user_class_count = 0;

int16_t window_new_id(window_t *window) {
    int16_t id = -1;
    if ((window != 0) && (window_count < WINDOW_MAX_WINDOWS)) {
        id = 0;
        if (window_count == 0) //reset all pointers when starting
        {
            memset(windows, 0, WINDOW_MAX_WINDOWS * sizeof(window_t *));
            window_0 = window;
        } else //find free id
            while ((id < WINDOW_MAX_WINDOWS) && (windows[id]))
                id++;
        if (id < WINDOW_MAX_WINDOWS) { //id is valid
            windows[id] = window;      //set window pointer
            window_count++;            //increment count
        } else
            id = -1;
    }
    return id;
}

window_t *window_free_id(int16_t id) {
    window_t *window;
    if ((window = window_ptr(id)) != 0) { //valid id and not null window pointer
        windows[id] = 0;                  //reset pointer
        window_count--;                   //decrement count
    }
    return window;
}

window_class_t *class_ptr(int16_t cls_id) {
    window_class_t *cls = 0;
    if ((cls_id >= 0) && (cls_id < window_class_count) && ((cls = (window_class_t *)window_classes[cls_id]) != 0))
        return cls;
    if ((cls_id >= WINDOW_CLS_USER) && (cls_id < (WINDOW_CLS_USER + window_user_class_count)) && ((cls = window_user_classes[cls_id - WINDOW_CLS_USER]) != 0))
        return cls;
    return 0;
}

window_t *window_ptr(int16_t id) {
    return ((id >= 0) && (id < WINDOW_MAX_WINDOWS)) ? windows[id] : 0;
}

int16_t window_register_class(window_class_t *cls) {
    if ((cls) && (window_user_class_count < WINDOW_MAX_USERCLS)) {
        window_user_classes[window_user_class_count] = cls;
        return WINDOW_CLS_USER + window_user_class_count++;
    }
    return -1;
}

int16_t window_create_ptr(int16_t cls_id, int16_t id_parent, rect_ui16_t rect, void *ptr) {
    window_class_t *cls = class_ptr(cls_id);
    if (cls) {
        uint32_t flg = WINDOW_FLG_VISIBLE | WINDOW_FLG_INVALID;
        window_t *win = (window_t *)ptr;
        if (win == 0) {
            win = (window_t *)gui_malloc(cls->size);
            flg |= WINDOW_FLG_FREEMEM;
        }
        if (win == 0)
            return -1;
        int16_t id = window_new_id(win);
        if (id >= 0) {
            win->id = id;
            win->id_parent = id_parent;
            win->cls = cls;
            win->flg = flg;
            win->rect = rect;
            win->event = cls->event;
            win->f_tag = 0;
            if (cls->init)
                cls->init(win);
            return id;
        }
        if (win && (ptr == 0))
            gui_free(win);
    }
    return -1;
}

void window_destroy(int16_t id) {
    window_t *window = window_free_id(id);
    uint16_t count = window_count;
    if (window != 0) {
        if (window->f_timer)
            gui_timers_delete_by_window_id(window->id);
        window->id = -1;
        if (window->f_parent)
            window_destroy_children(id);
        if (window->cls->done)
            window->cls->done(window);
        if (window->f_freemem)
            gui_free(window);
        if (window == window_capture_ptr)
            window_capture_ptr = 0;
        if (window == window_focused_ptr)
            window_focused_ptr = 0;
        if (window == window_popup_ptr)
            window_popup_ptr = 0;
        //if (window == window_0) window_0 = 0;
        if (count == 0)
            window_0 = 0;
    }
}

void window_destroy_children(int16_t id) {
    window_t *window;
    int16_t id_child;
    for (id_child = 0; id_child < WINDOW_MAX_WINDOWS; id_child++)
        if (((window = windows[id_child]) != 0) && (window->id_parent == id))
            window_destroy(id_child);
}

int16_t window_focused(void) {
    return window_focused_ptr ? window_focused_ptr->id : 0;
}

int16_t window_capture(void) {
    return window_capture_ptr ? window_capture_ptr->id : 0;
}

int16_t window_prev(int16_t id) {
    window_t *win;
    if ((id >= 0) && (id < WINDOW_MAX_WINDOWS) && ((win = windows[id]) != 0)) {
        int16_t id_parent = win->id_parent;
        while (--id >= 0)
            if ((win = windows[id]) != 0)
                if (win->id_parent == id_parent)
                    return id;
    }
    return -1;
}

int16_t window_next(int16_t id) {
    window_t *win;
    if ((id >= 0) && (id < WINDOW_MAX_WINDOWS) && ((win = windows[id]) != 0)) {
        int16_t id_parent = win->id_parent;
        while (++id < WINDOW_MAX_WINDOWS)
            if ((win = windows[id]) != 0)
                if (win->id_parent == id_parent)
                    return id;
    }
    return -1;
}

int16_t window_prev_enabled(int16_t id) {
    while ((id = window_prev(id)) >= 0)
        if (window_ptr(id) ? window_ptr(id)->IsEnabled() : false)
            return id;
    return -1;
}

int16_t window_next_enabled(int16_t id) {
    while ((id = window_next(id)) >= 0)
        if (window_ptr(id) != 0 ? window_ptr(id)->IsEnabled() : 0)
            return id;
    return -1;
}

int16_t window_first_child(int16_t id) {
    int16_t id_parent = id;
    window_t *win;
    if ((id >= 0) && (id < WINDOW_MAX_WINDOWS) && ((win = windows[id]) != 0)) {
        while (++id < WINDOW_MAX_WINDOWS)
            if ((win = windows[id]) != 0)
                if (win->id_parent == id_parent)
                    return id;
    }
    return -1;
}

int window_child_count(int16_t id) {
    int count = 0;
    if ((id = window_first_child(id)) >= 0) {
        count++;
        while ((id = window_next(id)) >= 0)
            count++;
    }
    return count;
}

int window_enabled_child_count(int16_t id) {
    int count = 0;
    if ((id = window_first_child(id)) >= 0) {
        if (window_ptr(id) != 0 ? window_ptr(id)->IsEnabled() : 0)
            count++;
        while ((id = window_next(id)) >= 0)
            if (window_ptr(id) != 0 ? window_ptr(id)->IsEnabled() : 0)
                count++;
    }
    return count;
}

void window_draw(int16_t id) {
    window_t *window;
    if ((window = window_ptr(id)) != 0)
        if (window->cls->draw)
            window->cls->draw(window);
}

void window_draw_children(int16_t id) {
    window_t *window;
    int16_t id_child;
    for (id_child = 0; id_child < WINDOW_MAX_WINDOWS; id_child++)
        if (((window = windows[id_child]) != 0) && (window->id_parent == id)) {
            if (window_popup_ptr && window_popup_ptr->id != window->id_parent) {
                if (rect_empty_ui16(rect_intersect_ui16(window_popup_ptr->rect, window->rect)))
                    if (window->cls->draw)
                        window->cls->draw(window);
            } else if (window->cls->draw)
                window->cls->draw(window);
        }
}

void window_t::Invalidate() {
    f_invalid = 1;
    gui_invalidate();
}

void window_validate_children(int16_t id) {
    window_t *window;
    int16_t id_child;
    for (id_child = 0; id_child < WINDOW_MAX_WINDOWS; id_child++)
        if (((window = windows[id_child]) != 0) && (window->id_parent == id))
            window->f_invalid = 0;
}

void window_invalidate_children(int16_t id) {
    window_t *window;
    int16_t id_child;
    for (id_child = 0; id_child < WINDOW_MAX_WINDOWS; id_child++)
        if (((window = windows[id_child]) != 0) && (window->id_parent == id))
            window->f_invalid = 1;
    gui_invalidate();
}

<<<<<<< HEAD
void window_set_tag(int16_t id, uint8_t tag) {
    window_t *window;
    if ((window = window_ptr(id)) != 0)
        window->f_tag = tag;
}

uint8_t window_get_tag(int16_t id) {
    window_t *window;
    return ((window = window_ptr(id)) != 0) ? window->f_tag : 0;
}

void window_set_text(int16_t id, string_view_utf8 text) {
    window_t *window = window_ptr(id);
    if (window == NULL)
        return;

    switch (window->cls->cls_id) {
    case WINDOW_CLS_TEXT:
        ((window_text_t *)window)->text = text;
        break;
    case WINDOW_CLS_ROLL_TEXT:
        ((window_roll_text_t *)window)->text = text;
        break;
    }
    _window_invalidate((window_t *)window);
}

string_view_utf8 window_get_text(int16_t id) {
    window_t *window = window_ptr(id);
    if (window == NULL)
        return string_view_utf8::MakeNULLSTR();

    switch (window->cls->cls_id) {
    case WINDOW_CLS_TEXT:
        return ((window_text_t *)window)->text;
    case WINDOW_CLS_ROLL_TEXT:
        return ((window_roll_text_t *)window)->text;
    }
    return string_view_utf8::MakeNULLSTR();
}

void window_set_value(int16_t id, float value) {
    window_t *window;
    if ((window = window_ptr(id)) != 0) {
        switch (window->cls->cls_id) {
        case WINDOW_CLS_NUMB:
            ((window_numb_t *)window)->value = value;
            break;
        case WINDOW_CLS_SPIN:
            if (value < ((window_spin_t *)window)->min)
                value = ((window_spin_t *)window)->min;
            if (value > ((window_spin_t *)window)->max)
                value = ((window_spin_t *)window)->max;
            ((window_spin_t *)window)->value = value;
            ((window_spin_t *)window)->index = (int)((((window_spin_t *)window)->value - ((window_spin_t *)window)->min) / ((window_spin_t *)window)->step);
            break;
        case WINDOW_CLS_PROGRESS:
            if (value < ((window_progress_t *)window)->min)
                value = ((window_progress_t *)window)->min;
            if (value > ((window_progress_t *)window)->max)
                value = ((window_progress_t *)window)->max;
            ((window_progress_t *)window)->value = value;
            break;
        }
        _window_invalidate((window_t *)window);
    }
}

float window_get_value(int16_t id) {
    window_t *window;
    if ((window = window_ptr(id)) != 0) {
        switch (window->cls->cls_id) {
        case WINDOW_CLS_NUMB:
            return ((window_numb_t *)window)->value;
        case WINDOW_CLS_SPIN:
            return ((window_spin_t *)window)->value;
        }
    }
    return 0;
}

void window_set_format(int16_t id, const char *format) {
    window_t *window;
    if ((window = window_ptr(id)) != 0) {
        switch (window->cls->cls_id) {
        case WINDOW_CLS_NUMB:
            ((window_numb_t *)window)->format = (char *)format;
            break;
        case WINDOW_CLS_SPIN:
            ((window_spin_t *)window)->format = (char *)format;
            break;
        }
        _window_invalidate((window_t *)window);
    }
}

const char *window_get_format(int16_t id) {
    window_t *window;
    if ((window = window_ptr(id)) != 0) {
        switch (window->cls->cls_id) {
        case WINDOW_CLS_NUMB:
            return ((window_numb_t *)window)->format;
        case WINDOW_CLS_SPIN:
            return ((window_spin_t *)window)->format;
        }
    }
    return 0;
}

void window_set_color_back(int16_t id, color_t clr) {
    window_t *window;
    if ((window = window_ptr(id)) != 0) {
        switch (window->cls->cls_id) {
        case WINDOW_CLS_FRAME:
            ((window_frame_t *)window)->color_back = clr;
            break;
        case WINDOW_CLS_TEXT:
            ((window_text_t *)window)->color_back = clr;
            break;
        case WINDOW_CLS_ROLL_TEXT:
            ((window_roll_text_t *)window)->color_back = clr;
            break;
        }
        _window_invalidate((window_t *)window);
    }
}

color_t window_get_color_back(int16_t id) {
    window_t *window;
    if ((window = window_ptr(id)) != 0) {
        switch (window->cls->cls_id) {
        case WINDOW_CLS_TEXT:
            return ((window_text_t *)window)->color_back;
        case WINDOW_CLS_ROLL_TEXT:
            return ((window_roll_text_t *)window)->color_back;
        }
    }
    return COLOR_BLACK;
}

void window_set_color_text(int16_t id, color_t clr) {
    window_t *window = window_ptr(id);
    if (window == NULL)
        return;

    switch (window->cls->cls_id) {
    case WINDOW_CLS_TEXT:
        ((window_text_t *)window)->color_text = clr;
        break;
    case WINDOW_CLS_ROLL_TEXT:
        ((window_roll_text_t *)window)->color_text = clr;
        break;
    }
    _window_invalidate((window_t *)window);
}

color_t window_get_color_text(int16_t id) {
    window_t *window = window_ptr(id);
    if (window == NULL)
        return COLOR_BLACK;

    switch (window->cls->cls_id) {
    case WINDOW_CLS_TEXT:
        return ((window_text_t *)window)->color_text;
    case WINDOW_CLS_ROLL_TEXT:
        return ((window_roll_text_t *)window)->color_text;
    }
    return COLOR_BLACK;
}

void window_set_focus(int16_t id) {
    window_t *window = window_ptr(id);
    if (window == 0)
        return;
    if (!window->f_visible || !window->f_enabled)
=======
void window_t::SetFocus() {
    if (!f_visible || !f_enabled)
>>>>>>> 807e8450
        return;

    if (window_focused_ptr) {
        window_focused_ptr->f_focused = 0;
        window_focused_ptr->f_invalid = 1;
        if (window_focused_ptr->event)
            window_focused_ptr->event(window_focused_ptr, WINDOW_EVENT_FOCUS0, 0);
    }
    window_focused_ptr = this;
    f_focused = 1;
    f_invalid = 1;
    if (event)
        event(this, WINDOW_EVENT_FOCUS1, 0);
    gui_invalidate();
}

void window_t::SetCapture() {

    if (f_visible && f_enabled && event) {
        if (window_capture_ptr) {
            window_capture_ptr->f_capture = 0;
            if (window_capture_ptr->event)
                window_capture_ptr->event(window_capture_ptr, WINDOW_EVENT_CAPT_0, 0);
        }
        window_capture_ptr = this;
        f_capture = 1;
        event(this, WINDOW_EVENT_CAPT_1, 0);
        gui_invalidate();
    }
}

void window_t::Show() {
    if (!f_visible) {
        f_visible = 1;
        Invalidate();
    }
}

void window_t::Hide() {
    if (f_visible) {
        f_visible = 0;
        Invalidate();
    }
}

void window_t::SetBackColor(color_t clr) {
    color_back = clr;
    Invalidate();
}

uint16_t window_get_icon_id(int16_t id) {
    window_t *window;
    if ((window = window_ptr(id)) != 0) {
        switch (window->cls->cls_id) {
        case WINDOW_CLS_ICON:
            return ((window_icon_t *)window)->id_res;
        }
    }
    return 0;
}

void window_t::DispatchEvent(uint8_t ev, void *param) {
    if (event)
        event(this, ev, param);
}<|MERGE_RESOLUTION|>--- conflicted
+++ resolved
@@ -282,186 +282,8 @@
     gui_invalidate();
 }
 
-<<<<<<< HEAD
-void window_set_tag(int16_t id, uint8_t tag) {
-    window_t *window;
-    if ((window = window_ptr(id)) != 0)
-        window->f_tag = tag;
-}
-
-uint8_t window_get_tag(int16_t id) {
-    window_t *window;
-    return ((window = window_ptr(id)) != 0) ? window->f_tag : 0;
-}
-
-void window_set_text(int16_t id, string_view_utf8 text) {
-    window_t *window = window_ptr(id);
-    if (window == NULL)
-        return;
-
-    switch (window->cls->cls_id) {
-    case WINDOW_CLS_TEXT:
-        ((window_text_t *)window)->text = text;
-        break;
-    case WINDOW_CLS_ROLL_TEXT:
-        ((window_roll_text_t *)window)->text = text;
-        break;
-    }
-    _window_invalidate((window_t *)window);
-}
-
-string_view_utf8 window_get_text(int16_t id) {
-    window_t *window = window_ptr(id);
-    if (window == NULL)
-        return string_view_utf8::MakeNULLSTR();
-
-    switch (window->cls->cls_id) {
-    case WINDOW_CLS_TEXT:
-        return ((window_text_t *)window)->text;
-    case WINDOW_CLS_ROLL_TEXT:
-        return ((window_roll_text_t *)window)->text;
-    }
-    return string_view_utf8::MakeNULLSTR();
-}
-
-void window_set_value(int16_t id, float value) {
-    window_t *window;
-    if ((window = window_ptr(id)) != 0) {
-        switch (window->cls->cls_id) {
-        case WINDOW_CLS_NUMB:
-            ((window_numb_t *)window)->value = value;
-            break;
-        case WINDOW_CLS_SPIN:
-            if (value < ((window_spin_t *)window)->min)
-                value = ((window_spin_t *)window)->min;
-            if (value > ((window_spin_t *)window)->max)
-                value = ((window_spin_t *)window)->max;
-            ((window_spin_t *)window)->value = value;
-            ((window_spin_t *)window)->index = (int)((((window_spin_t *)window)->value - ((window_spin_t *)window)->min) / ((window_spin_t *)window)->step);
-            break;
-        case WINDOW_CLS_PROGRESS:
-            if (value < ((window_progress_t *)window)->min)
-                value = ((window_progress_t *)window)->min;
-            if (value > ((window_progress_t *)window)->max)
-                value = ((window_progress_t *)window)->max;
-            ((window_progress_t *)window)->value = value;
-            break;
-        }
-        _window_invalidate((window_t *)window);
-    }
-}
-
-float window_get_value(int16_t id) {
-    window_t *window;
-    if ((window = window_ptr(id)) != 0) {
-        switch (window->cls->cls_id) {
-        case WINDOW_CLS_NUMB:
-            return ((window_numb_t *)window)->value;
-        case WINDOW_CLS_SPIN:
-            return ((window_spin_t *)window)->value;
-        }
-    }
-    return 0;
-}
-
-void window_set_format(int16_t id, const char *format) {
-    window_t *window;
-    if ((window = window_ptr(id)) != 0) {
-        switch (window->cls->cls_id) {
-        case WINDOW_CLS_NUMB:
-            ((window_numb_t *)window)->format = (char *)format;
-            break;
-        case WINDOW_CLS_SPIN:
-            ((window_spin_t *)window)->format = (char *)format;
-            break;
-        }
-        _window_invalidate((window_t *)window);
-    }
-}
-
-const char *window_get_format(int16_t id) {
-    window_t *window;
-    if ((window = window_ptr(id)) != 0) {
-        switch (window->cls->cls_id) {
-        case WINDOW_CLS_NUMB:
-            return ((window_numb_t *)window)->format;
-        case WINDOW_CLS_SPIN:
-            return ((window_spin_t *)window)->format;
-        }
-    }
-    return 0;
-}
-
-void window_set_color_back(int16_t id, color_t clr) {
-    window_t *window;
-    if ((window = window_ptr(id)) != 0) {
-        switch (window->cls->cls_id) {
-        case WINDOW_CLS_FRAME:
-            ((window_frame_t *)window)->color_back = clr;
-            break;
-        case WINDOW_CLS_TEXT:
-            ((window_text_t *)window)->color_back = clr;
-            break;
-        case WINDOW_CLS_ROLL_TEXT:
-            ((window_roll_text_t *)window)->color_back = clr;
-            break;
-        }
-        _window_invalidate((window_t *)window);
-    }
-}
-
-color_t window_get_color_back(int16_t id) {
-    window_t *window;
-    if ((window = window_ptr(id)) != 0) {
-        switch (window->cls->cls_id) {
-        case WINDOW_CLS_TEXT:
-            return ((window_text_t *)window)->color_back;
-        case WINDOW_CLS_ROLL_TEXT:
-            return ((window_roll_text_t *)window)->color_back;
-        }
-    }
-    return COLOR_BLACK;
-}
-
-void window_set_color_text(int16_t id, color_t clr) {
-    window_t *window = window_ptr(id);
-    if (window == NULL)
-        return;
-
-    switch (window->cls->cls_id) {
-    case WINDOW_CLS_TEXT:
-        ((window_text_t *)window)->color_text = clr;
-        break;
-    case WINDOW_CLS_ROLL_TEXT:
-        ((window_roll_text_t *)window)->color_text = clr;
-        break;
-    }
-    _window_invalidate((window_t *)window);
-}
-
-color_t window_get_color_text(int16_t id) {
-    window_t *window = window_ptr(id);
-    if (window == NULL)
-        return COLOR_BLACK;
-
-    switch (window->cls->cls_id) {
-    case WINDOW_CLS_TEXT:
-        return ((window_text_t *)window)->color_text;
-    case WINDOW_CLS_ROLL_TEXT:
-        return ((window_roll_text_t *)window)->color_text;
-    }
-    return COLOR_BLACK;
-}
-
-void window_set_focus(int16_t id) {
-    window_t *window = window_ptr(id);
-    if (window == 0)
-        return;
-    if (!window->f_visible || !window->f_enabled)
-=======
 void window_t::SetFocus() {
     if (!f_visible || !f_enabled)
->>>>>>> 807e8450
         return;
 
     if (window_focused_ptr) {
