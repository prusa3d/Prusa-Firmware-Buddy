// st7789v.c
#include "st7789v.h"
#include "st7789v_impl.h"

#include <guiconfig.h>
#include <string.h>
#include <stdlib.h>
#include <stdbool.h>

#include "stm32f4xx_hal.h"
#include "gpio.h"
#include "cmath_ext.h"
#ifdef ST7789V_USE_RTOS
    #include "cmsis_os.h"
#endif //ST7789V_USE_RTOS

//st7789 commands
enum {
    CMD_SLPIN = 0x10,
    CMD_SLPOUT = 0x11,
    CMD_INVOFF = 0x20,    //Display Inversion Off
    CMD_INVON = 0x21,     //Display Inversion On
    CMD_GAMMA_SET = 0x26, //gamma set
    CMD_DISPOFF = 0x28,
    CMD_DISPON = 0x29,
    CMD_CASET = 0x2A,
    CMD_RASET = 0x2B,
    CMD_RAMWR = 0x2C,
    CMD_RAMRD = 0x2E,
    CMD_MADCTL = 0x36,
    // CMD_IDMOFF = 0x38,//Idle Mode Off FIXME shouldn't be 0x37?
    // CMD_IDMON = 0x38,//Idle Mode On
    CMD_COLMOD = 0x3A,
    CMD_RAMWRC = 0x3C,
    CMD_WRDISBV = 0x51, //Write Display Brightness
    CMD_RDDISBV = 0x52, //Read Display Brightness Value
    CMD_WRCTRLD = 0x53, // Write CTRL Display
                        //-Brightness Control Block - bit 5
                        //-Display Dimming			- bit 3
                        //-Backlight Control On/Off - bit 2
    CMD_RDCTRLD = 0x54, //Read CTRL Value Display
};

//st7789 gamma
enum {
    GAMMA_CURVE0 = 0x01,
    GAMMA_CURVE1 = 0x02,
    GAMMA_CURVE2 = 0x04,
    GAMMA_CURVE3 = 0x08,
};

//st7789 CTRL Display
static const uint8_t MASK_CTRLD_BCTRL = 1 << 5; //Brightness Control Block
// static const uint8_t MASK_CTRLD_DD = 1 << 3;    //Display Dimming
// static const uint8_t MASK_CTRLD_BL = 1 << 2;    //Backlight Control

//color constants
enum {
    CLR565_WHITE = 0xffff,
    CLR565_BLACK = 0x0000,
    CLR565_RED = 0xf800,
    CLR565_CYAN = 0x0000,
    CLR565_MAGENTA = 0x0000,
    CLR565_GREEN = 0x07e0,
    CLR565_YELLOW = 0xffe0,
    CLR565_ORANGE = 0x0000,
    CLR565_GRAY = 0x38e7,
    CLR565_BLUE = 0x001f,
};

<<<<<<< HEAD
=======
//private flags (pin states)
static const uint8_t FLG_CS = 0x01;  // current CS pin state
static const uint8_t FLG_RS = 0x02;  // current RS pin state
static const uint8_t FLG_RST = 0x04; // current RST pin state

>>>>>>> e2445b14
uint8_t st7789v_flg = 0; // flags

uint16_t st7789v_x = 0;  // current x coordinate (CASET)
uint16_t st7789v_y = 0;  // current y coordinate (RASET)
uint16_t st7789v_cx = 0; //
uint16_t st7789v_cy = 0; //

uint8_t st7789v_buff[ST7789V_COLS * 2 * ST7789V_BUFF_ROWS]; //16 lines buffer

#ifdef ST7789V_USE_RTOS
osThreadId st7789v_task_handle = 0;
#endif //ST7789V_USE_RTOS

/*some functions are in header - excluded from display_t struct*/
void st7789v_gamma_set_direct(uint8_t gamma_enu);
uint8_t st7789v_read_ctrl(void);
void st7789v_ctrl_set(uint8_t ctrl);

static inline void st7789v_fill_ui16(uint16_t *p, uint16_t v, uint16_t c) {
    while (c--)
        *(p++) = v;
}

static inline int is_interrupt(void) {
    return (SCB->ICSR & SCB_ICSR_VECTACTIVE_Msk) != 0;
}

void st7789v_delay_ms(uint32_t ms) {
    if (is_interrupt() || (st7789v_flg & (uint8_t)ST7789V_FLG_SAFE)) {
        volatile uint32_t temp;
        while (ms--) {
            do {
                temp = SysTick->CTRL;
            } while ((temp & 0x01) && !(temp & (1 << 16)));
        }
    } else {
#ifdef ST7789V_USE_RTOS
        osDelay(ms);
#else
        HAL_Delay(ms);
#endif
    }
}

void st7789v_spi_wr_byte(uint8_t b) {
    HAL_SPI_Transmit(st7789v_config.phspi, &b, 1, HAL_MAX_DELAY);
}

void st7789v_spi_wr_bytes(uint8_t *pb, uint16_t size) {
    if ((st7789v_flg & (uint8_t)ST7789V_FLG_DMA) && !(st7789v_flg & (uint8_t)ST7789V_FLG_SAFE) && (size > 4)) {
#ifdef ST7789V_USE_RTOS
        osSignalSet(st7789v_task_handle, ST7789V_SIG_SPI_TX);
        osSignalWait(ST7789V_SIG_SPI_TX, osWaitForever);
#endif //ST7789V_USE_RTOS
        HAL_SPI_Transmit_DMA(st7789v_config.phspi, pb, size);
#ifdef ST7789V_USE_RTOS
        osSignalWait(ST7789V_SIG_SPI_TX, osWaitForever);
#else  //ST7789V_USE_RTOS
//TODO:
#endif //ST7789V_USE_RTOS
    } else
        HAL_SPI_Transmit(st7789v_config.phspi, pb, size, HAL_MAX_DELAY);
}

void st7789v_spi_rd_bytes(uint8_t *pb, uint16_t size) {
#if 0
//#ifdef ST7789V_DMA
    if (size <= 4)
        HAL_SPI_Receive(st7789v_config.phspi, pb, size, HAL_MAX_DELAY);
    else
    {
    #ifdef ST7789V_USE_RTOS
        osSignalSet(0, ST7789V_SIG_SPI_TX);
        osSignalWait(ST7789V_SIG_SPI_TX, osWaitForever);
    #endif //ST7789V_USE_RTOS
        HAL_SPI_Receive_DMA(st7789v_config.phspi, pb, size);
    #ifdef ST7789V_USE_RTOS
        osSignalWait(ST7789V_SIG_SPI_TX, osWaitForever);
    #endif //ST7789V_USE_RTOS
    }
#else      //ST7789V_DMA
    HAL_SPI_Receive(st7789v_config.phspi, pb, size, HAL_MAX_DELAY);
#endif     //ST7789V_DMA
}

void st7789v_cmd(uint8_t cmd, uint8_t *pdata, uint16_t size) {
    uint16_t tmp_flg = st7789v_flg; // save flags
    if (st7789v_flg & FLG_CS)
        st7789v_clr_cs(); // CS = L
    if (st7789v_flg & FLG_RS)
        st7789v_clr_rs();     // RS = L
    st7789v_spi_wr_byte(cmd); // write command byte
    if (pdata && size) {
        st7789v_set_rs();                  // RS = H
        st7789v_spi_wr_bytes(pdata, size); // write data bytes
    }
    if (tmp_flg & FLG_CS)
        st7789v_set_cs(); // CS = H
}

void st7789v_wr(uint8_t *pdata, uint16_t size) {
    if (!(pdata && size))
        return;                     // null or empty data - return
    uint16_t tmp_flg = st7789v_flg; // save flags
    if (st7789v_flg & FLG_CS)
        st7789v_clr_cs(); // CS = L
    if (!(st7789v_flg & FLG_RS))
        st7789v_set_rs();              // RS = H
    st7789v_spi_wr_bytes(pdata, size); // write data bytes
    if (tmp_flg & FLG_CS)
        st7789v_set_cs(); // CS = H
}

void st7789v_rd(uint8_t *pdata, uint16_t size) {
    if (!(pdata && size))
        return;                     // null or empty data - return
    uint16_t tmp_flg = st7789v_flg; // save flags
    if (st7789v_flg & FLG_CS)
        st7789v_clr_cs(); // CS = L
    if (!(st7789v_flg & FLG_RS))
        st7789v_set_rs();              // RS = H
    st7789v_spi_rd_bytes(pdata, size); // read data bytes
    if (tmp_flg & FLG_CS)
        st7789v_set_cs(); // CS = H
}

void st7789v_cmd_slpout(void) {
    st7789v_cmd(CMD_SLPOUT, 0, 0);
}

void st7789v_cmd_madctl(uint8_t madctl) {
    st7789v_cmd(CMD_MADCTL, &madctl, 1);
}

void st7789v_cmd_colmod(uint8_t colmod) {
    st7789v_cmd(CMD_COLMOD, &colmod, 1);
}

void st7789v_cmd_dispon(void) {
    st7789v_cmd(CMD_DISPON, 0, 0);
}

void st7789v_cmd_caset(uint16_t x, uint16_t cx) {
    uint8_t data[4] = { x >> 8, x & 0xff, cx >> 8, cx & 0xff };
    st7789v_cmd(CMD_CASET, data, 4);
}

void st7789v_cmd_raset(uint16_t y, uint16_t cy) {
    uint8_t data[4] = { y >> 8, y & 0xff, cy >> 8, cy & 0xff };
    st7789v_cmd(CMD_RASET, data, 4);
}

void st7789v_cmd_ramwr(uint8_t *pdata, uint16_t size) {
    st7789v_cmd(CMD_RAMWR, pdata, size);
}

void st7789v_cmd_ramrd(uint8_t *pdata, uint16_t size) {
    st7789v_cmd(CMD_RAMRD, 0, 0);
    st7789v_rd(pdata, size);
}

/*void st7789v_test_miso(void)
{
//	uint16_t data_out[8] = {CLR565_WHITE, CLR565_WHITE, CLR565_RED, CLR565_RED, CLR565_GREEN, CLR565_GREEN, CLR565_BLUE, CLR565_BLUE};
    uint8_t data_out[16] = {0xff, 0x00, 0xff, 0x00, 0xff, 0x00, 0xff, 0x00, 0x00, 0x00, 0x00, 0x00, 0x00, 0x00, 0x00, 0x00};
    uint8_t data_in[32];
    memset(data_in, 0, sizeof(data_in));
    st7789v_clr_cs();
    st7789v_cmd_caset(0, ST7789V_COLS - 1);
    st7789v_cmd_raset(0, ST7789V_ROWS - 1);
    st7789v_cmd_ramwr((uint8_t*)data_out, 16);
    st7789v_set_cs();
    st7789v_clr_cs();
    st7789v_cmd_caset(0, ST7789V_COLS - 1);
    st7789v_cmd_raset(0, ST7789V_ROWS - 1);
    st7789v_cmd_ramrd(data_in, 32);
    st7789v_set_cs();
}*/

void st7789v_init_ctl_pins(void) {
<<<<<<< HEAD
=======
    if (!(st7789v_flg & (uint8_t)ST7789V_FLG_SAFE)) {
        gpio_init(st7789v_config.pinCS, GPIO_MODE_OUTPUT_PP, GPIO_NOPULL, GPIO_SPEED_FREQ_HIGH);
        gpio_init(st7789v_config.pinRS, GPIO_MODE_OUTPUT_PP, GPIO_NOPULL, GPIO_SPEED_FREQ_HIGH);
        gpio_init(st7789v_config.pinRST, GPIO_MODE_OUTPUT_PP, GPIO_NOPULL, GPIO_SPEED_FREQ_LOW);
    }
>>>>>>> e2445b14
    st7789v_flg &= ~(FLG_CS | FLG_RS | FLG_RST);
    st7789v_set_rst();
    st7789v_set_cs();
    st7789v_set_rs();
}

void st7789v_init(void) {
#ifdef ST7789V_USE_RTOS
    st7789v_task_handle = osThreadGetId();
#endif //ST7789V_USE_RTOS
    if (st7789v_flg & (uint8_t)ST7789V_FLG_SAFE)
        st7789v_flg &= ~(uint8_t)ST7789V_FLG_DMA;
    else
        st7789v_flg = st7789v_config.flg;
    st7789v_init_ctl_pins();                   // CS=H, RS=H, RST=H
    st7789v_reset();                           // 15ms reset pulse
    st7789v_delay_ms(120);                     // 120ms wait
    st7789v_cmd_slpout();                      // wakeup
    st7789v_delay_ms(120);                     // 120ms wait
    st7789v_cmd_madctl(st7789v_config.madctl); // interface pixel format
    st7789v_cmd_colmod(st7789v_config.colmod); // memory data access control
    st7789v_cmd_dispon();                      // display on
    st7789v_delay_ms(10);                      // 10ms wait
}

void st7789v_done(void) {
}

/// Fills screen by this color
void st7789v_clear(uint16_t clr565) {
    // FIXME similar to display_ex_fill_rect; join?
    int i;
    for (i = 0; i < ST7789V_COLS * 16; i++)
        ((uint16_t *)st7789v_buff)[i] = clr565;
    st7789v_clr_cs();
    st7789v_cmd_caset(0, ST7789V_COLS - 1);
    st7789v_cmd_raset(0, ST7789V_ROWS - 1);
    st7789v_cmd_ramwr(0, 0);
    for (i = 0; i < ST7789V_ROWS / 16; i++)
        st7789v_wr(st7789v_buff, 2 * ST7789V_COLS * 16);
    st7789v_set_cs();
    //	st7789v_test_miso();
}

/// Turns the specified pixel to the specified color
void st7789v_set_pixel(uint16_t point_x, uint16_t point_y, uint16_t clr565) {
    st7789v_cmd_caset(point_x, 1);
    st7789v_cmd_raset(point_y, 1);
    st7789v_cmd_ramwr((uint8_t *)(&clr565), 2);
}

//1 == 0000 0001, 5 == 0001 1111
static uint16_t set_num_of_ones(uint8_t num_of_ones) {
    return ~((uint16_t)(-1) << num_of_ones);
}

//BYTEs 0 and 1 are empty
//bit0 -> bit5 BYTE2
//bit1 -> bit6 BYTE2
//bit2 -> bit7 BYTE2

//bit3 -> bit3 BYTE4
//bit4 -> bit4 BYTE4
//bit5 -> bit5 BYTE4
//bit6 -> bit6 BYTE4
//bit7 -> bit7 BYTE4

//bit8 -> bit3 BYTE3
//bit9 -> bit4 BYTE3
//bit10-> bit5 BYTE3
//bit11-> bit6 BYTE3
//bit12-> bit7 BYTE3

//bit13-> bit2 BYTE3
//bit14-> bit3 BYTE3
//bit15-> bit4 BYTE2

//since BYTE0 and BYTE1 are empty, buff[0] == BYTE2
static uint16_t rd18bit_to_16bit(uint8_t *buff) {
    return ((uint16_t)(buff[0] >> 5) & set_num_of_ones(3)) | (((uint16_t)(buff[2] >> 3) & set_num_of_ones(5)) << 3) | (((uint16_t)(buff[1] >> 3) & set_num_of_ones(5)) << 8) | (((uint16_t)(buff[0] >> 2) & set_num_of_ones(3)) << 13);
}

uint16_t st7789v_get_pixel_colorFormat565(uint16_t point_x, uint16_t point_y) {
    enum { buff_sz = 5 };
    uint8_t buff[buff_sz];
    st7789v_cmd_caset(point_x, 1);
    st7789v_cmd_raset(point_y, 1);
    st7789v_cmd_ramrd(buff, buff_sz);
    uint16_t ret = rd18bit_to_16bit(buff + 2);
    return ret; //directColor;
}

uint8_t *st7789v_get_block(uint16_t start_x, uint16_t start_y, uint16_t end_x, uint16_t end_y) {
    if (start_x > ST7789V_COLS || start_y > ST7789V_ROWS || end_x > ST7789V_COLS || end_y > ST7789V_ROWS)
        return NULL;
    st7789v_cmd_caset(start_x, end_x);
    st7789v_cmd_raset(start_y, end_y);
    st7789v_cmd_ramrd(st7789v_buff, ST7789V_COLS * 2 * ST7789V_BUFF_ROWS);
    return st7789v_buff;
}

/// Draws a solid rectangle of defined color
void st7789v_fill_rect_colorFormat565(uint16_t rect_x, uint16_t rect_y, uint16_t rect_w, uint16_t rect_h, uint16_t clr565) {

    uint32_t size = (uint32_t)rect_w * rect_h * 2; // area of rectangle

    st7789v_fill_ui16((uint16_t *)st7789v_buff, clr565, MIN(size, sizeof(st7789v_buff) / 2));
    st7789v_clr_cs();
    st7789v_cmd_caset(rect_x, rect_x + rect_w - 1);
    st7789v_cmd_raset(rect_y, rect_y + rect_h - 1);
    st7789v_cmd_ramwr(0, 0);

    for (int i = 0; i < size / sizeof(st7789v_buff); i++) // writer buffer by buffer
        st7789v_wr(st7789v_buff, sizeof(st7789v_buff));

    st7789v_wr(st7789v_buff, size % sizeof(st7789v_buff)); // write the remainder data
    st7789v_set_cs();
}

void st7789v_draw_char_from_buffer(uint16_t x, uint16_t y, uint16_t w, uint16_t h) {
    st7789v_clr_cs();
    st7789v_cmd_caset(x, x + w - 1);
    st7789v_cmd_raset(y, y + h - 1);
    st7789v_cmd_ramwr(st7789v_buff, 2 * w * h);
    st7789v_set_cs();
}

#ifdef ST7789V_PNG_SUPPORT

    #include <png.h>
enum {
    PNG_MAX_CHUNKS = 10
};

void *png_mem_ptr0 = 0;
uint32_t png_mem_total = 0;
uint32_t png_mem_max = 0;
void *png_mem_ptrs[PNG_MAX_CHUNKS] = { 0, 0, 0, 0, 0, 0, 0, 0, 0, 0 };
uint32_t png_mem_sizes[PNG_MAX_CHUNKS] = { 0, 0, 0, 0, 0, 0, 0, 0, 0, 0 };
uint32_t png_mem_cnt = 0;

png_voidp _pngmalloc(png_structp pp, png_alloc_size_t size) {
    //	return malloc(size);
    //	return pvPortMalloc(size);
    if (png_mem_ptr0 == 0)
        //png_mem_ptr0 = pvPortMalloc(0xc000); //48k
        png_mem_ptr0 = (void *)0x10000000; //ccram
    void *p = ((uint8_t *)png_mem_ptr0) + png_mem_total;
    //	if (p == 0)
    //		while (1);
    //	else
    {
        int i;
        for (i = 0; i < PNG_MAX_CHUNKS; i++)
            if (png_mem_ptrs[i] == 0)
                break;
        if (i >= PNG_MAX_CHUNKS)
            return NULL;
        png_mem_ptrs[i] = p;
        png_mem_sizes[i] = size;
        png_mem_total += size;
        png_mem_cnt++;
        if (png_mem_max < png_mem_total)
            png_mem_max = png_mem_total;
    }
    return p;
}

void _pngfree(png_structp pp, png_voidp mem) {
    //	free(mem);
    int i;

    for (i = 0; i < 10; i++)
        if (mem == png_mem_ptrs[i]) {
            uint32_t size = png_mem_sizes[i];
            png_mem_ptrs[i] = 0;
            png_mem_sizes[i] = 0;
            png_mem_total -= size;
            png_mem_cnt--;
        }
    //	vPortFree(mem);
}

void st7789v_draw_png_ex(uint16_t point_x, uint16_t point_y, FILE *pf, uint32_t clr0, uint8_t rop) {
    static const png_byte unused_chunks[] = {
        98, 75, 71, 68, '\0',   /* bKGD */
        99, 72, 82, 77, '\0',   /* cHRM */
        104, 73, 83, 84, '\0',  /* hIST */
        105, 67, 67, 80, '\0',  /* iCCP */
        105, 84, 88, 116, '\0', /* iTXt */
        111, 70, 70, 115, '\0', /* oFFs */
        112, 67, 65, 76, '\0',  /* pCAL */
        115, 67, 65, 76, '\0',  /* sCAL */
        112, 72, 89, 115, '\0', /* pHYs */
        115, 66, 73, 84, '\0',  /* sBIT */
        115, 80, 76, 84, '\0',  /* sPLT */
        116, 69, 88, 116, '\0', /* tEXt */
        116, 73, 77, 69, '\0',  /* tIME */
        122, 84, 88, 116, '\0'  /* zTXt */
    };
    //	rewind(pf);
    //png_structp pp = png_create_read_struct(PNG_LIBPNG_VER_STRING, NULL, NULL, NULL);
    png_structp pp = png_create_read_struct_2(PNG_LIBPNG_VER_STRING, NULL, NULL, NULL, NULL, _pngmalloc, _pngfree);
    // Ignore unused chunks: see https://libpng.sourceforge.io/decompression_bombs.html
    png_set_keep_unknown_chunks(pp, 1, unused_chunks, (int)sizeof(unused_chunks) / 5);
    //png_set_mem_fn(pp, 0, _pngmalloc, _pngfree);
    if (pp == NULL)
        goto _e_0;
    png_infop ppi = png_create_info_struct(pp);
    if (ppi == NULL)
        goto _e_1;
    if (setjmp(png_jmpbuf(pp)))
        goto _e_1;
    png_init_io(pp, pf);
    {
        uint8_t sig[8];
        if (fread(sig, 1, 8, pf) < 8)
            goto _e_1;
        if (!png_check_sig(sig, 8))
            goto _e_1; /* bad signature */
        png_set_sig_bytes(pp, 8);
    }
    png_read_info(pp, ppi);
    uint16_t w = png_get_image_width(pp, ppi);
    uint16_t h = png_get_image_height(pp, ppi);
    int rowsize = png_get_rowbytes(pp, ppi);
    //_dbg("display_ex_draw_png rowsize = %i", rowsize);
    if (rowsize > ST7789V_COLS * 4)
        goto _e_1;
    int pixsize = rowsize / w;
    //_dbg("display_ex_draw_png pixsize = %i", pixsize);
    int i;
    int j;
    st7789v_clr_cs();
    if (setjmp(png_jmpbuf(pp)))
        goto _e_2;
    st7789v_cmd_caset(point_x, point_x + w - 1);
    st7789v_cmd_raset(point_y, point_y + h - 1);
    st7789v_cmd_ramwr(0, 0);
    switch (rop) {
        //case ROPFN_INVERT: rop_rgb888_invert((uint8_t*)&clr0); break;
        //case ROPFN_SWAPBW: rop_rgb888_swapbw((uint8_t*)&clr0); break;
    }
    for (i = 0; i < h; i++) {
        png_read_row(pp, st7789v_buff, NULL);
        for (j = 0; j < w; j++) {
            uint16_t *ppx565 = (uint16_t *)(st7789v_buff + j * 2);
            uint8_t *ppx888 = (uint8_t *)(st7789v_buff + j * pixsize);
            if (pixsize == 4) { //RGBA
                *((uint32_t *)ppx888) = color_alpha(clr0, color_rgb(ppx888[0], ppx888[1], ppx888[2]), ppx888[3]);
            }
            switch (rop) {
            case ROPFN_INVERT:
                rop_rgb888_invert(ppx888);
                break;
            case ROPFN_SWAPBW:
                rop_rgb888_swapbw(ppx888);
                break;
            case ROPFN_DISABLE:
                rop_rgb888_disabled(ppx888);
                break;
            }
            *ppx565 = color_to_565(color_rgb(ppx888[0], ppx888[1], ppx888[2]));
        }
        st7789v_wr(st7789v_buff, 2 * w);
    }
_e_2:
    st7789v_set_cs();
_e_1:
    png_destroy_read_struct(&pp, &ppi, 0);
_e_0:
    return;
}

void st7789v_inversion_on(void) {
    st7789v_config.is_inverted = 1;
    st7789v_cmd(CMD_INVON, 0, 0);
}
void st7789v_inversion_off(void) {
    st7789v_config.is_inverted = 0;
    st7789v_cmd(CMD_INVOFF, 0, 0);
}

void st7789v_inversion_tgl(void) {
    #if CMD_INVON == CMD_INVOFF + 1
    //faster code if CMD_INVON == CMD_INVOFF + 1
    //The result of the logical negation operator ! is 1 if the value of its operand is 0,
    //0 if the value of its operand is non-zero.
    st7789v_config.is_inverted = !st7789v_inversion_get();
    st7789v_cmd(CMD_INVOFF + st7789v_config.is_inverted, 0, 0);
    #else
    //to be portable
    if (st7789v_inversion_get())
        st7789v_inversion_off();
    else
        st7789v_inversion_on();

    #endif
}
uint8_t st7789v_inversion_get(void) {
    return st7789v_config.is_inverted;
}

//0x01 -> 0x02 -> 0x04 -> 0x08 -> 0x01
void st7789v_gamma_next(void) {
    st7789v_gamma_set_direct(((st7789v_config.gamma << 1) | (st7789v_config.gamma >> 3)) & 0x0f);
}

//0x01 -> 0x08 -> 0x04 -> 0x02 -> 0x01
void st7789v_gamma_prev(void) {
    st7789v_gamma_set_direct(((st7789v_config.gamma << 3) | (st7789v_config.gamma >> 1)) & 0x0f);
}

//use GAMMA_CURVE0 - GAMMA_CURVE3
void st7789v_gamma_set_direct(uint8_t gamma_enu) {
    st7789v_config.gamma = gamma_enu;
    st7789v_cmd(CMD_GAMMA_SET, &st7789v_config.gamma, sizeof(st7789v_config.gamma));
}

//use 0 - 3
void st7789v_gamma_set(uint8_t gamma) {
    if (gamma != st7789v_gamma_get())
        st7789v_gamma_set_direct(1 << (gamma & 0x03));
}

//returns 0 - 3
uint8_t st7789v_gamma_get() {
    uint8_t position = 0;
    for (int8_t position = 3; position >= 0; --position) {
        if (st7789v_config.gamma == 1 << position)
            break;
    }

    return position;
}

void st7789v_brightness_enable(void) {
    st7789v_ctrl_set(st7789v_config.control | MASK_CTRLD_BCTRL);
}

void st7789v_brightness_disable(void) {
    st7789v_ctrl_set(st7789v_config.control & (~MASK_CTRLD_BCTRL));
}

void st7789v_brightness_set(uint8_t brightness) {
    st7789v_config.brightness = brightness;
    //set brightness
    st7789v_cmd(CMD_WRDISBV, &st7789v_config.brightness, sizeof(st7789v_config.brightness));
}

uint8_t st7789v_brightness_get(void) {
    return st7789v_config.brightness;
}

void st7789v_ctrl_set(uint8_t ctrl) {
    st7789v_config.control = ctrl;
    st7789v_cmd(CMD_WRCTRLD, &st7789v_config.control, sizeof(st7789v_config.control));
}

#else //ST7789V_PNG_SUPPORT

void st7789v_draw_png_ex(uint16_t point_x, uint16_t point_y, FILE *pf, uint32_t clr0, uint8_t rop) {}

#endif //ST7789V_PNG_SUPPORT

st7789v_config_t st7789v_config = {
    0,            // spi handle pointer
    0,            // flags (DMA, MISO)
    0,            // interface pixel format (5-6-5, hi-color)
    0,            // memory data access control (no mirror XY)
    GAMMA_CURVE0, // gamma curve
    0,            // brightness
    0,            // inverted
    0,            // default control reg value
};

//measured delay from low to hi in reset cycle
uint16_t st7789v_reset_delay = 0;

//! @brief enable safe mode (direct acces + safe delay)
void st7789v_enable_safe_mode(void) {
    st7789v_flg |= (uint8_t)ST7789V_FLG_SAFE;
}

void st7789v_spi_tx_complete(void) {
#ifdef ST7789V_USE_RTOS
    osSignalSet(st7789v_task_handle, ST7789V_SIG_SPI_TX);
#endif //ST7789V_USE_RTOS
}<|MERGE_RESOLUTION|>--- conflicted
+++ resolved
@@ -68,14 +68,6 @@
     CLR565_BLUE = 0x001f,
 };
 
-<<<<<<< HEAD
-=======
-//private flags (pin states)
-static const uint8_t FLG_CS = 0x01;  // current CS pin state
-static const uint8_t FLG_RS = 0x02;  // current RS pin state
-static const uint8_t FLG_RST = 0x04; // current RST pin state
-
->>>>>>> e2445b14
 uint8_t st7789v_flg = 0; // flags
 
 uint16_t st7789v_x = 0;  // current x coordinate (CASET)
@@ -256,14 +248,6 @@
 }*/
 
 void st7789v_init_ctl_pins(void) {
-<<<<<<< HEAD
-=======
-    if (!(st7789v_flg & (uint8_t)ST7789V_FLG_SAFE)) {
-        gpio_init(st7789v_config.pinCS, GPIO_MODE_OUTPUT_PP, GPIO_NOPULL, GPIO_SPEED_FREQ_HIGH);
-        gpio_init(st7789v_config.pinRS, GPIO_MODE_OUTPUT_PP, GPIO_NOPULL, GPIO_SPEED_FREQ_HIGH);
-        gpio_init(st7789v_config.pinRST, GPIO_MODE_OUTPUT_PP, GPIO_NOPULL, GPIO_SPEED_FREQ_LOW);
-    }
->>>>>>> e2445b14
     st7789v_flg &= ~(FLG_CS | FLG_RS | FLG_RST);
     st7789v_set_rst();
     st7789v_set_cs();
