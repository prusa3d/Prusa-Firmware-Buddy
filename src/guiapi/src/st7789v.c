--- conflicted
+++ resolved
@@ -98,13 +98,8 @@
 void st7789v_draw_line(point_ui16_t pt0, point_ui16_t pt1, color_t clr);
 void st7789v_draw_rect(rect_ui16_t rc, color_t clr);
 void st7789v_fill_rect(rect_ui16_t rc, color_t clr);
-<<<<<<< HEAD
-void st7789v_draw_char(point_ui16_t pt, char chr, const font_t *pf, color_t clr0, color_t clr1);
-void st7789v_draw_text(rect_ui16_t rc, const char *str, const font_t *pf, color_t clr0, color_t clr1);
-=======
 bool st7789v_draw_char(point_ui16_t pt, char chr, const font_t *pf, color_t clr_bg, color_t clr_fg);
 bool st7789v_draw_text(rect_ui16_t rc, const char *str, const font_t *pf, color_t clr_bg, color_t clr_fg);
->>>>>>> c4fb2cde
 void st7789v_draw_png(point_ui16_t pt, FILE *pf);
 /*some functions are in header - excluded from display_t struct*/
 void st7789v_gamma_set_direct(uint8_t gamma_enu);
@@ -533,9 +528,6 @@
     st7789v_set_cs();
 }
 
-<<<<<<< HEAD
-void st7789v_draw_char(point_ui16_t pt, char chr, const font_t *pf, color_t clr0, color_t clr1) {
-=======
 /// Draws a single character according to selected font
 /// \param clr_bg background color
 /// \param clr_fg font/foreground color
@@ -551,7 +543,6 @@
         return false;
     }
 
->>>>>>> c4fb2cde
     int i;
     int j;
     uint8_t *pch;    //character data pointer
@@ -598,18 +589,12 @@
     return true;
 }
 
-<<<<<<< HEAD
-void st7789v_draw_text(rect_ui16_t rc, const char *str, const font_t *pf, color_t clr0, color_t clr1) {
-    int i;
-    int len = strlen(str);
-=======
 /// Draws a text into the specified rectangle @rc
 /// If a character does not fit into the rectangle the drawing is stopped
 /// \param clr_bg background color
 /// \param clr_fg font/foreground color
 /// \returns true if whole text was written
 bool st7789v_draw_text(rect_ui16_t rc, const char *str, const font_t *pf, color_t clr_bg, color_t clr_fg) {
->>>>>>> c4fb2cde
     int x = rc.x;
     int y = rc.y;
 
