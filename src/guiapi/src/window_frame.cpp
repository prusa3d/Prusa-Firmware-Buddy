// window_frame.cpp
#include "window_frame.hpp"
#include "gui.hpp"
#include "sound.hpp"
#include "ScreenHandler.hpp"

void window_frame_init(window_frame_t *window) {
    if (rect_empty_ui16(window->rect)) //use display rect curent is empty
        window->rect = rect_ui16(0, 0, display::GetW(), display::GetH());
    window->flg |= WINDOW_FLG_ENABLED | WINDOW_FLG_PARENT;
    window->color_back = COLOR_BLACK;
}

void window_frame_done(window_frame_t *window) {
}

void window_frame_draw(window_frame_t *window) {
    if (window->f_visible) {
        if (window->f_invalid) {
            rect_ui16_t rc = window->rect;
            display::FillRect(rc, window->color_back);
            window->f_invalid = 0;
            window_invalidate_children(window->id);
        }
        window_draw_children(window->id);
    }
}

void window_frame_event(window_frame_t *window, uint8_t event, void *param) {
    int16_t id;
    int dif;
    switch (event) {
    case WINDOW_EVENT_BTN_DN:
        if (window_focused_ptr && window_focused_ptr->f_tag)
<<<<<<< HEAD
            Screens::Access()->DispatchEvent(window_focused_ptr, WINDOW_EVENT_CLICK, (void *)(int)window_focused_ptr->f_tag);
=======
            screen_dispatch_event(window_focused_ptr, WINDOW_EVENT_CLICK, (void *)(int)window_focused_ptr->f_tag);
>>>>>>> 40e9a356
        if (window_ptr(window_focused()))
            window_ptr(window_focused())->SetCapture();
        break;
    case WINDOW_EVENT_ENC_DN:
        dif = (int)param;
        id = window_focused();
        while (dif--) {
            id = window_prev_enabled(id);
        }
        if (id >= 0) {
            window_t *pWin = window_ptr(id);
            if (pWin)
                pWin->SetFocus();
        } else {
            // End indicator of the frames list ->
            Sound_Play(eSOUND_TYPE_BlindAlert);
        }
        break;
    case WINDOW_EVENT_ENC_UP:
        dif = (int)param;
        id = window_focused();
        while (dif--) {
            id = window_next_enabled(id);
        }
        if (id >= 0) {
            window_t *pWin = window_ptr(id);
            if (pWin)
                pWin->SetFocus();
        } else {
            // Start indicator of the frames list <-
            Sound_Play(eSOUND_TYPE_BlindAlert);
        }
        break;
    case WINDOW_EVENT_CAPT_0:
        break;
    case WINDOW_EVENT_CAPT_1:
        if (window_ptr(window_focused())->id_parent != window->id) {
            id = window_first_child(0);
<<<<<<< HEAD
            if (!(window_ptr(id) != 0 ? window_ptr(id)->IsEnabled() : 0))
=======
            if (window_ptr(id) ? !window_ptr(id)->IsEnabled() : true)
>>>>>>> 40e9a356
                id = window_next_enabled(id);
            window_t *pWin = window_ptr(id);
            if (pWin)
                pWin->SetFocus();
        }
        break;
    }
}

const window_class_frame_t window_class_frame = {
    {
        WINDOW_CLS_FRAME,
        sizeof(window_frame_t),
        (window_init_t *)window_frame_init,
        (window_done_t *)window_frame_done,
        (window_draw_t *)window_frame_draw,
        (window_event_t *)window_frame_event,
    },
};

window_frame_t::window_frame_t()
    : window_t(WINDOW_CLS_FRAME, -1, rect_ui16(0, 0, display::GetW(), display::GetH())) {

    flg |= WINDOW_FLG_ENABLED | WINDOW_FLG_PARENT;
    color_back = COLOR_BLACK;
}

void window_frame_t::Draw() {
    window_frame_draw(this);
}

int window_frame_t::Event(window_t *sender, uint8_t event, void *param) {
    window_frame_event(this, event, param);
    return 0;
}<|MERGE_RESOLUTION|>--- conflicted
+++ resolved
@@ -32,11 +32,7 @@
     switch (event) {
     case WINDOW_EVENT_BTN_DN:
         if (window_focused_ptr && window_focused_ptr->f_tag)
-<<<<<<< HEAD
             Screens::Access()->DispatchEvent(window_focused_ptr, WINDOW_EVENT_CLICK, (void *)(int)window_focused_ptr->f_tag);
-=======
-            screen_dispatch_event(window_focused_ptr, WINDOW_EVENT_CLICK, (void *)(int)window_focused_ptr->f_tag);
->>>>>>> 40e9a356
         if (window_ptr(window_focused()))
             window_ptr(window_focused())->SetCapture();
         break;
@@ -75,11 +71,7 @@
     case WINDOW_EVENT_CAPT_1:
         if (window_ptr(window_focused())->id_parent != window->id) {
             id = window_first_child(0);
-<<<<<<< HEAD
-            if (!(window_ptr(id) != 0 ? window_ptr(id)->IsEnabled() : 0))
-=======
             if (window_ptr(id) ? !window_ptr(id)->IsEnabled() : true)
->>>>>>> 40e9a356
                 id = window_next_enabled(id);
             window_t *pWin = window_ptr(id);
             if (pWin)
