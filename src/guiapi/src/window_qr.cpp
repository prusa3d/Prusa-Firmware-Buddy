--- conflicted
+++ resolved
@@ -1,17 +1,12 @@
-<<<<<<< HEAD
-// window_qr.c
+// window_qr.cpp
 #include <algorithm>
 #include <math.h>
 
-=======
-// window_qr.cpp
->>>>>>> 950ba684
 #include "window_qr.hpp"
 #include "gui.hpp"
 #include "display.h"
 #include "qrcodegen.h"
 
-<<<<<<< HEAD
 /// QR API
 /// TODO create separate class somewhere else
 
@@ -95,19 +90,6 @@
 void window_qr_init(window_qr_t *window) {
 }
 
-/// window-draw call-back
-void window_qr_draw(window_qr_t *window) {
-    if ((window->flg & (WINDOW_FLG_INVALID | WINDOW_FLG_VISIBLE)) != (WINDOW_FLG_INVALID | WINDOW_FLG_VISIBLE))
-        return;
-
-    window->flg &= ~WINDOW_FLG_INVALID;
-
-    uint8_t qrcode[qrcodegen_BUFFER_LEN_FOR_VERSION(qr_version_max)];
-    if (!generate_qr(window->text, qrcode))
-        return;
-
-    draw_qr(qrcode, window);
-=======
 #define BORDER (window->border)
 #define MSIZE  (window->px_per_module)
 #define X0     (window->rect.x + window->border * MSIZE)
@@ -115,10 +97,8 @@
 
 /// window-draw call-back
 void window_qr_draw(window_qr_t *window) {
-    uint8_t temp_buff[qrcodegen_BUFFER_LEN_FOR_VERSION(window->version)];
-    uint8_t qrcode_buff[qrcodegen_BUFFER_LEN_FOR_VERSION(window->version)];
-    bool qr_ok;
-    int size;
+    if ((window->flg & (WINDOW_FLG_INVALID | WINDOW_FLG_VISIBLE)) != (WINDOW_FLG_INVALID | WINDOW_FLG_VISIBLE))
+        return;
 
     if (window->IsEnabled() && window->IsVisible()) {
         qr_ok = qrcodegen_encodeText(window->text, temp_buff, qrcode_buff, window->ecc_level, window->version, window->version, qrcodegen_Mask_AUTO, true);
@@ -131,16 +111,33 @@
         window->Validate();
         ;
     }
->>>>>>> 950ba684
 }
 
-window_qr_t::window_qr_t(window_t *parent, rect_ui16_t rect)
-    : window_t(parent, rect)
-    , version(9)
-    , ecc_level(qrcodegen_Ecc_HIGH)
-    , mode(qrcodegen_Mode_ALPHANUMERIC)
-    , border(4)
-    , px_per_module(3)
-    , bg_color(COLOR_WHITE)
-    , px_color(COLOR_BLACK) {
-}+uint8_t qrcode[qrcodegen_BUFFER_LEN_FOR_VERSION(qr_version_max)];
+if (!generate_qr(window->text, qrcode))
+    return;
+
+draw_qr(qrcode, window);
+
+// window_qr_t::window_qr_t(window_t *parent, rect_ui16_t rect)
+//     : window_t(parent, rect)
+//     , version(9)
+//     , ecc_level(qrcodegen_Ecc_HIGH)
+//     , mode(qrcodegen_Mode_ALPHANUMERIC)
+//     , border(4)
+//     , px_per_module(3)
+//     , bg_color(COLOR_WHITE)
+//     , px_color(COLOR_BLACK) {
+// }
+
+/// window definition
+// const window_class_qr_t window_class_qr = {
+//     {
+//         WINDOW_CLS_QR,
+//         sizeof(window_qr_t),
+//         (window_init_t *)window_qr_init,
+//         0,
+//         (window_draw_t *)window_qr_draw,
+//         0,
+//     },
+// };