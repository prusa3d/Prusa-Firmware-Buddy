// window_text.cpp
#include "window_text.hpp"
#include "gui.hpp"
#include "ScreenHandler.hpp"

void window_text_t::SetText(string_view_utf8 txt) {
    text = txt;
    Invalidate();
}

void window_text_t::SetTextColor(color_t clr) {
    color_text = clr;
    Invalidate();
}

void window_text_t::SetPadding(padding_ui8_t padd) {
    padding = padd;
    Invalidate();
}

<<<<<<< HEAD
void window_text_t::SetAlignment(uint8_t alignm) {
    alignment = alignm;
    Invalidate();
}

window_text_t::window_text_t(window_t *parent, Rect16 rect, is_multiline multiline, is_closed_on_click_t close, string_view_utf8 txt)
    : window_t(parent, rect, is_dialog_t::no, close)
    , color_text(GuiDefaults::ColorText)
    , font(GuiDefaults::Font)
    , text(txt)
    , padding(GuiDefaults::Padding)
    , alignment(GuiDefaults::Alignment) {
    flag_custom0 = bool(multiline);
=======
window_text_t::window_text_t(window_t *parent, Rect16 rect, is_closed_on_click_t close, string_view_utf8 txt)
    : window_aligned_t(parent, rect, is_dialog_t::no, close)
    , color_text(GuiDefaults::ColorText)
    , font(GuiDefaults::Font)
    , text(txt)
    , padding(GuiDefaults::Padding) {
>>>>>>> 31d44071
}

void window_text_t::unconditionalDraw() {
    render_text_align(rect, text, font,
        (IsFocused()) ? color_text : color_back,
        (IsFocused()) ? color_back : color_text,
<<<<<<< HEAD
        padding, flag_custom0 ? alignment | RENDER_FLG_WORDB : alignment);
=======
        padding, GetAlignment());
>>>>>>> 31d44071
}

/*****************************************************************************/
//window_text_button_t
window_text_button_t::window_text_button_t(window_t *parent, Rect16 rect, ButtonCallback cb, string_view_utf8 txt)
    : window_text_t(parent, rect, is_multiline::no, is_closed_on_click_t::no, txt)
    , callback(cb) {
    Enable();
}

void window_text_button_t::windowEvent(window_t *sender, uint8_t event, void *param) {
    if (event == WINDOW_EVENT_CLICK) {
        callback();
    } else {
        window_text_t::windowEvent(sender, event, param);
    }
}<|MERGE_RESOLUTION|>--- conflicted
+++ resolved
@@ -18,39 +18,20 @@
     Invalidate();
 }
 
-<<<<<<< HEAD
-void window_text_t::SetAlignment(uint8_t alignm) {
-    alignment = alignm;
-    Invalidate();
-}
-
 window_text_t::window_text_t(window_t *parent, Rect16 rect, is_multiline multiline, is_closed_on_click_t close, string_view_utf8 txt)
-    : window_t(parent, rect, is_dialog_t::no, close)
-    , color_text(GuiDefaults::ColorText)
-    , font(GuiDefaults::Font)
-    , text(txt)
-    , padding(GuiDefaults::Padding)
-    , alignment(GuiDefaults::Alignment) {
-    flag_custom0 = bool(multiline);
-=======
-window_text_t::window_text_t(window_t *parent, Rect16 rect, is_closed_on_click_t close, string_view_utf8 txt)
     : window_aligned_t(parent, rect, is_dialog_t::no, close)
     , color_text(GuiDefaults::ColorText)
     , font(GuiDefaults::Font)
     , text(txt)
     , padding(GuiDefaults::Padding) {
->>>>>>> 31d44071
+    flag_custom0 = bool(multiline);
 }
 
 void window_text_t::unconditionalDraw() {
     render_text_align(rect, text, font,
         (IsFocused()) ? color_text : color_back,
         (IsFocused()) ? color_back : color_text,
-<<<<<<< HEAD
-        padding, flag_custom0 ? alignment | RENDER_FLG_WORDB : alignment);
-=======
-        padding, GetAlignment());
->>>>>>> 31d44071
+        padding, flag_custom0 ? GetAlignment() | RENDER_FLG_WORDB : GetAlignment());
 }
 
 /*****************************************************************************/
