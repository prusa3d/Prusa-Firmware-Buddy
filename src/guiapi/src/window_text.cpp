--- conflicted
+++ resolved
@@ -14,13 +14,8 @@
 void window_text_draw(window_text_t *window) {
     if (((window->flg & (WINDOW_FLG_INVALID | WINDOW_FLG_VISIBLE)) == (WINDOW_FLG_INVALID | WINDOW_FLG_VISIBLE))) {
         render_text_align(window->rect,
-<<<<<<< HEAD
-            window->text, // @@TODO translate this string here?
-            *(window->font),
-=======
             window->text,
             window->font,
->>>>>>> e660338a
             (window->flg & WINDOW_FLG_FOCUSED) ? window->color_text : window->color_back,
             (window->flg & WINDOW_FLG_FOCUSED) ? window->color_back : window->color_text,
             window->padding,
