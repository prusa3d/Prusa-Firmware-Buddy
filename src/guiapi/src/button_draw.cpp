--- conflicted
+++ resolved
@@ -5,9 +5,5 @@
 void button_draw(rect_ui16_t rc_btn, string_view_utf8 text, const font_t *pf, bool is_selected) {
     color_t back_cl = is_selected ? COLOR_ORANGE : COLOR_GRAY;
     color_t text_cl = is_selected ? COLOR_BLACK : COLOR_WHITE;
-<<<<<<< HEAD
-    render_text_align(rc_btn, text, *pf, back_cl, text_cl, padding_ui8(0, 0, 0, 0), ALIGN_CENTER); //@@TODO translate text here?
-=======
     render_text_align(rc_btn, text, pf, back_cl, text_cl, padding_ui8(0, 0, 0, 0), ALIGN_CENTER);
->>>>>>> e660338a
 }