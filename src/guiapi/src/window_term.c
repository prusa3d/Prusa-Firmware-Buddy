// window_term.c
#include "window_term.h"
#include "gui.h"

static void window_term_init(window_term_t *window) {
    window->color_back = gui_defaults.color_back;
    window->color_text = gui_defaults.color_text;
    window->font = gui_defaults.font;
    window->term = 0;
    window->win.flg |= WINDOW_FLG_ENABLED;

    display->fill_rect(window->win.rect, window->color_back);
}

<<<<<<< HEAD
void render_term(const rect_ui16_t rc, const term_t *pt, const font_t *font, color_t clr0, color_t clr1) {
    if (!pt || (pt->flg & TERM_FLG_CHANGED))
        display->fill_rect(rc, clr0);

    const uint8_t cols = pt->cols;
    const uint8_t rows = pt->rows;
    uint8_t *pb = pt->buff;
    uint8_t *pm = pt->buff + (cols * rows * 2);
    uint8_t msk = 0x01;
    uint8_t c;
    int i = 0;
    for (uint8_t r = 0; r < rows; ++r)
        for (c = 0; c < cols; ++c) {
            if ((*pm) & msk) {
                //character is followed by attribute
                uint8_t ch = *(pb++);
                pb++; //uint8_t attr = *(pb++);
                display->draw_char(point_ui16(rc.x + c * font->w, rc.y + r * font->h), ch, font, clr0, clr1);
            } else {
                pb += 2;
=======
void render_term(rect_ui16_t rc, term_t *pt, font_t *font, color_t clr0, color_t clr1) {
    uint8_t char_w = font->w;
    uint8_t char_h = font->h;
    if (pt && (pt->flg & TERM_FLG_CHANGED)) {
        uint8_t cols = pt->cols;
        uint8_t rows = pt->rows;
        uint8_t *pb = pt->buff;
        uint8_t *pm = pt->buff + (cols * rows * 2);
        uint8_t msk = 0x01;
        uint8_t c;
        uint8_t r;
        int i = 0;
        for (r = 0; r < rows; r++)
            for (c = 0; c < cols; c++) {
                if ((*pm) & msk) {
                    //character is followed by attribute
                    uint8_t ch = *(pb++);
                    pb++; //uint8_t attr = *(pb++);
                    display->draw_char(point_ui16(rc.x + c * char_w, rc.y + r * char_h), ch, font, clr0, clr1);
                } else
                    pb += 2;
                i++;
                msk <<= 1;
                if ((i & 7) == 0) {
                    *pm = 0;
                    pm++;
                    msk = 0x01;
                }
>>>>>>> 796a94c7
            }
    } else
        display->fill_rect(rc, clr0);
}

static void window_term_draw(window_term_t *window) {
    if (((window->win.flg & (WINDOW_FLG_INVALID | WINDOW_FLG_VISIBLE)) == (WINDOW_FLG_INVALID | WINDOW_FLG_VISIBLE))) {
        render_term(window->win.rect, window->term, window->font, window->color_back, window->color_text);
        window->win.flg &= ~WINDOW_FLG_INVALID;
    }
}

const window_class_term_t window_class_term = {
    {
        WINDOW_CLS_TERM,
        sizeof(window_term_t),
        (window_init_t *)window_term_init,
        0,
        (window_draw_t *)window_term_draw,
        0,
    },
};<|MERGE_RESOLUTION|>--- conflicted
+++ resolved
@@ -12,42 +12,19 @@
     display->fill_rect(window->win.rect, window->color_back);
 }
 
-<<<<<<< HEAD
-void render_term(const rect_ui16_t rc, const term_t *pt, const font_t *font, color_t clr0, color_t clr1) {
-    if (!pt || (pt->flg & TERM_FLG_CHANGED))
-        display->fill_rect(rc, clr0);
-
+void render_term(rect_ui16_t rc, term_t *pt, font_t *font, color_t clr0, color_t clr1) {
+    uint8_t char_w = font->w;
+    uint8_t char_h = font->h;
+    if (pt && (pt->flg & TERM_FLG_CHANGED)) {
     const uint8_t cols = pt->cols;
     const uint8_t rows = pt->rows;
-    uint8_t *pb = pt->buff;
-    uint8_t *pm = pt->buff + (cols * rows * 2);
+        uint8_t *pb = pt->buff;
+        uint8_t *pm = pt->buff + (cols * rows * 2);
     uint8_t msk = 0x01;
     uint8_t c;
     int i = 0;
     for (uint8_t r = 0; r < rows; ++r)
         for (c = 0; c < cols; ++c) {
-            if ((*pm) & msk) {
-                //character is followed by attribute
-                uint8_t ch = *(pb++);
-                pb++; //uint8_t attr = *(pb++);
-                display->draw_char(point_ui16(rc.x + c * font->w, rc.y + r * font->h), ch, font, clr0, clr1);
-            } else {
-                pb += 2;
-=======
-void render_term(rect_ui16_t rc, term_t *pt, font_t *font, color_t clr0, color_t clr1) {
-    uint8_t char_w = font->w;
-    uint8_t char_h = font->h;
-    if (pt && (pt->flg & TERM_FLG_CHANGED)) {
-        uint8_t cols = pt->cols;
-        uint8_t rows = pt->rows;
-        uint8_t *pb = pt->buff;
-        uint8_t *pm = pt->buff + (cols * rows * 2);
-        uint8_t msk = 0x01;
-        uint8_t c;
-        uint8_t r;
-        int i = 0;
-        for (r = 0; r < rows; r++)
-            for (c = 0; c < cols; c++) {
                 if ((*pm) & msk) {
                     //character is followed by attribute
                     uint8_t ch = *(pb++);
@@ -62,7 +39,6 @@
                     pm++;
                     msk = 0x01;
                 }
->>>>>>> 796a94c7
             }
     } else
         display->fill_rect(rc, clr0);
