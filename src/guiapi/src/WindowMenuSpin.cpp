/**
 * @file WindowMenuSpin.cpp
 * @author Radek Vana
 * @date 2020-11-09
 */

#include "WindowMenuSpin.hpp"
#include "resource.h"

IWiSpin::IWiSpin(SpinType val, string_view_utf8 label, uint16_t id_icon, is_enabled_t enabled, is_hidden_t hidden, string_view_utf8 units_, size_t extension_width_)
    : AddSuper<WI_LABEL_t>(label, extension_width_, id_icon, enabled, hidden)
    , units(units_)
    , value(val) {
    //printSpinToBuffer(); initialized by parrent so it does not have to be virtual
}

void IWiSpin::click(IWindowMenu & /*window_menu*/) {
    if (selected == is_selected_t::yes) {
        OnClick();
    }
    selected = selected == is_selected_t::yes ? is_selected_t::no : is_selected_t::yes;
}

Rect16 IWiSpin::getSpinRect(Rect16 extension_rect) const {
    extension_rect -= getUnitRect(extension_rect).Width();
    return extension_rect;
}

Rect16 IWiSpin::getUnitRect(Rect16 extension_rect) const {
    Rect16 ret = extension_rect;
    if (has_unit) {
        string_view_utf8 un = units; //local var because of const
        un.rewind();
        Rect16::Width_t unit_width = un.computeNumUtf8CharsAndRewind() * GuiDefaults::FontMenuSpecial->w;
        unit_width = unit_width + Padding.left + Padding.right;
        ret = unit_width;
    } else {
        ret = Rect16::Width_t(0);
    }
    ret += Rect16::Left_t(extension_rect.Width() - ret.Width());
    return ret;
}

void IWiSpin::printExtension(Rect16 extension_rect, color_t color_text, color_t color_back, ropfn raster_op) const {

    string_view_utf8 spin_txt = string_view_utf8::MakeRAM((const uint8_t *)spin_text_buff.data());
<<<<<<< HEAD
    const color_t cl_txt = IsSelected() ? color_t::Orange : color_text;
    const uint8_t align = ALIGN_RIGHT_TOP;
=======
    const color_t cl_txt = IsSelected() ? COLOR_ORANGE : color_text;
    const Align_t align = Align_t::RightTop();
>>>>>>> 81c4923a

    // If there is spin_off_opt::yes set in SpinConfig (with units), it prints "Off" instead of "0"
    if (spin_txt.getUtf8Char() == 'O') {
        spin_txt.rewind();
        uint16_t curr_width = extension_rect.Width();
        uint16_t off_opt_width = Font->w * spin_txt.computeNumUtf8CharsAndRewind() + Padding.left + Padding.right;
        if (curr_width < off_opt_width) {
            extension_rect -= Rect16::Left_t(off_opt_width - curr_width);
            extension_rect = Rect16::Width_t(off_opt_width);
        }
        render_text_align(extension_rect, spin_txt, Font, color_back, cl_txt, Padding, align); //render spin number
        return;
    }

    spin_txt.rewind();
    const Rect16 spin_rc = getSpinRect(extension_rect);
    const Rect16 unit_rc = getUnitRect(extension_rect);
    render_text_align(spin_rc, spin_txt, Font, color_back, cl_txt, Padding, align); //render spin number

    if (has_unit) {
        string_view_utf8 un = units; //local var because of const
        un.rewind();
        uint32_t Utf8Char = un.getUtf8Char();
        padding_ui8_t padding = Padding;
        padding.left = Utf8Char == '\177' ? 0 : unit__half_space_padding;                     //177oct (127dec) todo check
        render_text_align(unit_rc, units, Font, color_back, color_t::Silver, padding, align); //render unit
    }
}

Rect16::Width_t IWiSpin::calculateExtensionWidth(const char *unit, size_t value_max_digits) {
    size_t ret = value_max_digits * Font->w;
    if (unit) {
        if (GuiDefaults::MenuUseFixedUnitWidth)
            return GuiDefaults::MenuUseFixedUnitWidth;
        ret += 2 * (Padding.left + Padding.right);
        ret += _(unit).computeNumUtf8CharsAndRewind() * GuiDefaults::FontMenuSpecial->w;
    } else {
        ret += Padding.left + Padding.right;
    }
    return ret;
}<|MERGE_RESOLUTION|>--- conflicted
+++ resolved
@@ -44,13 +44,8 @@
 void IWiSpin::printExtension(Rect16 extension_rect, color_t color_text, color_t color_back, ropfn raster_op) const {
 
     string_view_utf8 spin_txt = string_view_utf8::MakeRAM((const uint8_t *)spin_text_buff.data());
-<<<<<<< HEAD
     const color_t cl_txt = IsSelected() ? color_t::Orange : color_text;
-    const uint8_t align = ALIGN_RIGHT_TOP;
-=======
-    const color_t cl_txt = IsSelected() ? COLOR_ORANGE : color_text;
     const Align_t align = Align_t::RightTop();
->>>>>>> 81c4923a
 
     // If there is spin_off_opt::yes set in SpinConfig (with units), it prints "Off" instead of "0"
     if (spin_txt.getUtf8Char() == 'O') {
