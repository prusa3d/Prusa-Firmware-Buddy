#include "Rect16.h"

Rect16::Rect16(point_i16_t p0, point_i16_t p1)
    : top_left_(p0) {
    if (p1.x < top_left_.x)
        std::swap(p1.x, top_left_.x);
    if (p1.y < top_left_.y)
        std::swap(p1.y, top_left_.y);
<<<<<<< HEAD
    width_ = p1.x - top_left_.x;
    height_ = p1.y - top_left_.y;
=======
    width_ = p1.x - top_left_.x + 1;
    height_ = p1.y - top_left_.y + 1;
>>>>>>> e8b56d24
}

Rect16::Rect16(Rect16 const &rect, ShiftDir_t direction, uint16_t distance) {
    switch (direction) {
    case ShiftDir_t::Left:
        top_left_ = {
            static_cast<int16_t>(rect.TopLeft().x - distance),
            rect.TopLeft().y
        };
        break;
    case ShiftDir_t::Right:
        top_left_ = {
            static_cast<int16_t>(rect.TopLeft().x + distance),
            rect.TopLeft().y
        };
        break;
    case ShiftDir_t::Top:
        top_left_ = {
            rect.TopLeft().x,
            static_cast<int16_t>(rect.TopLeft().y - distance)
        };
        break;
    case ShiftDir_t::Bottom:
        top_left_ = {
            rect.TopLeft().x,
            static_cast<int16_t>(rect.TopLeft().y + distance)
        };
        break;
    default:
        top_left_ = rect.TopLeft();
        break;
    }
    width_ = rect.Width();
    height_ = rect.Height();
}

Rect16::Rect16(point_i16_t top_left, size_ui16_t s) {
    top_left_ = top_left;
    width_ = s.w;
    height_ = s.h;
}

Rect16 Rect16::Intersection(Rect16 const &r) const {
    point_i16_t top_left;
    point_i16_t bot_right;

    // If one Rect16 is on left side of other
<<<<<<< HEAD
    if (TopLeft().x >= r.EndPoint().x
        || r.TopLeft().x >= EndPoint().x)
=======
    if (TopLeft().x > r.BottomRight().x
        || r.TopLeft().x > BottomRight().x)
>>>>>>> e8b56d24
        return Rect16();
    else {
        top_left.x = TopLeft().x > r.TopLeft().x
            ? TopLeft().x
            : r.TopLeft().x;
<<<<<<< HEAD
        bot_right.x = EndPoint().x < r.EndPoint().x
            ? EndPoint().x
            : r.EndPoint().x;
    }

    // If one Rect16 is above other
    if (TopLeft().y >= r.EndPoint().y
        || r.TopLeft().y >= EndPoint().y)
=======
        bot_right.x = BottomRight().x < r.BottomRight().x
            ? BottomRight().x
            : r.BottomRight().x;
    }

    // If one Rect16 is above other
    if (TopLeft().y > r.BottomRight().y
        || r.TopLeft().y > BottomRight().y)
>>>>>>> e8b56d24
        return Rect16();
    else {
        top_left.y = TopLeft().y > r.TopLeft().y
            ? TopLeft().y
            : r.TopLeft().y;
<<<<<<< HEAD
        bot_right.y = EndPoint().y < r.EndPoint().y
            ? EndPoint().y
            : r.EndPoint().y;
=======
        bot_right.y = BottomRight().y < r.BottomRight().y
            ? BottomRight().y
            : r.BottomRight().y;
>>>>>>> e8b56d24
    }
    return Rect16 { top_left, bot_right };
}

Rect16 Rect16::Union(Rect16 const &r) const {
    point_i16_t top_left;
    point_i16_t bot_right;

    top_left.x = TopLeft().x < r.TopLeft().x
        ? TopLeft().x
        : r.TopLeft().x;
<<<<<<< HEAD
    bot_right.x = EndPoint().x > r.EndPoint().x
        ? EndPoint().x
        : r.EndPoint().x;
    top_left.y = TopLeft().y < r.TopLeft().y
        ? TopLeft().y
        : r.TopLeft().y;
    bot_right.y = EndPoint().y > r.EndPoint().y
        ? EndPoint().y
        : r.EndPoint().y;
=======
    bot_right.x = BottomRight().x > r.BottomRight().x
        ? BottomRight().x
        : r.BottomRight().x;
    top_left.y = TopLeft().y < r.TopLeft().y
        ? TopLeft().y
        : r.TopLeft().y;
    bot_right.y = BottomRight().y > r.BottomRight().y
        ? BottomRight().y
        : r.BottomRight().y;
>>>>>>> e8b56d24

    return Rect16 { top_left, bot_right };
}

bool Rect16::HasIntersection(Rect16 const &r) const {
<<<<<<< HEAD
    if (r.IsEmpty())
        return false;
=======
>>>>>>> e8b56d24
    return TopLeft().x < r.EndPoint().x
        && EndPoint().x > r.TopLeft().x
        && TopLeft().y < r.EndPoint().y
        && EndPoint().y > r.TopLeft().y;
}

bool Rect16::Contain(Rect16 const &r) const {
<<<<<<< HEAD
    if (r.IsEmpty())
        return true;
    return Contain(r.TopLeft()) && Contain(point_i16_t(r.BottomRight()));
=======
    return Contain(r.TopLeft()) && Contain(r.BottomRight());
>>>>>>> e8b56d24
}

void Rect16::Align(Rect16 rc, uint8_t align) {
    switch (align & ALIGN_HMASK) {
    case ALIGN_LEFT:
        top_left_.x = rc.Left();
        break;
    case ALIGN_RIGHT:
        top_left_.x = ((rc.Left() + rc.Width()) > width_) ? ((rc.Left() + rc.Width()) - width_) : 0;
        break;
    case ALIGN_HCENTER:
        if (rc.Width() >= width_)
            top_left_.x = rc.Left() + (rc.Width() - width_) / 2;
        else
            top_left_.x = std::max(0, rc.Left() - (width_ - rc.Width()) / 2);
        break;
    }

    switch (align & ALIGN_VMASK) {
    case ALIGN_TOP:
        top_left_.y = rc.Top();
        break;
    case ALIGN_BOTTOM:
        top_left_.y = ((rc.Top() + rc.Height()) > height_) ? ((rc.Top() + rc.Height()) - height_) : 0;
        top_left_.y = std::max(0, (rc.Top() + rc.Height()) - height_);
        break;
    case ALIGN_VCENTER:
        if (rc.Height() >= height_)
            top_left_.y = rc.Top() + ((rc.Height() - height_) / 2);
        else
            top_left_.y = (rc.Top() > ((height_ - rc.Height()) / 2)) ? rc.Top() - ((height_ - rc.Height()) / 2) : 0;
        break;
    }
}

void Rect16::VerticalSplit(Rect16 splits[], Rect16 spaces[], size_t count, uint16_t spacing) const {
    if (count == 0)
        return;
    if (count == 1) {
        splits[0] = *this;
        return;
    }

    uint16_t width = Width() / count - spacing * (count - 1);

    Rect16 rc({ 0, Top() }, width, Height());
    Rect16 rc_space({ 0, Top() }, spacing, Height());
    size_t index;
    size_t right = EndPoint().x - width;

    for (index = 0; index < count / 2; ++index) {
        splits[index] = rc + Rect16::Left_t(Left() + index * (width + spacing));            // 1 from begin
        splits[count - 1 - index] = rc + Rect16::Left_t(right - index * (width + spacing)); // 1 from end
    }

    //even count
    //middle rect can be bit smaller, so spacing remains the same
    if (count & 0x01) {
        point_i16_t p0 = splits[index - 1].EndPoint();
        point_i16_t p1 = splits[index + 1].TopLeft();
        p0.x += spacing;
        p1.x -= spacing;
        splits[index] = Rect16(p0, p1);
    }

    for (index = 0; index < count - 1; ++index) {
        spaces[index] = Rect16(splits[index].EndPoint(), splits[index + 1].TopLeft());
    }
}<|MERGE_RESOLUTION|>--- conflicted
+++ resolved
@@ -6,13 +6,8 @@
         std::swap(p1.x, top_left_.x);
     if (p1.y < top_left_.y)
         std::swap(p1.y, top_left_.y);
-<<<<<<< HEAD
-    width_ = p1.x - top_left_.x;
-    height_ = p1.y - top_left_.y;
-=======
     width_ = p1.x - top_left_.x + 1;
     height_ = p1.y - top_left_.y + 1;
->>>>>>> e8b56d24
 }
 
 Rect16::Rect16(Rect16 const &rect, ShiftDir_t direction, uint16_t distance) {
@@ -60,28 +55,13 @@
     point_i16_t bot_right;
 
     // If one Rect16 is on left side of other
-<<<<<<< HEAD
-    if (TopLeft().x >= r.EndPoint().x
-        || r.TopLeft().x >= EndPoint().x)
-=======
     if (TopLeft().x > r.BottomRight().x
         || r.TopLeft().x > BottomRight().x)
->>>>>>> e8b56d24
         return Rect16();
     else {
         top_left.x = TopLeft().x > r.TopLeft().x
             ? TopLeft().x
             : r.TopLeft().x;
-<<<<<<< HEAD
-        bot_right.x = EndPoint().x < r.EndPoint().x
-            ? EndPoint().x
-            : r.EndPoint().x;
-    }
-
-    // If one Rect16 is above other
-    if (TopLeft().y >= r.EndPoint().y
-        || r.TopLeft().y >= EndPoint().y)
-=======
         bot_right.x = BottomRight().x < r.BottomRight().x
             ? BottomRight().x
             : r.BottomRight().x;
@@ -90,21 +70,14 @@
     // If one Rect16 is above other
     if (TopLeft().y > r.BottomRight().y
         || r.TopLeft().y > BottomRight().y)
->>>>>>> e8b56d24
         return Rect16();
     else {
         top_left.y = TopLeft().y > r.TopLeft().y
             ? TopLeft().y
             : r.TopLeft().y;
-<<<<<<< HEAD
-        bot_right.y = EndPoint().y < r.EndPoint().y
-            ? EndPoint().y
-            : r.EndPoint().y;
-=======
         bot_right.y = BottomRight().y < r.BottomRight().y
             ? BottomRight().y
             : r.BottomRight().y;
->>>>>>> e8b56d24
     }
     return Rect16 { top_left, bot_right };
 }
@@ -116,17 +89,6 @@
     top_left.x = TopLeft().x < r.TopLeft().x
         ? TopLeft().x
         : r.TopLeft().x;
-<<<<<<< HEAD
-    bot_right.x = EndPoint().x > r.EndPoint().x
-        ? EndPoint().x
-        : r.EndPoint().x;
-    top_left.y = TopLeft().y < r.TopLeft().y
-        ? TopLeft().y
-        : r.TopLeft().y;
-    bot_right.y = EndPoint().y > r.EndPoint().y
-        ? EndPoint().y
-        : r.EndPoint().y;
-=======
     bot_right.x = BottomRight().x > r.BottomRight().x
         ? BottomRight().x
         : r.BottomRight().x;
@@ -136,17 +98,13 @@
     bot_right.y = BottomRight().y > r.BottomRight().y
         ? BottomRight().y
         : r.BottomRight().y;
->>>>>>> e8b56d24
 
     return Rect16 { top_left, bot_right };
 }
 
 bool Rect16::HasIntersection(Rect16 const &r) const {
-<<<<<<< HEAD
     if (r.IsEmpty())
         return false;
-=======
->>>>>>> e8b56d24
     return TopLeft().x < r.EndPoint().x
         && EndPoint().x > r.TopLeft().x
         && TopLeft().y < r.EndPoint().y
@@ -154,13 +112,9 @@
 }
 
 bool Rect16::Contain(Rect16 const &r) const {
-<<<<<<< HEAD
     if (r.IsEmpty())
         return true;
-    return Contain(r.TopLeft()) && Contain(point_i16_t(r.BottomRight()));
-=======
     return Contain(r.TopLeft()) && Contain(r.BottomRight());
->>>>>>> e8b56d24
 }
 
 void Rect16::Align(Rect16 rc, uint8_t align) {
