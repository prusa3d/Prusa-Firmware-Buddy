// window_spin.c
#include "window_spin.hpp"
#include "gui.hpp"
<<<<<<< HEAD
#include "ScreenHandler.hpp"
=======
#include <algorithm>
>>>>>>> 40e9a356

extern osThreadId displayTaskHandle;

extern void window_numb_draw(window_numb_t *window);

void window_spin_inc(window_spin_t *window, int dif);
void window_spin_dec(window_spin_t *window, int dif);

void window_spin_init(window_spin_t *window) {
    window_class_numb.cls.init(window);
    window->min = 0.0;
    window->max = 100.0F;
    window->step = 1.0F;
    window->count = 101;
    window->index = 0;
    window->flg |= WINDOW_FLG_ENABLED;
}

void window_spin_event(window_spin_t *window, uint8_t event, void *param) {
    switch (event) {
    case WINDOW_EVENT_BTN_DN:
        if ((window->flg & WINDOW_FLG_ENABLED) && window->f_tag)
<<<<<<< HEAD
            Screens::Access()->DispatchEvent((window_t *)window, WINDOW_EVENT_CHANGE, (void *)(int)window->f_tag);
=======
            screen_dispatch_event((window_t *)window, WINDOW_EVENT_CHANGE, (void *)(int)window->f_tag);
>>>>>>> 40e9a356
        if (window_ptr(window->id_parent))
            window_ptr(window->id_parent)->SetCapture();
        break;
    case WINDOW_EVENT_ENC_DN:
        window_spin_dec(window, (int)param);
        break;
    case WINDOW_EVENT_ENC_UP:
        window_spin_inc(window, (int)param);
        break;
    case WINDOW_EVENT_CAPT_0:
    case WINDOW_EVENT_CAPT_1:
        window->Invalidate();
        break;
    }
}

void window_spin_inc(window_spin_t *window, int dif) {
    window->index += dif;
    if (window->index >= window->count)
        window->index = window->count - 1;
    window->value = window->min + window->index * window->step;
    window->Invalidate();
}

void window_spin_dec(window_spin_t *window, int dif) {
    window->index -= dif;
    if (window->index < 0)
        window->index = 0;
    window->value = window->min + window->index * window->step;
    window->Invalidate();
}

const window_class_spin_t window_class_spin = {
    {
        {
            WINDOW_CLS_SPIN,
            sizeof(window_spin_t),
            (window_init_t *)window_spin_init,
            0,
            (window_draw_t *)window_numb_draw,
            (window_event_t *)window_spin_event,
        },
    }
};

void window_spin_t::SetItemIndex(int idx) {
    if (count > idx) {
        index = idx;
        value = min + step * index;
    }
    Invalidate();
}

//todo use this virtual methods does not work yet - stupid memcpy
/*
void window_spin_t::setValue(float val) {
    SetValMinMaxStep(val, min, max, step);
}
*/
//todo erase me, virtual methods does not work yet - stupid memcpy
void window_spin_t::SetValue(float val) {
    SetValMinMaxStep(val, min, max, step);
    Invalidate();
}

void window_spin_t::SetMin(float min_val) {
    SetValMinMaxStep(value, min_val, max, step);
    Invalidate();
}

void window_spin_t::SetMax(float max_val) {
    SetValMinMaxStep(value, min, max_val, step);
    Invalidate();
}

void window_spin_t::SetStep(float step_val) {
    SetValMinMaxStep(value, min, max, step_val);
    Invalidate();
}

void window_spin_t::SetMinMax(float min_val, float max_val) {
    SetValMinMaxStep(value, min_val, max_val, step);
    Invalidate();
}

void window_spin_t::SetMinMaxStep(float min_val, float max_val, float step_val) {
    SetValMinMaxStep(value, min_val, max_val, step_val);
    Invalidate();
}

void window_spin_t::SetValMinMaxStep(float val, float min_val, float max_val, float step_val) {
    setValMinMaxStep(val, min_val, max_val, step_val);
    Invalidate();
}

void window_spin_t::setValMinMaxStep(float val, float min_val, float max_val, float step_val) {
    min = min_val;
    max = max_val;
    step = step_val;
<<<<<<< HEAD
    value = (val < min) ? min : (max < val) ? max : val; //do not have C++ 17, cannot use clamp
=======
    value = std::max(min, std::min(max, val)); //do not have C++ 17, cannot use clamp
>>>>>>> 40e9a356
    //value = std::clamp(val, min,max); // need C++ 17
    count = (int)((max - min) / step + 1.5F);
    index = (int)((value - min) / step);
}<|MERGE_RESOLUTION|>--- conflicted
+++ resolved
@@ -1,11 +1,8 @@
 // window_spin.c
 #include "window_spin.hpp"
 #include "gui.hpp"
-<<<<<<< HEAD
 #include "ScreenHandler.hpp"
-=======
 #include <algorithm>
->>>>>>> 40e9a356
 
 extern osThreadId displayTaskHandle;
 
@@ -28,11 +25,7 @@
     switch (event) {
     case WINDOW_EVENT_BTN_DN:
         if ((window->flg & WINDOW_FLG_ENABLED) && window->f_tag)
-<<<<<<< HEAD
             Screens::Access()->DispatchEvent((window_t *)window, WINDOW_EVENT_CHANGE, (void *)(int)window->f_tag);
-=======
-            screen_dispatch_event((window_t *)window, WINDOW_EVENT_CHANGE, (void *)(int)window->f_tag);
->>>>>>> 40e9a356
         if (window_ptr(window->id_parent))
             window_ptr(window->id_parent)->SetCapture();
         break;
@@ -132,11 +125,7 @@
     min = min_val;
     max = max_val;
     step = step_val;
-<<<<<<< HEAD
-    value = (val < min) ? min : (max < val) ? max : val; //do not have C++ 17, cannot use clamp
-=======
     value = std::max(min, std::min(max, val)); //do not have C++ 17, cannot use clamp
->>>>>>> 40e9a356
     //value = std::clamp(val, min,max); // need C++ 17
     count = (int)((max - min) / step + 1.5F);
     index = (int)((value - min) / step);
