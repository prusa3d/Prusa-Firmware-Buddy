// term.c
#include <stdarg.h>
#include <algorithm>

#include "term.h"
#include "gui.hpp"
<<<<<<< HEAD
=======
#include <stdarg.h>
#include "bsod.h"
>>>>>>> 950ba684

void term_init(term_t *pt, uint8_t cols, uint8_t rows, uint8_t *buff) {
    if (!pt /*|| pt->buff*/)
        return;
    pt->cols = cols;
    pt->rows = rows;
    pt->size = cols * rows * 2;
    pt->flg = TERM_FLG_AUTOCR;
    if (buff)
        pt->buff = buff;
    else {
        bsod("Terminal buffer invalid");
    }
    pt->attr = TERM_DEF_ATTR;
    pt->col = 0;
    pt->row = 0;
    pt->file = 0;
    term_clear(pt);
}

void term_done(term_t *pt) {
    if (!pt || !(pt->buff))
        return;
}

void term_clear(term_t *pt) {
    int r;
    int c;
    uint8_t *p = pt->buff;
    if (!pt || !(pt->buff))
        return;
    for (r = 0; r < pt->rows; r++)
        for (c = 0; c < pt->cols; c++) {
            *(p++) = TERM_DEF_CHAR;
            *(p++) = TERM_DEF_ATTR;
        }
    memset(pt->buff + pt->size, 0xff, 40 /*(pt->size + 15) >> 4*/);
    pt->col = 0;
    pt->row = 0;
    pt->flg |= TERM_FLG_CHANGED;
}

uint8_t term_get_char_at(term_t *pt, uint8_t col, uint8_t row) {
    if (!pt || !(pt->buff))
        return 0;
    if ((col >= pt->cols) || (row >= pt->rows))
        return 0;
    int i = col + row * pt->cols;
    return pt->buff[2 * i + 0];
}

void term_set_char_at(term_t *pt, uint8_t col, uint8_t row, uint8_t ch) {
    if (!pt || !(pt->buff))
        return;
    if ((col >= pt->cols) || (row >= pt->rows))
        return;
    int i = col + row * pt->cols;
    pt->buff[2 * i + 0] = ch;
    pt->buff[pt->size + (i >> 3)] |= (1 << (i % 8));
    pt->flg |= TERM_FLG_CHANGED;
}

uint8_t term_get_attr_at(term_t *pt, uint8_t col, uint8_t row) {
    if (!pt || !(pt->buff))
        return 0;
    if ((col >= pt->cols) || (row >= pt->rows))
        return 0;
    int i = col + row * pt->cols;
    return pt->buff[2 * i + 1];
}

void term_set_attr_at(term_t *pt, uint8_t col, uint8_t row, uint8_t attr) {
    if (!pt || !(pt->buff))
        return;
    if ((col >= pt->cols) || (row >= pt->rows))
        return;
    int i = col + row * pt->cols;
    pt->buff[2 * i + 1] = attr;
    pt->buff[pt->size + (i >> 3)] |= (1 << (i % 8));
    pt->flg |= TERM_FLG_CHANGED;
}

uint8_t term_get_attr(term_t *pt) {
    if (!pt || !(pt->buff))
        return 0;
    return pt->attr;
}

void term_set_attr(term_t *pt, uint8_t attr) {
    if (!pt || !(pt->buff))
        return;
    pt->attr = attr;
}

void term_set_pos(term_t *pt, uint8_t col, uint8_t row) {
    if (!pt || !(pt->buff))
        return;
    if (col >= pt->cols)
        col = pt->cols - 1;
    if (row >= pt->rows)
        row = pt->rows - 1;
    pt->col = col;
    pt->row = row;
}

void term_scroll_up(term_t *pt) {
    if (!pt || !(pt->buff))
        return;
    memcpy(pt->buff, pt->buff + 2 * pt->cols, pt->cols * (pt->rows - 1) * 2);
    pt->row--;
    uint8_t *p = pt->buff + pt->size - 2 * pt->cols;
    for (int c = 0; c < pt->cols; c++) {
        *(p++) = TERM_DEF_CHAR;
        *(p++) = TERM_DEF_ATTR;
    }
    memset(pt->buff + pt->size, 0xff, (pt->size + 15) >> 4);
}

void term_write_escape_char(term_t *pt, uint8_t ch) {
    if (ch == 0x1b)
        pt->flg |= TERM_FLG_ESCAPE;
}

void term_write_CR(term_t *pt) {
    pt->col = 0;
}

void term_write_LF(term_t *pt) {
    if (++(pt->row) >= pt->rows)
        term_scroll_up(pt);
    if (pt->flg & TERM_FLG_AUTOCR)
        term_write_CR(pt);
}

void term_write_control_char(term_t *pt, uint8_t ch) {
    switch (ch) {
    case '\n':
        term_write_LF(pt);
        break; //0x0a 10
    case '\r':
        term_write_CR(pt);
        break; //0x0d 13
    }
}

void term_write_char(term_t *pt, uint8_t ch) {
    if (!pt || !(pt->buff))
        return;

    /// Add new line if needed
    /// if it's not a new line char.
    if (ch != '\n') {
        if (pt->col >= pt->cols) {
            pt->col = 0;
            if (++(pt->row) >= pt->rows)
                term_scroll_up(pt);
        }
    }

    if ((ch == 0x1b) || (pt->flg & TERM_FLG_ESCAPE))
        term_write_escape_char(pt, ch);
    else if (ch < 32)
        term_write_control_char(pt, ch);
    else {
        const uint16_t i = pt->col + pt->row * pt->cols;
        pt->buff[2 * i + 0] = ch;
        pt->buff[2 * i + 1] = pt->attr;
        pt->buff[pt->size + (i >> 3)] |= (1 << (i % 8));
        pt->flg |= TERM_FLG_CHANGED;
        /// leave the cursor even behind the end of the line
        /// this allows merging auto-new-line with '\n'
        ++(pt->col);
    }
}

int term_printf(term_t *pt, const char *fmt, ...) {
    va_list va;
    va_start(va, fmt);

    char text[TERM_PRINTF_MAX];

    int ret = vsnprintf(text, sizeof(text), fmt, va);

    const size_t range = std::min(ret, TERM_PRINTF_MAX);
    for (size_t i = 0; i < range; i++)
        term_write_char(pt, text[i]);

    va_end(va);

    return ret;
}<|MERGE_RESOLUTION|>--- conflicted
+++ resolved
@@ -4,11 +4,7 @@
 
 #include "term.h"
 #include "gui.hpp"
-<<<<<<< HEAD
-=======
-#include <stdarg.h>
 #include "bsod.h"
->>>>>>> 950ba684
 
 void term_init(term_t *pt, uint8_t cols, uint8_t rows, uint8_t *buff) {
     if (!pt /*|| pt->buff*/)
