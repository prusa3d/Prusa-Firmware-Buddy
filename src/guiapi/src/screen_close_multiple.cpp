// screen_close_multiple.cpp
//unlooping screens via C++ with C interface

#include "screen_close_multiple.h"
#include "gui.hpp"
#include "screens.h"

//I could not use functions to initialize those arrays in C
static screen_t *const timeout_blacklist[] = {
    /* get_scr_home(),
    get_scr_printing(),
    get_scr_printing_serial(),
    get_scr_menu_tune(),
    get_scr_wizard(),
    get_scr_print_preview(),
    get_scr_menu_filament(),
    get_scr_lan_settings(),
    get_scr_menu_languages_noret()
#ifdef PIDCALIBRATION
        ,
    get_scr_PID()
#endif //PIDCALIBRATION*/
};

static screen_t *const m876_blacklist[] = {
<<<<<<< HEAD
    /*  get_scr_printing_serial(),
    get_scr_home()
=======
    get_scr_printing_serial(),
    get_scr_home(),
    get_scr_menu_languages_noret()
>>>>>>> 1893132f
#ifdef PIDCALIBRATION
        ,
    get_scr_PID()
#endif //PIDCALIBRATION*/
};

static int _current_in_list(screen_t *const *list, size_t sz) {
    screen_t *curr = screen_get_curr();
    for (size_t i = 0; i < sz; ++i)
        if (curr == list[i])
            return 1;
    return 0;
}

void screen_close_multiple(screen_close_multiple_t type) {

    screen_t *const *unl_blacklist;
    size_t sz;

    switch (type) {
    case scrn_close_on_timeout:
        unl_blacklist = timeout_blacklist;
        sz = sizeof(timeout_blacklist) / sizeof(timeout_blacklist[0]);
        break;
    case scrn_close_on_M876:
        unl_blacklist = m876_blacklist;
        sz = sizeof(m876_blacklist) / sizeof(m876_blacklist[0]);
        break;
    default:
        return;
    }

    while (!_current_in_list(unl_blacklist, sz)) {
        screen_close();
    }
}<|MERGE_RESOLUTION|>--- conflicted
+++ resolved
@@ -23,14 +23,9 @@
 };
 
 static screen_t *const m876_blacklist[] = {
-<<<<<<< HEAD
-    /*  get_scr_printing_serial(),
-    get_scr_home()
-=======
-    get_scr_printing_serial(),
+    /*    get_scr_printing_serial(),
     get_scr_home(),
     get_scr_menu_languages_noret()
->>>>>>> 1893132f
 #ifdef PIDCALIBRATION
         ,
     get_scr_PID()
