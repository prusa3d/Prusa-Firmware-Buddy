--- conflicted
+++ resolved
@@ -1,11 +1,8 @@
 // window_menu.c
 #include "window_menu.h"
 #include "gui.h"
-<<<<<<< HEAD
 #include "cmath_ext.h"
-=======
 #include "sound_C_wrapper.h"
->>>>>>> b4d00028
 
 #define WIO_MIN  0
 #define WIO_MAX  1
