--- conflicted
+++ resolved
@@ -28,14 +28,9 @@
         }
 
         render_text_align(window->rect,
-<<<<<<< HEAD
-            text, // @@TODO translate this string here?
-            *(window->font),
-=======
             // this MakeRAM is safe - render_text finishes its work and the local string text[] is then no longer needed
             string_view_utf8::MakeRAM((const uint8_t *)text),
             window->font,
->>>>>>> e660338a
             clr_back,
             clr_text,
             window->padding,
