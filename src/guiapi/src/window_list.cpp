--- conflicted
+++ resolved
@@ -88,12 +88,8 @@
             }
 
             // render
-<<<<<<< HEAD
-            render_text_align(rc, label, *(window->font),
-=======
             // this MakeRAM is safe - render_text finishes its work and the local string label[] is then no longer needed
             render_text_align(rc, string_view_utf8::MakeRAM((const uint8_t *)label), window->font,
->>>>>>> e660338a
                 color_back, color_text,
                 padding, window->alignment);
         }
