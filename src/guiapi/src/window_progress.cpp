// window_progress.c
#include "window_progress.hpp"
#include "gui.hpp"
#include <algorithm>

#define WINDOW_PROGRESS_MAX_TEXT 16

void window_progress_init(window_progress_t *window) {
    window->color_back = gui_defaults.color_back;
    window->color_text = gui_defaults.color_text;
    window->color_progress = COLOR_LIME;
    window->font = gui_defaults.font;
    window->padding = gui_defaults.padding;
    window->alignment = ALIGN_CENTER;
    window->height_progress = 8;
    window->format = "%.0f%%";
    window->value = 0;
    window->min = 0;
    window->max = 100;
}

void window_progress_draw(window_progress_t *window) {
    if (((window->flg & (WINDOW_FLG_INVALID | WINDOW_FLG_VISIBLE)) == (WINDOW_FLG_INVALID | WINDOW_FLG_VISIBLE))) {
        rect_ui16_t rc = window->rect;
        char text[WINDOW_PROGRESS_MAX_TEXT];
        snprintf(text, WINDOW_PROGRESS_MAX_TEXT, window->format, (double)window->value);
        int progress_w = (int)(rc.w * (window->value - window->min) / (window->max - window->min));
        rc.h = window->height_progress;

        if (1) { // TODO: border attribute, default is no border (Prusa GUI)
            rc.x += progress_w;
            rc.w -= progress_w;
            display::FillRect(rc, window->color_back);
            rc.x = window->rect.x;
            rc.w = progress_w;
            display::FillRect(rc, window->color_progress);
        } else {
            display::FillRect(rc, window->color_progress);
            rc.x += progress_w;
            rc.w = window->rect.w - progress_w;
            display::DrawRect(rc, window->color_progress);
            rc = rect_ui16_sub_padding_ui8(rc, padding_ui8(1, 1, 1, 1));
            display::FillRect(rc, window->color_back);
        }

        rc = window->rect;
        if (rc.h > window->height_progress) {
            rc.y += window->height_progress;
            rc.h -= window->height_progress;
            render_text_align(rc, // @@TODO translate this string here?
                text,
                window->font,
                window->color_back,
                window->color_text,
                window->padding,
                window->alignment);
        }
        window->flg &= ~WINDOW_FLG_INVALID;
    }
}

const window_class_progress_t window_class_progress = {
    {
        WINDOW_CLS_PROGRESS,
        sizeof(window_progress_t),
        (window_init_t *)window_progress_init,
        0,
        (window_draw_t *)window_progress_draw,
        0,
    },
};
//todo use this virtual methods does not work yet - stupid memcpy
/*
void window_progress_t::setValue(float val) {
<<<<<<< HEAD
    if (val < min)
        val = min;
    if (val > max)
        val = max;
    value = val;
=======
    value = std::max(min, std::min(val, max));
>>>>>>> 40e9a356
}
*/
//todo erase me, virtual methods does not work yet - stupid memcpy
void window_progress_t::SetValue(float val) {
<<<<<<< HEAD
    if (val < min)
        val = min;
    if (val > max)
        val = max;
    value = val;
=======
    value = std::max(min, std::min(val, max));
>>>>>>> 40e9a356
    Invalidate();
}<|MERGE_RESOLUTION|>--- conflicted
+++ resolved
@@ -72,27 +72,11 @@
 //todo use this virtual methods does not work yet - stupid memcpy
 /*
 void window_progress_t::setValue(float val) {
-<<<<<<< HEAD
-    if (val < min)
-        val = min;
-    if (val > max)
-        val = max;
-    value = val;
-=======
     value = std::max(min, std::min(val, max));
->>>>>>> 40e9a356
 }
 */
 //todo erase me, virtual methods does not work yet - stupid memcpy
 void window_progress_t::SetValue(float val) {
-<<<<<<< HEAD
-    if (val < min)
-        val = min;
-    if (val > max)
-        val = max;
-    value = val;
-=======
     value = std::max(min, std::min(val, max));
->>>>>>> 40e9a356
     Invalidate();
 }