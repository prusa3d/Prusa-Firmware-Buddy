// window_msgbox.c
#include "stdbool.h"
#include "window_msgbox.h"
#include "gui.h"
#include "resource.h"
#include "button_draw.h"
#include "sound_C_wrapper.h"
#include "cmath_ext.h"

//title for each icon type (empty text for 0)
const char *window_msgbox_title_text[] = {
    "",            // MSGBOX_ICO_CUSTOM     0x0000
    "Error",       // MSGBOX_ICO_ERROR      0x0010
    "Question",    // MSGBOX_ICO_QUESTION   0x0020
    "Warning",     // MSGBOX_ICO_WARNING    0x0030
    "Information", // MSGBOX_ICO_INFO       0x0040
};

//number of buttons for each button configuration
const uint8_t window_msgbox_button_count[] = {
    1, // MSGBOX_BTN_OK               0x0000
    2, // MSGBOX_BTN_OKCANCEL         0x0001
    3, // MSGBOX_BTN_ABORTRETRYIGNORE 0x0002
    3, // MSGBOX_BTN_YESNOCANCEL      0x0003
    2, // MSGBOX_BTN_YESNO            0x0004
    2, // MSGBOX_BTN_RETRYCANCEL      0x0005
    1, // MSGBOX_BTN_CUSTOM1          0x0006
    2, // MSGBOX_BTN_CUSTOM2          0x0007
    3, // MSGBOX_BTN_CUSTOM3          0x0008
};

//button types in each button configuration (0 means "no button")
const uint8_t window_msgbox_buttons[][3] = {
    { MSGBOX_RES_OK, 0, 0 },                                        // MSGBOX_BTN_OK
    { MSGBOX_RES_OK, MSGBOX_RES_CANCEL, 0 },                        // MSGBOX_BTN_OKCANCEL
    { MSGBOX_RES_ABORT, MSGBOX_RES_RETRY, MSGBOX_RES_IGNORE },      // MSGBOX_BTN_ABORTRETRYIGNORE
    { MSGBOX_RES_YES, MSGBOX_RES_NO, MSGBOX_RES_CANCEL },           // MSGBOX_BTN_YESNOCANCEL
    { MSGBOX_RES_YES, MSGBOX_RES_NO, 0 },                           // MSGBOX_BTN_YESNO
    { MSGBOX_RES_RETRY, MSGBOX_RES_CANCEL, 0 },                     // MSGBOX_BTN_RETRYCANCEL
    { MSGBOX_RES_CUSTOM0, 0, 0 },                                   // MSGBOX_BTN_CUSTOM1
    { MSGBOX_RES_CUSTOM0, MSGBOX_RES_CUSTOM1, 0 },                  // MSGBOX_BTN_CUSTOM2
    { MSGBOX_RES_CUSTOM0, MSGBOX_RES_CUSTOM1, MSGBOX_RES_CUSTOM2 }, // MSGBOX_BTN_CUSTOM3
};

//button text for each button type (empty text for 0, 1 and 9)
const char *window_msgbox_button_text[] = {
    "",          //                      0
    "",          //                      1
    "CANCEL",    // MSGBOX_RES_CANCEL    2
    "ABORT",     // MSGBOX_RES_ABORT     3
    "RETRY",     // MSGBOX_RES_RETRY     4
    "IGNORE",    // MSGBOX_RES_IGNORE    5
    "YES",       // MSGBOX_RES_YES       6
    "NO",        // MSGBOX_RES_NO        7
    "OK",        // MSGBOX_RES_OK        8
    "",          //                      9
    "TRY AGAIN", // MSGBOX_RES_TRYAGAIN 10
    "CONTINUE",  // MSGBOX_RES_CONTINUE 11
    "CUSTOM0",   // MSGBOX_RES_CUSTOM0  12
    "CUSTOM1",   // MSGBOX_RES_CUSTOM1  13
    "CUSTOM2",   // MSGBOX_RES_CUSTOM2  14
};

//icon ids - null by defult
uint16_t window_msgbox_id_icon[5] = {
    0, // custom
    0, // error
    0, // question
    0, // warning
    0, // info
};

const padding_ui8_t window_padding = { 8, 2, 8, 2 }; // left, top, right, bottom
<<<<<<< HEAD
=======
const uint8_t button_h = 30;
const uint8_t frame_width = 10;
>>>>>>> 53577dd4

/// Draws window's buttons at the bottom
void window_msgbox_draw_buttons(window_msgbox_t *window) {
    rect_ui16_t rc_btn = window->win.rect;
<<<<<<< HEAD
    rc_btn.y += (rc_btn.h - gui_defaults.btn_h - gui_defaults.frame_width);
    rc_btn.h = gui_defaults.btn_h;
=======
    rc_btn.y += (rc_btn.h - button_h - frame_width);
    rc_btn.h = button_h;
>>>>>>> 53577dd4

    const int btn = ((window->flags & MSGBOX_MSK_BTN) >> MSGBOX_SHI_BTN); // button config
    if (btn > MSGBOX_BTN_MAX)
        return;                                                           //invalid config - exit
    const int count = window_msgbox_button_count[btn];                    // get number of buttons from table
    const uint8_t *buttons = window_msgbox_buttons[btn];                  // get pointer to 3 element button array
    const int idx = ((window->flags & MSGBOX_MSK_IDX) >> MSGBOX_SHI_IDX); // selected button index
    const int chg = ((window->flags & MSGBOX_MSK_CHG) >> MSGBOX_SHI_CHG); // change mask
    if (chg == 7)
        display->fill_rect(rc_btn, window->color_back);            //clear background if all buttons changed
<<<<<<< HEAD
    const int spacing2 = gui_defaults.btn_spacing;                 // button spacing
=======
    const int spacing2 = gui_defaults.btn_spacing;                 // 12 pixels spacing between buttons, 6 from margins
>>>>>>> 53577dd4
    const int btn_w = (rc_btn.w - (count * 2 * spacing2)) / count; // avg width of a button
    const font_t *pf = window->font_title;
    float chars = 0; // average number of chars in a button

    for (int i = 0; i < count; i++) {
        if (window->buttons[i] == NULL) // set default button in case of missing one
            window->buttons[i] = window_msgbox_button_text[buttons[i]];
        chars += strlen(window->buttons[i]);
    }

    chars /= count;
    rc_btn.x += spacing2;

    for (int i = 0; i < count; i++) {
        rc_btn.w = btn_w + pf->w * (strlen(window->buttons[i]) - chars);
        if (chg & (1 << i)) {
            button_draw(rc_btn, window->buttons[i], pf, i == idx);
        }
        rc_btn.x += rc_btn.w + 2 * spacing2; // next button is 2x spacing to the right
    }

    window->flags &= ~MSGBOX_MSK_CHG;
}

/// Actions after knob has turned
void window_msgbox_step(window_msgbox_t *window, int step) {
    const int btn = ((window->flags & MSGBOX_MSK_BTN) >> MSGBOX_SHI_BTN); // button config
    const int count = window_msgbox_button_count[btn];                    // get number of buttons from table
    int idx = ((window->flags & MSGBOX_MSK_IDX) >> MSGBOX_SHI_IDX);       // selected button index
    int chg = (1 << idx);                                                 // change mask - old button
    idx += step;                                                          // increment index
    if (idx < 0) {
        idx = 0; // check min
        Sound_Play(eSOUND_TYPE_BlindAlert);
    }
    if (idx >= count) {
        idx = count - 1; // check max
        Sound_Play(eSOUND_TYPE_BlindAlert);
    }
    chg |= (1 << idx);                                  // change mask - new button
    window->flags = (window->flags & ~MSGBOX_MSK_IDX) | // clear index bits
        ((idx << MSGBOX_SHI_IDX) & MSGBOX_MSK_IDX) |    // set new index bits
        ((chg << MSGBOX_SHI_CHG) & MSGBOX_MSK_CHG);     // set change flags
    gui_invalidate();
}

/// Actions after knob was pushed
void window_msgbox_click(window_msgbox_t *window) {
    const int btn = ((window->flags & MSGBOX_MSK_BTN) >> MSGBOX_SHI_BTN); // button config
    const int idx = ((window->flags & MSGBOX_MSK_IDX) >> MSGBOX_SHI_IDX); // selected button index
    window->res = window_msgbox_buttons[btn][idx];
    Sound_Stop();
    window_destroy(window->win.id);
}

/// Init message box to default values
void window_msgbox_init(window_msgbox_t *window) {
    if (rect_empty_ui16(window->win.rect)) //use display rect if current rect is empty
        window->win.rect = rect_ui16(0, 0, display->w, display->h);
    window->win.flg |= WINDOW_FLG_ENABLED; //enabled by default
    window->color_back = gui_defaults.color_back;
    window->color_text = gui_defaults.color_text;
    window->font = gui_defaults.font;
    window->font_title = gui_defaults.font_big;
    window->padding = window_padding;
    window->alignment = ALIGN_CENTER;
    window->title = 0;
    window->id_icon = 0;
    window->text = 0;
    window->flags = MSGBOX_BTN_OK | MSGBOX_ICO_INFO;
    window->res = 0;
}

void window_msgbox_done(window_msgbox_t *window) {
}

/// Draws parts of message box that require redraw
void window_msgbox_draw(window_msgbox_t *window) {
    if (((window->win.flg & (WINDOW_FLG_INVALID | WINDOW_FLG_VISIBLE)) == (WINDOW_FLG_INVALID | WINDOW_FLG_VISIBLE))) {
        display->fill_rect(window->win.rect, COLOR_BLACK); // clear window

        uint8_t red_line_offset = 0;
        const int ico = ((window->flags & MSGBOX_MSK_ICO) >> MSGBOX_SHI_ICO);
        // get title from window member or set default (info, warning, error...)
        const char *title = (window->title != NULL) ? window->title : window_msgbox_title_text[ico];
        const int title_n = strlen(title); // number of chars in title
        // title height in pixels; if not empty, use font height
        int title_h = (!title_n) ? 0 : window->font_title->h;

        // get icon id from window member; for error, warning, info and question -> disable icon
        const uint16_t id_icon = (ico < 1 && window->id_icon == 0) ? window_msgbox_id_icon[ico] : window->id_icon;
        size_ui16_t icon_dim = size_ui16(0, 0);
        const uint8_t *p_icon = 0;                         // icon resource pointer
        if (id_icon && (p_icon = resource_ptr(id_icon))) { // id_icon is set and resource pointer is not null
            icon_dim = icon_size(p_icon);                  // get icon dimensions
            title_h = MAX(title_h, icon_dim.h);            // adjust title height
        }

        if (title_h) {                                               // render visible text only (title_h > 0)
            title_h += window->padding.top + window->padding.bottom; // add padding
            rect_ui16_t rc_tit = window->win.rect;
            rc_tit.h = title_h;      // xxx pixels for title
            if (title_n && p_icon) { // text and icon available => all will be aligned left
                const int icon_w = icon_dim.w + window->padding.left + window->padding.right;
                rc_tit.w = icon_w;
                render_icon_align(rc_tit, id_icon, window->color_back, ALIGN_CENTER);
                rc_tit.x = icon_w;
                rc_tit.w = window->win.rect.w - icon_w;
                render_text_align(rc_tit, title, window->font_title, window->color_back, window->color_text, window->padding, ALIGN_LEFT_CENTER);
            } else if (title_n) { // text not empty but no icon => text will be aligned left
                render_text_align(rc_tit, title, window->font_title, window->color_back, window->color_text, window->padding, ALIGN_LEFT_CENTER);
                display->draw_line(point_ui16(rc_tit.x + window->padding.left, rc_tit.y + rc_tit.h),
                    point_ui16(rc_tit.x + rc_tit.w - (window->padding.left + window->padding.right), rc_tit.y + rc_tit.h),
                    COLOR_RED_ALERT);
                red_line_offset = 1;
            } else { // no text but icon available => icon will be aligned to center
                render_icon_align(rc_tit, id_icon, window->color_back, ALIGN_CENTER);
            }
        }

        const rect_ui16_t rc_txt = { window->win.rect.x,
            window->win.rect.y + title_h + red_line_offset, // put text bellow title and red line
            window->win.rect.w,
<<<<<<< HEAD
            window->win.rect.h - (title_h + red_line_offset + gui_defaults.btn_h) };
=======
            window->win.rect.h - (title_h + red_line_offset + button_h) };
>>>>>>> 53577dd4
        render_text_align(rc_txt, window->text, window->font, window->color_back, window->color_text, window->padding, window->alignment | RENDER_FLG_WORDB);

        window->flags |= MSGBOX_MSK_CHG;
        window_msgbox_draw_buttons(window);

        window->win.flg &= ~WINDOW_FLG_INVALID;
    } else if (window->flags & MSGBOX_MSK_CHG)
        window_msgbox_draw_buttons(window);
    if (window->flags & MSGBOX_GREY_FRAME) {                           /// draw frame
        const uint16_t w = (display->w - 1) - window->win.rect.x + 1;  /// last - first + 1
        const uint16_t h = (display->h - 67) - window->win.rect.y + 1; /// last - first + 1
        display->draw_rect(rect_ui16(window->win.rect.x, window->win.rect.y, w, h), COLOR_GRAY);
    }
}

void window_msgbox_event(window_msgbox_t *window, uint8_t event, void *param) {
    switch (event) {
    case WINDOW_EVENT_BTN_DN:
        window_msgbox_click(window);
        break;
    case WINDOW_EVENT_ENC_DN:
        window_msgbox_step(window, -1);
        break;
    case WINDOW_EVENT_ENC_UP:
        window_msgbox_step(window, +1);
        break;
    }
}

const window_class_msgbox_t window_class_msgbox = {
    {
        WINDOW_CLS_MSGBOX,
        sizeof(window_msgbox_t),
        (window_init_t *)window_msgbox_init,
        (window_done_t *)window_msgbox_done,
        (window_draw_t *)window_msgbox_draw,
        (window_event_t *)window_msgbox_event,
    },
};<|MERGE_RESOLUTION|>--- conflicted
+++ resolved
@@ -71,22 +71,14 @@
 };
 
 const padding_ui8_t window_padding = { 8, 2, 8, 2 }; // left, top, right, bottom
-<<<<<<< HEAD
-=======
 const uint8_t button_h = 30;
 const uint8_t frame_width = 10;
->>>>>>> 53577dd4
 
 /// Draws window's buttons at the bottom
 void window_msgbox_draw_buttons(window_msgbox_t *window) {
     rect_ui16_t rc_btn = window->win.rect;
-<<<<<<< HEAD
     rc_btn.y += (rc_btn.h - gui_defaults.btn_h - gui_defaults.frame_width);
     rc_btn.h = gui_defaults.btn_h;
-=======
-    rc_btn.y += (rc_btn.h - button_h - frame_width);
-    rc_btn.h = button_h;
->>>>>>> 53577dd4
 
     const int btn = ((window->flags & MSGBOX_MSK_BTN) >> MSGBOX_SHI_BTN); // button config
     if (btn > MSGBOX_BTN_MAX)
@@ -97,11 +89,7 @@
     const int chg = ((window->flags & MSGBOX_MSK_CHG) >> MSGBOX_SHI_CHG); // change mask
     if (chg == 7)
         display->fill_rect(rc_btn, window->color_back);            //clear background if all buttons changed
-<<<<<<< HEAD
     const int spacing2 = gui_defaults.btn_spacing;                 // button spacing
-=======
-    const int spacing2 = gui_defaults.btn_spacing;                 // 12 pixels spacing between buttons, 6 from margins
->>>>>>> 53577dd4
     const int btn_w = (rc_btn.w - (count * 2 * spacing2)) / count; // avg width of a button
     const font_t *pf = window->font_title;
     float chars = 0; // average number of chars in a button
@@ -225,11 +213,7 @@
         const rect_ui16_t rc_txt = { window->win.rect.x,
             window->win.rect.y + title_h + red_line_offset, // put text bellow title and red line
             window->win.rect.w,
-<<<<<<< HEAD
             window->win.rect.h - (title_h + red_line_offset + gui_defaults.btn_h) };
-=======
-            window->win.rect.h - (title_h + red_line_offset + button_h) };
->>>>>>> 53577dd4
         render_text_align(rc_txt, window->text, window->font, window->color_back, window->color_text, window->padding, window->alignment | RENDER_FLG_WORDB);
 
         window->flags |= MSGBOX_MSK_CHG;
