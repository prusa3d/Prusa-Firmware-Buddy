#include "MItem_tools.hpp"
#include "dump.h"
#include "eeprom.h"
#include "eeprom_loadsave.h"
#include "marlin_client.h"
#include "gui.hpp"
#include "sys.h"
#include "window_dlg_wait.hpp"
#include "window_dlg_calib_z.hpp"
#include "window_file_list.hpp"
#include "sound.hpp"
#include "wui_api.h"
#include "i18n.h"
#include "ScreenHandler.hpp"
#include "screen_wizard.hpp"
#include "bsod.h"
#include "liveadjust_z.hpp"
#include "DialogHandler.hpp"
#include "selftest_MINI.h"
#include "filament_sensor.hpp"
#include "main_MINI.h"
#include "Pin.hpp"
#include "hwio_pindef_MINI.h"

/*****************************************************************************/
//MI_WIZARD
MI_WIZARD::MI_WIZARD()
    : WI_LABEL_t(_(label), 0, true, false) {
}

void MI_WIZARD::click(IWindowMenu & /*window_menu*/) {
    ScreenWizard::RunAll();
}

/*****************************************************************************/
//MI_LIVE_ADJUST_Z
MI_LIVE_ADJUST_Z::MI_LIVE_ADJUST_Z()
    : WI_LABEL_t(_(label), 0, true, false) {
}

void MI_LIVE_ADJUST_Z::click(IWindowMenu & /*window_menu*/) {
    LiveAdjustZ::Open();
}

/*****************************************************************************/
//MI_AUTO_HOME
MI_AUTO_HOME::MI_AUTO_HOME()
    : WI_LABEL_t(_(label), 0, true, false) {
}

void MI_AUTO_HOME::click(IWindowMenu & /*window_menu*/) {
    marlin_event_clr(MARLIN_EVT_CommandBegin);
    marlin_gcode("G28");
    while (!marlin_event_clr(MARLIN_EVT_CommandBegin))
        marlin_client_loop();
    gui_dlg_wait(gui_marlin_G28_or_G29_in_progress);
}

/*****************************************************************************/
//MI_MESH_BED
MI_MESH_BED::MI_MESH_BED()
    : WI_LABEL_t(_(label), 0, true, false) {
}

void MI_MESH_BED::click(IWindowMenu & /*window_menu*/) {
    if (!marlin_all_axes_homed()) {
        marlin_event_clr(MARLIN_EVT_CommandBegin);
        marlin_gcode("G28");
        while (!marlin_event_clr(MARLIN_EVT_CommandBegin))
            marlin_client_loop();
        gui_dlg_wait(gui_marlin_G28_or_G29_in_progress);
    }
    marlin_event_clr(MARLIN_EVT_CommandBegin);
    marlin_gcode("G29");
    while (!marlin_event_clr(MARLIN_EVT_CommandBegin))
        marlin_client_loop();
    gui_dlg_wait(gui_marlin_G28_or_G29_in_progress);
}

/*****************************************************************************/
//MI_SELFTEST
MI_SELFTEST::MI_SELFTEST()
    : WI_LABEL_t(_(label), 0, true, false) {
}

void MI_SELFTEST::click(IWindowMenu & /*window_menu*/) {
    ScreenWizard::RunSelfTest();
}

/*****************************************************************************/
//MI_CALIB_FIRST
MI_CALIB_FIRST::MI_CALIB_FIRST()
    : WI_LABEL_t(_(label), 0, true, false) {
}

void MI_CALIB_FIRST::click(IWindowMenu & /*window_menu*/) {
    ScreenWizard::RunFirstLay();
}

/*****************************************************************************/
//MI_TEST_FANS
MI_TEST_FANS::MI_TEST_FANS()
    : WI_LABEL_t(_(label), 0, true, false) {
}

void MI_TEST_FANS::click(IWindowMenu & /*window_menu*/) {
    marlin_test_start(stmFans);
    DialogHandler::WaitUntilClosed(ClientFSM::SelftestFans, 0);
}

/*****************************************************************************/
//MI_TEST_XYZ
MI_TEST_XYZ::MI_TEST_XYZ()
    : WI_LABEL_t(_(label), 0, true, false) {
}

void MI_TEST_XYZ::click(IWindowMenu & /*window_menu*/) {
    marlin_test_start(stmXYZAxis);
    DialogHandler::WaitUntilClosed(ClientFSM::SelftestAxis, 0);
}

/*****************************************************************************/
//MI_TEST_HEAT
MI_TEST_HEAT::MI_TEST_HEAT()
    : WI_LABEL_t(_(label), 0, true, false) {
}

void MI_TEST_HEAT::click(IWindowMenu & /*window_menu*/) {
    marlin_test_start(stmHeaters);
    DialogHandler::WaitUntilClosed(ClientFSM::SelftestHeat, 0);
}

/*****************************************************************************/
//MI_TEST_FANS_fine
MI_TEST_FANS_fine::MI_TEST_FANS_fine()
    : WI_LABEL_t(_(label), 0, true, false) {
}

void MI_TEST_FANS_fine::click(IWindowMenu & /*window_menu*/) {
    marlin_test_start(stmFans_fine);
    DialogHandler::WaitUntilClosed(ClientFSM::SelftestFans, 0);
}

/*****************************************************************************/
//MI_TEST_ABORT
MI_TEST_ABORT::MI_TEST_ABORT()
    : WI_LABEL_t(_(label), 0, true, false) {
}

void MI_TEST_ABORT::click(IWindowMenu & /*window_menu*/) {
    marlin_test_abort();
}

/*****************************************************************************/
//MI_DISABLE_STEP
MI_DISABLE_STEP::MI_DISABLE_STEP()
    : WI_LABEL_t(_(label), 0, true, false) {
}

void MI_DISABLE_STEP::click(IWindowMenu & /*window_menu*/) {
    marlin_gcode("M18");
}

/*****************************************************************************/
//MI_FACTORY_DEFAULTS
MI_FACTORY_DEFAULTS::MI_FACTORY_DEFAULTS()
    : WI_LABEL_t(_(label), 0, true, false) {
}

void MI_FACTORY_DEFAULTS::click(IWindowMenu & /*window_menu*/) {
    if (MsgBoxWarning(_("This operation can't be undone, current configuration will be lost! Are you really sure to reset printer to factory defaults?"), Responses_YesNo, 1) == Response::Yes) {
        eeprom_defaults();
        MsgBoxInfo(_("Factory defaults loaded. The system will now restart."), Responses_Ok);
        sys_reset();
    }
}

/*****************************************************************************/
//MI_SAVE_DUMP
MI_SAVE_DUMP::MI_SAVE_DUMP()
    : WI_LABEL_t(_(label), 0, true, false) {
}

void MI_SAVE_DUMP::click(IWindowMenu & /*window_menu*/) {
    if (dump_save_to_usb("dump.bin"))
        MsgBoxInfo(_("A crash dump report (file dump.bin) has been saved to the USB drive."), Responses_Ok);
    else
        MsgBoxError(_("Error saving crash dump report to the USB drive. Please reinsert the USB drive and try again."), Responses_Ok);
}

/*****************************************************************************/
//MI_HF_TEST_0
MI_HF_TEST_0::MI_HF_TEST_0()
    : WI_LABEL_t(_(label), 0, true, false) {
}

void MI_HF_TEST_0::click(IWindowMenu & /*window_menu*/) {
    dump_hardfault_test_0();
}

/*****************************************************************************/
//MI_HF_TEST_1
MI_HF_TEST_1::MI_HF_TEST_1()
    : WI_LABEL_t(_(label), 0, true, false) {
}

void MI_HF_TEST_1::click(IWindowMenu & /*window_menu*/) {
    dump_hardfault_test_1();
}

/*****************************************************************************/
//MI_EE_LOAD_400
MI_EE_LOAD_400::MI_EE_LOAD_400()
    : WI_LABEL_t(_(label), 0, true, false) {
}

void MI_EE_LOAD_400::click(IWindowMenu & /*window_menu*/) {
    eeprom_load_bin_from_usb("eeprom/eeprom_MINI-4.0.0-final+1965.bin");
    sys_reset();
}

/*****************************************************************************/
//MI_EE_LOAD_401
MI_EE_LOAD_401::MI_EE_LOAD_401()
    : WI_LABEL_t(_(label), 0, true, false) {
}

void MI_EE_LOAD_401::click(IWindowMenu & /*window_menu*/) {
    eeprom_load_bin_from_usb("eeprom/eeprom_MINI-4.0.1-final+1974.bin");
    sys_reset();
}

/*****************************************************************************/
//MI_EE_LOAD_402
MI_EE_LOAD_402::MI_EE_LOAD_402()
    : WI_LABEL_t(_(label), 0, true, false) {
}

void MI_EE_LOAD_402::click(IWindowMenu & /*window_menu*/) {
    eeprom_load_bin_from_usb("eeprom/eeprom_MINI-4.0.2-final+1977.bin");
    sys_reset();
}

/*****************************************************************************/
//MI_EE_LOAD_403RC1
MI_EE_LOAD_403RC1::MI_EE_LOAD_403RC1()
    : WI_LABEL_t(_(label), 0, true, false) {
}

void MI_EE_LOAD_403RC1::click(IWindowMenu & /*window_menu*/) {
    eeprom_load_bin_from_usb("eeprom/eeprom_MINI-4.0.3-RC1+246.bin");
    sys_reset();
}

/*****************************************************************************/
//MI_EE_LOAD_403
MI_EE_LOAD_403::MI_EE_LOAD_403()
    : WI_LABEL_t(_(label), 0, true, false) {
}

void MI_EE_LOAD_403::click(IWindowMenu & /*window_menu*/) {
    eeprom_load_bin_from_usb("eeprom/eeprom_MINI-4.0.3-final+258.bin");
    sys_reset();
}

/*****************************************************************************/
//MI_EE_LOAD
MI_EE_LOAD::MI_EE_LOAD()
    : WI_LABEL_t(_(label), 0, true, false) {
}

void MI_EE_LOAD::click(IWindowMenu & /*window_menu*/) {
    eeprom_load_bin_from_usb("eeprom.bin");
    sys_reset();
}

/*****************************************************************************/
//MI_EE_SAVE
MI_EE_SAVE::MI_EE_SAVE()
    : WI_LABEL_t(_(label), 0, true, false) {
}

void MI_EE_SAVE::click(IWindowMenu & /*window_menu*/) {
    eeprom_save_bin_to_usb("eeprom.bin");
}

/*****************************************************************************/
//MI_EE_SAVEXML
MI_EE_SAVEXML::MI_EE_SAVEXML()
    : WI_LABEL_t(_(label), 0, true, false) {
}

void MI_EE_SAVEXML::click(IWindowMenu & /*window_menu*/) {
    eeprom_save_xml_to_usb("eeprom.xml");
}

/*****************************************************************************/
MI_ES_12201::MI_ES_12201()
    : WI_LABEL_t(_(label), 0, true, false) {
}

void MI_ES_12201::click(IWindowMenu & /*window_menu*/) {
    temp_error_code(201);
}

/*****************************************************************************/
MI_ES_12202::MI_ES_12202()
    : WI_LABEL_t(_(label), 0, true, false) {
}

void MI_ES_12202::click(IWindowMenu & /*window_menu*/) {
    temp_error_code(202);
}

/*****************************************************************************/
MI_ES_12203::MI_ES_12203()
    : WI_LABEL_t(_(label), 0, true, false) {
}

void MI_ES_12203::click(IWindowMenu & /*window_menu*/) {
    temp_error_code(203);
}

/*****************************************************************************/
MI_ES_12204::MI_ES_12204()
    : WI_LABEL_t(_(label), 0, true, false) {
}

void MI_ES_12204::click(IWindowMenu & /*window_menu*/) {
    temp_error_code(204);
}

/*****************************************************************************/
MI_ES_12205::MI_ES_12205()
    : WI_LABEL_t(_(label), 0, true, false) {
}

void MI_ES_12205::click(IWindowMenu & /*window_menu*/) {
    temp_error_code(205);
}

/*****************************************************************************/
MI_ES_12206::MI_ES_12206()
    : WI_LABEL_t(_(label), 0, true, false) {
}

void MI_ES_12206::click(IWindowMenu & /*window_menu*/) {
    temp_error_code(206);
}

/*****************************************************************************/
MI_ES_12207::MI_ES_12207()
    : WI_LABEL_t(_(label), 0, true, false) {
}

void MI_ES_12207::click(IWindowMenu & /*window_menu*/) {
    temp_error_code(207);
}

/*****************************************************************************/
MI_ES_12208::MI_ES_12208()
    : WI_LABEL_t(_(label), 0, true, false) {
}

void MI_ES_12208::click(IWindowMenu & /*window_menu*/) {
    temp_error_code(208);
}

/*****************************************************************************/
//MI_M600
MI_M600::MI_M600()
    : WI_LABEL_t(_(label), 0, true, false) {
}
void MI_M600::click(IWindowMenu & /*window_menu*/) {
    marlin_gcode_push_front("M600");
}

/*****************************************************************************/
//MI_TIMEOUT
MI_TIMEOUT::MI_TIMEOUT()
    : WI_SWITCH_OFF_ON_t(Screens::Access()->GetMenuTimeout() ? 1 : 0, _(label), 0, true, false) {}
void MI_TIMEOUT::OnChange(size_t old_index) {
    if (!old_index) {
        Screens::Access()->EnableMenuTimeout();
    } else {
        Screens::Access()->DisableMenuTimeout();
    }
    eeprom_set_var(EEVAR_MENU_TIMEOUT, variant8_ui8((uint8_t)(Screens::Access()->GetMenuTimeout() ? 1 : 0)));
}

/*****************************************************************************/
//MI_SOUND_MODE
size_t MI_SOUND_MODE::init_index() const {
    eSOUND_MODE sound_mode = Sound_GetMode();
    return (size_t)(sound_mode > eSOUND_MODE::ASSIST ? eSOUND_MODE::DEFAULT : sound_mode);
}
MI_SOUND_MODE::MI_SOUND_MODE()
<<<<<<< HEAD
    : WI_SWITCH_t<4>(init_index(), _(label), 0, true, false, str_Once, str_Loud, str_Silent, str_Assist) {}
=======
#ifdef _DEBUG
    : WI_SWITCH_t<5>(init_index(), label, 0, true, false, str_Once, str_Loud, str_Silent, str_Assist, str_Debug) {
}
#else
    : WI_SWITCH_t<4>(init_index(), label, 0, true, false, str_Once, str_Loud, str_Silent, str_Assist) {
}
#endif
>>>>>>> 1dd36f2b
void MI_SOUND_MODE::OnChange(size_t /*old_index*/) {
    Sound_SetMode(static_cast<eSOUND_MODE>(index));
}

/*****************************************************************************/
//MI_SOUND_TYPE
MI_SOUND_TYPE::MI_SOUND_TYPE()
    : WI_SWITCH_t<8>(0, _(label), 0, true, false, str_ButtonEcho, str_StandardPrompt, str_StandardAlert, str_CriticalAlert, str_EncoderMove, str_BlindAlert, str_Start, str_SingleBeep) {}
void MI_SOUND_TYPE::OnChange(size_t old_index) {
    eSOUND_TYPE st = static_cast<eSOUND_TYPE>(old_index);
    if (st == eSOUND_TYPE::StandardPrompt || st == eSOUND_TYPE::CriticalAlert) {
        Sound_Play(eSOUND_TYPE::StandardPrompt);
        MsgBoxInfo(_("Continual beeps test\n press button to stop"), Responses_Ok);
    } else {
        Sound_Play(st);
    }
}

/*****************************************************************************/
//MI_SOUND_VOLUME
constexpr static const std::array<uint8_t, 3> volume_range = { { 0, 10, 1 } };
MI_SOUND_VOLUME::MI_SOUND_VOLUME()
    : WI_SPIN_U08_t(static_cast<uint8_t>(Sound_GetVolume()), volume_range.data(), _(label), 0, true, false) {}
/* void MI_SOUND_VOLUME::Change(int dif) { */
/* int v = value - dif; */
/* Sound_SetVolume(value); */
/* } */
void MI_SOUND_VOLUME::OnClick() {
    Sound_SetVolume(value);
}

/*****************************************************************************/
//MI_SORT_FILES

MI_SORT_FILES::MI_SORT_FILES()
    : WI_SWITCH_t<2>(variant_get_ui8(eeprom_get_var(EEVAR_FILE_SORT)), _(label), 0, true, false, str_time, str_name) {}
void MI_SORT_FILES::OnChange(size_t old_index) {
    if (old_index == WF_SORT_BY_TIME) { // default option - was sorted by time of change, set by name
        eeprom_set_var(EEVAR_FILE_SORT, variant8_ui8((uint8_t)WF_SORT_BY_NAME));
        screen_filebrowser_sort = WF_SORT_BY_NAME;
    } else if (old_index == WF_SORT_BY_NAME) { // was sorted by name, set by time
        eeprom_set_var(EEVAR_FILE_SORT, variant8_ui8((uint8_t)WF_SORT_BY_TIME));
        screen_filebrowser_sort = WF_SORT_BY_TIME;
    }
}

/*****************************************************************************/
//MI_TIMEZONE
constexpr static const std::array<int8_t, 3> timezone_range = { { -12, 12, 1 } };
MI_TIMEZONE::MI_TIMEZONE()
    : WI_SPIN_I08_t(variant8_get_i8(eeprom_get_var(EEVAR_TIMEZONE)), timezone_range.data(), _(label), 0, true, false) {}
void MI_TIMEZONE::OnClick() {
    int8_t timezone = value;
    int8_t last_timezone = variant8_get_i8(eeprom_get_var(EEVAR_TIMEZONE));
    eeprom_set_var(EEVAR_TIMEZONE, variant8_i8(timezone));
    time_t seconds = 0;
    if ((seconds = sntp_get_system_time())) {
        sntp_set_system_time(seconds, last_timezone);
    }
}

/*****************************************************************************/
//I_MI_Filament
void I_MI_Filament::click_at(FILAMENT_t filament_index) {
    const filament_t filament = filaments[filament_index];
    marlin_gcode("M86 S1800"); // enable safety timer
    /// don't use preheat temp for cooldown
    if (PREHEAT_TEMP >= filament.nozzle) {
        marlin_gcode_printf("M104 S%d", (int)filament.nozzle);
    } else {
        marlin_gcode_printf("M104 S%d D%d", (int)PREHEAT_TEMP, (int)filament.nozzle);
    }
    marlin_gcode_printf("M140 S%d", (int)filament.heatbed);
    set_last_preheated_filament(filament_index);
    Screens::Access()->Close(); // skip this screen everytime
}

/// If \param new_state differs from \param old_state
/// \param new_state will be saved to \param old_state
/// \returns true if states differ
template <class T>
bool set_changed_state(const T current_state, T *old_state) {
    const bool changed = (current_state != *old_state);
    if (changed)
        *old_state = current_state;
    return changed;
}

const int8_t sensor_range[3] = { (int8_t)SENSOR_STATE::unknown, (int8_t)SENSOR_STATE::high, 1 }; /// min value, max value, step

MI_FILAMENT_SENSOR_STATE::MI_FILAMENT_SENSOR_STATE()
    : WI_SPIN_I08_t(0, sensor_range, _(label), 0, false, false) {
    value = (int8_t)get_state();
}

SENSOR_STATE MI_FILAMENT_SENSOR_STATE::get_state() {
    fsensor_t fs = fs_wait_initialized();
    switch (fs) {
    case fsensor_t::HasFilament:
        return SENSOR_STATE::high;
    case fsensor_t::NoFilament:
        return SENSOR_STATE::low;
    default:;
    }
    return SENSOR_STATE::unknown;
}

bool MI_FILAMENT_SENSOR_STATE::StateChanged() {
    return set_changed_state<int8_t>((int8_t)get_state(), &value);
}

MI_MINDA::MI_MINDA()
    : WI_SPIN_I08_t(0, sensor_range, _(label), 0, false, false) {
    value = (int8_t)get_state();
}

SENSOR_STATE MI_MINDA::get_state() {
    return (buddy::hw::zMin.read() == buddy::hw::Pin::State::low) ? SENSOR_STATE::low : SENSOR_STATE::high;
}

bool MI_MINDA::StateChanged() {
    return set_changed_state<int8_t>((int8_t)get_state(), &value);
}<|MERGE_RESOLUTION|>--- conflicted
+++ resolved
@@ -395,17 +395,13 @@
     return (size_t)(sound_mode > eSOUND_MODE::ASSIST ? eSOUND_MODE::DEFAULT : sound_mode);
 }
 MI_SOUND_MODE::MI_SOUND_MODE()
-<<<<<<< HEAD
-    : WI_SWITCH_t<4>(init_index(), _(label), 0, true, false, str_Once, str_Loud, str_Silent, str_Assist) {}
-=======
 #ifdef _DEBUG
-    : WI_SWITCH_t<5>(init_index(), label, 0, true, false, str_Once, str_Loud, str_Silent, str_Assist, str_Debug) {
-}
+    : WI_SWITCH_t<5>(init_index(), _(label), 0, true, false, str_Once, str_Loud, str_Silent, str_Assist, str_Debug)
 #else
-    : WI_SWITCH_t<4>(init_index(), label, 0, true, false, str_Once, str_Loud, str_Silent, str_Assist) {
-}
+    : WI_SWITCH_t<4>(init_index(), _(label), 0, true, false, str_Once, str_Loud, str_Silent, str_Assist)
 #endif
->>>>>>> 1dd36f2b
+{
+}
 void MI_SOUND_MODE::OnChange(size_t /*old_index*/) {
     Sound_SetMode(static_cast<eSOUND_MODE>(index));
 }
