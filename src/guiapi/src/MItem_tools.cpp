#include "MItem_tools.hpp"
#include "dump.h"
#include "eeprom.h"
#include "eeprom_loadsave.h"
#include "marlin_client.h"
#include "gui.hpp"
#include "sys.h"
#include "window_dlg_wait.hpp"
#include "window_dlg_calib_z.hpp"
#include "window_file_list.hpp"
#include "sound.hpp"
#include "wui_api.h"
#include "i18n.h"
#include "ScreenHandler.hpp"
#include "screen_wizard.hpp"
#include "bsod.h"
#include "liveadjust_z.hpp"
#include "DialogHandler.hpp"
#include "selftest_MINI.h"
#include "filament_sensor.hpp"
#include "main.h"
#include "Pin.hpp"
#include "hwio_pindef.h"
#include "menu_spin_config.hpp"
#include "DialogSelftestResult.hpp"

/*****************************************************************************/
//MI_WIZARD
MI_WIZARD::MI_WIZARD()
    : WI_LABEL_t(_(label), 0, is_enabled_t::yes, is_hidden_t::no) {
}

void MI_WIZARD::click(IWindowMenu & /*window_menu*/) {
    ScreenWizard::Run(wizard_run_type_t::all);
}

/*****************************************************************************/
//MI_LIVE_ADJUST_Z
MI_LIVE_ADJUST_Z::MI_LIVE_ADJUST_Z()
    : WI_LABEL_t(_(label), 0, is_enabled_t::yes, is_hidden_t::no) {
}

void MI_LIVE_ADJUST_Z::click(IWindowMenu & /*window_menu*/) {
    LiveAdjustZ::Show();
}

/*****************************************************************************/
//MI_AUTO_HOME
MI_AUTO_HOME::MI_AUTO_HOME()
    : WI_LABEL_t(_(label), 0, is_enabled_t::yes, is_hidden_t::no) {
}

void MI_AUTO_HOME::click(IWindowMenu & /*window_menu*/) {
    marlin_event_clr(MARLIN_EVT_CommandBegin);
    marlin_gcode("G28");
    while (!marlin_event_clr(MARLIN_EVT_CommandBegin))
        marlin_client_loop();
    gui_dlg_wait(gui_marlin_G28_or_G29_in_progress);
}

/*****************************************************************************/
//MI_MESH_BED
MI_MESH_BED::MI_MESH_BED()
    : WI_LABEL_t(_(label), 0, is_enabled_t::yes, is_hidden_t::no) {
}

void MI_MESH_BED::click(IWindowMenu & /*window_menu*/) {
    if (!marlin_all_axes_homed()) {
        marlin_event_clr(MARLIN_EVT_CommandBegin);
        marlin_gcode("G28");
        while (!marlin_event_clr(MARLIN_EVT_CommandBegin))
            marlin_client_loop();
        gui_dlg_wait(gui_marlin_G28_or_G29_in_progress);
    }
    marlin_event_clr(MARLIN_EVT_CommandBegin);
    marlin_gcode("G29");
    while (!marlin_event_clr(MARLIN_EVT_CommandBegin))
        marlin_client_loop();
    gui_dlg_wait(gui_marlin_G28_or_G29_in_progress);
}

/*****************************************************************************/
//MI_SELFTEST
MI_SELFTEST::MI_SELFTEST()
    : WI_LABEL_t(_(label), 0, is_enabled_t::yes, is_hidden_t::no) {
}

void MI_SELFTEST::click(IWindowMenu & /*window_menu*/) {
    ScreenWizard::Run(wizard_run_type_t::selftest);
}

/*****************************************************************************/
//MI_SELFTEST_RESULT
MI_SELFTEST_RESULT::MI_SELFTEST_RESULT()
    : WI_LABEL_t(_(label), 0, is_enabled_t::yes, is_hidden_t::no) {
}

void MI_SELFTEST_RESULT::click(IWindowMenu & /*window_menu*/) {
    SelftestResultEEprom_t result;
    result.ui32 = variant8_get_ui32(eeprom_get_var(EEVAR_SELFTEST_RESULT));
    DialogSelftestResult::Show(result);
}

/*****************************************************************************/
//MI_CALIB_FIRST
MI_CALIB_FIRST::MI_CALIB_FIRST()
    : WI_LABEL_t(_(label), 0, is_enabled_t::yes, is_hidden_t::no) {
}

void MI_CALIB_FIRST::click(IWindowMenu & /*window_menu*/) {
    ScreenWizard::Run(wizard_run_type_t::firstlay);
}

/*****************************************************************************/
//MI_TEST_FANS
MI_TEST_FANS::MI_TEST_FANS()
    : WI_LABEL_t(_(label), 0, is_enabled_t::yes, is_hidden_t::no) {
}

void MI_TEST_FANS::click(IWindowMenu & /*window_menu*/) {
    marlin_test_start(stmFans);
    DialogHandler::WaitUntilClosed(ClientFSM::SelftestFans, 0);
}

/*****************************************************************************/
//MI_TEST_XYZ
MI_TEST_XYZ::MI_TEST_XYZ()
    : WI_LABEL_t(_(label), 0, is_enabled_t::yes, is_hidden_t::no) {
}

void MI_TEST_XYZ::click(IWindowMenu & /*window_menu*/) {
    marlin_test_start(stmXYZAxis);
    DialogHandler::WaitUntilClosed(ClientFSM::SelftestAxis, 0);
}

/*****************************************************************************/
//MI_TEST_HEAT
MI_TEST_HEAT::MI_TEST_HEAT()
    : WI_LABEL_t(_(label), 0, is_enabled_t::yes, is_hidden_t::no) {
}

void MI_TEST_HEAT::click(IWindowMenu & /*window_menu*/) {
    marlin_test_start(stmHeaters);
    DialogHandler::WaitUntilClosed(ClientFSM::SelftestHeat, 0);
}

/*****************************************************************************/
//MI_TEST_FANS_fine
MI_ADVANCED_FAN_TEST::MI_ADVANCED_FAN_TEST()
    : WI_LABEL_t(_(label), 0, is_enabled_t::yes, is_hidden_t::no) {
}

void MI_ADVANCED_FAN_TEST::click(IWindowMenu & /*window_menu*/) {
    marlin_test_start(stmFans_fine);
    DialogHandler::WaitUntilClosed(ClientFSM::SelftestFans, 0);
}

/*****************************************************************************/
//MI_TEST_ABORT
MI_TEST_ABORT::MI_TEST_ABORT()
    : WI_LABEL_t(_(label), 0, is_enabled_t::yes, is_hidden_t::no) {
}

void MI_TEST_ABORT::click(IWindowMenu & /*window_menu*/) {
    marlin_test_abort();
}

/*****************************************************************************/
//MI_DISABLE_STEP
MI_DISABLE_STEP::MI_DISABLE_STEP()
    : WI_LABEL_t(_(label), 0, is_enabled_t::yes, is_hidden_t::no) {
}

void MI_DISABLE_STEP::click(IWindowMenu & /*window_menu*/) {
    marlin_gcode("M18");
}

/*****************************************************************************/
//MI_FACTORY_DEFAULTS
MI_FACTORY_DEFAULTS::MI_FACTORY_DEFAULTS()
    : WI_LABEL_t(_(label), 0, is_enabled_t::yes, is_hidden_t::no) {
}

void MI_FACTORY_DEFAULTS::click(IWindowMenu & /*window_menu*/) {
    if (MsgBoxWarning(_("This operation can't be undone, current configuration will be lost! Are you really sure to reset printer to factory defaults?"), Responses_YesNo, 1) == Response::Yes) {
        eeprom_defaults();
        MsgBoxInfo(_("Factory defaults loaded. The system will now restart."), Responses_Ok);
        sys_reset();
    }
}

/*****************************************************************************/
//MI_SAVE_DUMP
MI_SAVE_DUMP::MI_SAVE_DUMP()
    : WI_LABEL_t(_(label), 0, is_enabled_t::yes, is_hidden_t::no) {
}

void MI_SAVE_DUMP::click(IWindowMenu & /*window_menu*/) {
    if (dump_save_to_usb("dump.bin"))
        MsgBoxInfo(_("A crash dump report (file dump.bin) has been saved to the USB drive."), Responses_Ok);
    else
        MsgBoxError(_("Error saving crash dump report to the USB drive. Please reinsert the USB drive and try again."), Responses_Ok);
}

/*****************************************************************************/
//MI_XFLASH_DELETE
MI_XFLASH_DELETE::MI_XFLASH_DELETE()
    : WI_LABEL_t(_(label), 0, is_enabled_t::yes, is_hidden_t::no) {
}

void MI_XFLASH_DELETE::click(IWindowMenu & /*window_menu*/) {
    dump_in_xflash_delete();
}

/*****************************************************************************/
//MI_XFLASH_RESET
MI_XFLASH_RESET::MI_XFLASH_RESET()
    : WI_LABEL_t(_(label), 0, is_enabled_t::yes, is_hidden_t::no) {
}

void MI_XFLASH_RESET::click(IWindowMenu & /*window_menu*/) {
    dump_in_xflash_reset();
}

/*****************************************************************************/
//MI_HF_TEST_0
MI_HF_TEST_0::MI_HF_TEST_0()
    : WI_LABEL_t(_(label), 0, is_enabled_t::yes, is_hidden_t::no) {
}

void MI_HF_TEST_0::click(IWindowMenu & /*window_menu*/) {
    dump_hardfault_test_0();
}

/*****************************************************************************/
//MI_HF_TEST_1
MI_HF_TEST_1::MI_HF_TEST_1()
    : WI_LABEL_t(_(label), 0, is_enabled_t::yes, is_hidden_t::no) {
}

void MI_HF_TEST_1::click(IWindowMenu & /*window_menu*/) {
    dump_hardfault_test_1();
}

/*****************************************************************************/
//MI_EE_LOAD_400
MI_EE_LOAD_400::MI_EE_LOAD_400()
    : WI_LABEL_t(_(label), 0, is_enabled_t::yes, is_hidden_t::no) {
}

void MI_EE_LOAD_400::click(IWindowMenu & /*window_menu*/) {
    eeprom_load_bin_from_usb("eeprom/eeprom_MINI-4.0.0-final+1965.bin");
    sys_reset();
}

/*****************************************************************************/
//MI_EE_LOAD_401
MI_EE_LOAD_401::MI_EE_LOAD_401()
    : WI_LABEL_t(_(label), 0, is_enabled_t::yes, is_hidden_t::no) {
}

void MI_EE_LOAD_401::click(IWindowMenu & /*window_menu*/) {
    eeprom_load_bin_from_usb("eeprom/eeprom_MINI-4.0.1-final+1974.bin");
    sys_reset();
}

/*****************************************************************************/
//MI_EE_LOAD_402
MI_EE_LOAD_402::MI_EE_LOAD_402()
    : WI_LABEL_t(_(label), 0, is_enabled_t::yes, is_hidden_t::no) {
}

void MI_EE_LOAD_402::click(IWindowMenu & /*window_menu*/) {
    eeprom_load_bin_from_usb("eeprom/eeprom_MINI-4.0.2-final+1977.bin");
    sys_reset();
}

/*****************************************************************************/
//MI_EE_LOAD_403RC1
MI_EE_LOAD_403RC1::MI_EE_LOAD_403RC1()
    : WI_LABEL_t(_(label), 0, is_enabled_t::yes, is_hidden_t::no) {
}

void MI_EE_LOAD_403RC1::click(IWindowMenu & /*window_menu*/) {
    eeprom_load_bin_from_usb("eeprom/eeprom_MINI-4.0.3-RC1+246.bin");
    sys_reset();
}

/*****************************************************************************/
//MI_EE_LOAD_403
MI_EE_LOAD_403::MI_EE_LOAD_403()
    : WI_LABEL_t(_(label), 0, is_enabled_t::yes, is_hidden_t::no) {
}

void MI_EE_LOAD_403::click(IWindowMenu & /*window_menu*/) {
    eeprom_load_bin_from_usb("eeprom/eeprom_MINI-4.0.3-final+258.bin");
    sys_reset();
}

/*****************************************************************************/
//MI_EE_LOAD
MI_EE_LOAD::MI_EE_LOAD()
    : WI_LABEL_t(_(label), 0, is_enabled_t::yes, is_hidden_t::no) {
}

void MI_EE_LOAD::click(IWindowMenu & /*window_menu*/) {
    eeprom_load_bin_from_usb("eeprom.bin");
    sys_reset();
}

/*****************************************************************************/
//MI_EE_SAVE
MI_EE_SAVE::MI_EE_SAVE()
    : WI_LABEL_t(_(label), 0, is_enabled_t::yes, is_hidden_t::no) {
}

void MI_EE_SAVE::click(IWindowMenu & /*window_menu*/) {
    eeprom_save_bin_to_usb("eeprom.bin");
}

/*****************************************************************************/
//MI_EE_SAVEXML
MI_EE_SAVEXML::MI_EE_SAVEXML()
    : WI_LABEL_t(_(label), 0, is_enabled_t::yes, is_hidden_t::no) {
}

void MI_EE_SAVEXML::click(IWindowMenu & /*window_menu*/) {
    eeprom_save_xml_to_usb("eeprom.xml");
}

/*****************************************************************************/
//MI_M600
MI_M600::MI_M600()
    : WI_LABEL_t(_(label), 0, is_enabled_t::yes, is_hidden_t::no) {
}
void MI_M600::click(IWindowMenu & /*window_menu*/) {
    marlin_gcode_push_front("M600");
}

/*****************************************************************************/
//MI_TIMEOUT
MI_TIMEOUT::MI_TIMEOUT()
    : WI_SWITCH_OFF_ON_t(Screens::Access()->GetMenuTimeout() ? 1 : 0, _(label), 0, is_enabled_t::yes, is_hidden_t::no) {}
void MI_TIMEOUT::OnChange(size_t old_index) {
    if (!old_index) {
        Screens::Access()->EnableMenuTimeout();
    } else {
        Screens::Access()->DisableMenuTimeout();
    }
    eeprom_set_var(EEVAR_MENU_TIMEOUT, variant8_ui8((uint8_t)(Screens::Access()->GetMenuTimeout() ? 1 : 0)));
}

/*****************************************************************************/
//MI_SOUND_MODE
size_t MI_SOUND_MODE::init_index() const {
    eSOUND_MODE sound_mode = Sound_GetMode();
    return (size_t)(sound_mode > eSOUND_MODE::ASSIST ? eSOUND_MODE::DEFAULT : sound_mode);
}
MI_SOUND_MODE::MI_SOUND_MODE()
    : WI_SWITCH_t<MI_SOUND_MODE_COUNT>(init_index(), _(label), 0, is_enabled_t::yes, is_hidden_t::no,
        _(str_Once), _(str_Loud), _(str_Silent), _(str_Assist)
#ifdef _DEBUG
                                                     ,
        string_view_utf8::MakeCPUFLASH((const uint8_t *)str_Debug)
#endif
    ) {
}

void MI_SOUND_MODE::OnChange(size_t /*old_index*/) {
    Sound_SetMode(static_cast<eSOUND_MODE>(index));
}

/*****************************************************************************/
//MI_SOUND_TYPE
MI_SOUND_TYPE::MI_SOUND_TYPE()
    : WI_SWITCH_t<8>(0, _(label), 0, is_enabled_t::yes, is_hidden_t::no,
        _(str_ButtonEcho), _(str_StandardPrompt), _(str_StandardAlert), _(str_CriticalAlert),
        _(str_EncoderMove), _(str_BlindAlert), _(str_Start), _(str_SingleBeep)) {}
void MI_SOUND_TYPE::OnChange(size_t old_index) {
    eSOUND_TYPE st = static_cast<eSOUND_TYPE>(old_index);
    if (st == eSOUND_TYPE::StandardPrompt || st == eSOUND_TYPE::CriticalAlert) {
        Sound_Play(eSOUND_TYPE::StandardPrompt);
        // this is a debug-only menu item, intentionally not translated
        static const uint8_t msg[] = "Continual beeps test\n press button to stop";
        MsgBoxInfo(string_view_utf8::MakeCPUFLASH(msg), Responses_Ok);
    } else {
        Sound_Play(st);
    }
}

/*****************************************************************************/
//MI_SOUND_VOLUME
MI_SOUND_VOLUME::MI_SOUND_VOLUME()
    : WI_SPIN_U08_t(static_cast<uint8_t>(Sound_GetVolume()), SpinCnf::volume_range, _(label), 0, is_enabled_t::yes, is_hidden_t::no) {}
void MI_SOUND_VOLUME::OnClick() {
    Sound_SetVolume(GetVal());
}

/*****************************************************************************/
//MI_SORT_FILES
MI_SORT_FILES::MI_SORT_FILES()
    : WI_SWITCH_t<2>(variant_get_ui8(eeprom_get_var(EEVAR_FILE_SORT)), _(label), 0, is_enabled_t::yes, is_hidden_t::no, _(str_time), _(str_name)) {}
void MI_SORT_FILES::OnChange(size_t old_index) {
    if (old_index == WF_SORT_BY_TIME) { // default option - was sorted by time of change, set by name
        eeprom_set_var(EEVAR_FILE_SORT, variant8_ui8((uint8_t)WF_SORT_BY_NAME));
        screen_filebrowser_sort = WF_SORT_BY_NAME;
    } else if (old_index == WF_SORT_BY_NAME) { // was sorted by name, set by time
        eeprom_set_var(EEVAR_FILE_SORT, variant8_ui8((uint8_t)WF_SORT_BY_TIME));
        screen_filebrowser_sort = WF_SORT_BY_TIME;
    }
}

/*****************************************************************************/
//MI_TIMEZONE
MI_TIMEZONE::MI_TIMEZONE()
    : WI_SPIN_I08_t(variant8_get_i8(eeprom_get_var(EEVAR_TIMEZONE)), SpinCnf::timezone_range, _(label), 0, is_enabled_t::yes, is_hidden_t::no) {}
void MI_TIMEZONE::OnClick() {
    int8_t timezone = GetVal();
    int8_t last_timezone = variant8_get_i8(eeprom_get_var(EEVAR_TIMEZONE));
    eeprom_set_var(EEVAR_TIMEZONE, variant8_i8(timezone));
    time_t seconds = 0;
    if ((seconds = sntp_get_system_time())) {
        sntp_set_system_time(seconds, last_timezone);
    }
}

/*****************************************************************************/
//I_MI_Filament
void I_MI_Filament::click_at(filament_t filament_index) {
<<<<<<< HEAD
    const Filament filament = filaments[size_t(filament_index)];
=======
    const Filament filament = Filaments::Get(filament_index);
>>>>>>> 3ffc6915
    /// don't use preheat temp for cooldown
    if (Filaments::PreheatTemp >= filament.nozzle) {
        marlin_gcode_printf("M104 S%d", (int)filament.nozzle);
    } else {
        marlin_gcode_printf("M104 S%d D%d", (int)Filaments::PreheatTemp, (int)filament.nozzle);
    }
    marlin_gcode_printf("M140 S%d", (int)filament.heatbed);
    Filaments::SetLastPreheated(filament_index);
    Screens::Access()->Close(); // skip this screen everytime
}

MI_FILAMENT_SENSOR_STATE::MI_FILAMENT_SENSOR_STATE()
    : WI_SWITCH_0_1_NA_t(get_state(), _(label), 0, is_enabled_t::no, is_hidden_t::no) {
}

MI_FILAMENT_SENSOR_STATE::state_t MI_FILAMENT_SENSOR_STATE::get_state() {
    fsensor_t fs = fs_wait_initialized();
    switch (fs) {
    case fsensor_t::HasFilament:
        return state_t::high;
    case fsensor_t::NoFilament:
        return state_t::low;
    default:;
    }
    return state_t::unknown;
}

bool MI_FILAMENT_SENSOR_STATE::StateChanged() {
    return SetIndex((size_t)get_state());
}

MI_MINDA::MI_MINDA()
    : WI_SWITCH_0_1_NA_t(get_state(), _(label), 0, is_enabled_t::no, is_hidden_t::no) {
}

MI_MINDA::state_t MI_MINDA::get_state() {
    return (buddy::hw::zMin.read() == buddy::hw::Pin::State::low) ? state_t::low : state_t::high;
}

bool MI_MINDA::StateChanged() {
    return SetIndex((size_t)get_state());
}

/*****************************************************************************/
//MI_FAN_CHECK
MI_FAN_CHECK::MI_FAN_CHECK()
    : WI_SWITCH_OFF_ON_t(variant_get_ui8(marlin_get_var(MARLIN_VAR_FAN_CHECK_ENABLED)), _(label), 0, is_enabled_t::yes, is_hidden_t::no) {}
void MI_FAN_CHECK::OnChange(size_t old_index) {
    if (!old_index) {
        marlin_set_var(MARLIN_VAR_FAN_CHECK_ENABLED, variant8_ui8(1));
    } else {
        marlin_set_var(MARLIN_VAR_FAN_CHECK_ENABLED, variant8_ui8(0));
    }
    eeprom_set_var(EEVAR_FAN_CHECK_ENABLED, variant8_ui8(marlin_get_var(MARLIN_VAR_FAN_CHECK_ENABLED)));
}<|MERGE_RESOLUTION|>--- conflicted
+++ resolved
@@ -427,11 +427,7 @@
 /*****************************************************************************/
 //I_MI_Filament
 void I_MI_Filament::click_at(filament_t filament_index) {
-<<<<<<< HEAD
-    const Filament filament = filaments[size_t(filament_index)];
-=======
     const Filament filament = Filaments::Get(filament_index);
->>>>>>> 3ffc6915
     /// don't use preheat temp for cooldown
     if (Filaments::PreheatTemp >= filament.nozzle) {
         marlin_gcode_printf("M104 S%d", (int)filament.nozzle);
