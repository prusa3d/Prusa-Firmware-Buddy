--- conflicted
+++ resolved
@@ -77,11 +77,9 @@
 }
 
 void MI_CALIB_FIRST::click(IWindowMenu & /*window_menu*/) {
-<<<<<<< HEAD
     marlin_gcode("G26");
     //wizard_run_firstlay();
-=======
-    ScreenWizard::RunFirstLay();
+    //ScreenWizard::RunFirstLay();
 }
 
 /*****************************************************************************/
@@ -92,7 +90,6 @@
 
 void MI_TEST_X::click(IWindowMenu & /*window_menu*/) {
     marlin_test_start();
->>>>>>> ea1d0e22
 }
 
 /*****************************************************************************/
