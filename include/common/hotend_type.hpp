#pragma once

#include <stdint.h>

#include <enum_array.hpp>
#include <i18n.h>

<<<<<<< HEAD
#define HAS_HOTEND_TYPE_SUPPORT() (PRINTER_IS_PRUSA_MK4() || PRINTER_IS_PRUSA_MK3_5() || PRINTER_IS_PRUSA_iX() || PRINTER_IS_PRUSA_CUBE())
=======
#include <option/has_hotend_type_support.h>
#include <printers.h>
>>>>>>> 209500b2

/// Shared for all printers.
/// !!! Never change order, never remove items - this is used in config store
enum class HotendType : uint8_t {
    stock = 0,

    /// Stock Prusa hotend with sillicone sock
    stock_with_sock = 1,

    /// E3D Revo (MK3.5 only)
    e3d_revo = 2,

    _cnt,
};

static constexpr EnumArray<HotendType, const char *, HotendType::_cnt> hotend_type_names {
    { HotendType::stock, N_("Stock") },
    { HotendType::stock_with_sock, N_("With sock") },
    { HotendType::e3d_revo, N_("E3D Revo") },
};

/// Filtered and ordered list of hotend types, for UI purposes
static constexpr std::array hotend_type_list {
    HotendType::stock,
#if !PRINTER_IS_PRUSA_MINI()
        HotendType::stock_with_sock,
#endif
#if PRINTER_IS_PRUSA_MK3_5()
        HotendType::e3d_revo,
#endif
};

/// Whether only the "stock" and "sock" options are supported
/// This affects some texts and dialogs:
/// true -> "Do you have nozzle sock installed?"
/// false -> "What hotend do you have?"
static constexpr bool hotend_type_only_sock = (hotend_type_list.size() == 2 && hotend_type_list[0] == HotendType::stock && hotend_type_list[1] == HotendType::stock_with_sock);<|MERGE_RESOLUTION|>--- conflicted
+++ resolved
@@ -5,12 +5,8 @@
 #include <enum_array.hpp>
 #include <i18n.h>
 
-<<<<<<< HEAD
-#define HAS_HOTEND_TYPE_SUPPORT() (PRINTER_IS_PRUSA_MK4() || PRINTER_IS_PRUSA_MK3_5() || PRINTER_IS_PRUSA_iX() || PRINTER_IS_PRUSA_CUBE())
-=======
 #include <option/has_hotend_type_support.h>
 #include <printers.h>
->>>>>>> 209500b2
 
 /// Shared for all printers.
 /// !!! Never change order, never remove items - this is used in config store
