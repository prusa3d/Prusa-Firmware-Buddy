--- conflicted
+++ resolved
@@ -142,18 +142,13 @@
     /*-----------------------------------------------------------------------------*/
     /* USER CODE BEGIN 1 */
     // #define LWIP_HTTPD_CUSTOM_FILES       0  // option to open file from FAT file system
-<<<<<<< HEAD
-    #define HTTPD_USE_CUSTOM_FSDATA 1 // uses the web resources from fsdata_custom.c (buddy web pages)
-  	#define LWIP_NETIF_API 1	// enable LWIP_NETIF_API==1: Support netif api (in netifapi.c)
-	  #define LWIP_NETIF_LINK_CALLBACK	1	//LWIP_NETIF_LINK_CALLBACK==1: Support a callback function from an interface
-    #define LWIP_HTTPD_DYNAMIC_HEADERS  1
+    #define HTTPD_USE_CUSTOM_FSDATA    1 // uses the web resources from fsdata_custom.c (buddy web pages)
+    #define LWIP_NETIF_API             1 // enable LWIP_NETIF_API==1: Support netif api (in netifapi.c)
+    #define LWIP_NETIF_LINK_CALLBACK   1 //LWIP_NETIF_LINK_CALLBACK==1: Support a callback function from an interface
+    #define LWIP_HTTPD_DYNAMIC_HEADERS 1
     #define LWIP_NETIF_STATUS_CALLBACK 1
-    #define LWIP_NETIF_HOSTNAME 1
+    #define LWIP_NETIF_HOSTNAME        1
 
-=======
-    #define HTTPD_USE_CUSTOM_FSDATA      1 // uses the web resources from fsdata_custom.c
-    #define LWIP_HTTPD_DYNAMIC_FILE_READ 1
->>>>>>> b8db7ac2
 /* USER CODE END 1 */
 
     #ifdef __cplusplus
