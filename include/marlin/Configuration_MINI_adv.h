/**
 * Marlin 3D Printer Firmware
 * Copyright (c) 2020 MarlinFirmware [https://github.com/MarlinFirmware/Marlin]
 *
 * Based on Sprinter and grbl.
 * Copyright (c) 2011 Camiel Gubbels / Erik van der Zalm
 *
 * This program is free software: you can redistribute it and/or modify
 * it under the terms of the GNU General Public License as published by
 * the Free Software Foundation, either version 3 of the License, or
 * (at your option) any later version.
 *
 * This program is distributed in the hope that it will be useful,
 * but WITHOUT ANY WARRANTY; without even the implied warranty of
 * MERCHANTABILITY or FITNESS FOR A PARTICULAR PURPOSE.  See the
 * GNU General Public License for more details.
 *
 * You should have received a copy of the GNU General Public License
 * along with this program.  If not, see <https://www.gnu.org/licenses/>.
 *
 */
#pragma once

// clang-format off

#include "filename_defs.h"

/**
 * Configuration_adv.h
 *
 * Advanced settings.
 * Only change these if you know exactly what you're doing.
 * Some of these settings can damage your printer if improperly set!
 *
 * Basic settings can be found in Configuration.h
 */
#define CONFIGURATION_ADV_H_VERSION 02010100

// @section temperature

//===========================================================================
//=============================Thermal Settings  ============================
//===========================================================================
// @section temperature

/**
 * Thermocouple sensors are quite sensitive to noise.  Any noise induced in
 * the sensor wires, such as by stepper motor wires run in parallel to them,
 * may result in the thermocouple sensor reporting spurious errors.  This
 * value is the number of errors which can occur in a row before the error
 * is reported.  This allows us to ignore intermittent error conditions while
 * still detecting an actual failure, which should result in a continuous
 * stream of errors from the sensor.
 *
 * Set this value to 0 to fail on the first error to occur.
 */
#define THERMOCOUPLE_MAX_ERRORS 15

//
// Custom Thermistor 1000 parameters
//
#if TEMP_SENSOR_0 == 1000
  #define HOTEND0_PULLUP_RESISTOR_OHMS 4700    // Pullup resistor
  #define HOTEND0_RESISTANCE_25C_OHMS  100000  // Resistance at 25C
  #define HOTEND0_BETA                 3950    // Beta value
#endif

#if TEMP_SENSOR_1 == 1000
  #define HOTEND1_PULLUP_RESISTOR_OHMS 4700    // Pullup resistor
  #define HOTEND1_RESISTANCE_25C_OHMS  100000  // Resistance at 25C
  #define HOTEND1_BETA                 3950    // Beta value
#endif

#if TEMP_SENSOR_2 == 1000
  #define HOTEND2_PULLUP_RESISTOR_OHMS 4700    // Pullup resistor
  #define HOTEND2_RESISTANCE_25C_OHMS  100000  // Resistance at 25C
  #define HOTEND2_BETA                 3950    // Beta value
#endif

#if TEMP_SENSOR_3 == 1000
  #define HOTEND3_PULLUP_RESISTOR_OHMS 4700    // Pullup resistor
  #define HOTEND3_RESISTANCE_25C_OHMS  100000  // Resistance at 25C
  #define HOTEND3_BETA                 3950    // Beta value
#endif

#if TEMP_SENSOR_4 == 1000
  #define HOTEND4_PULLUP_RESISTOR_OHMS 4700    // Pullup resistor
  #define HOTEND4_RESISTANCE_25C_OHMS  100000  // Resistance at 25C
  #define HOTEND4_BETA                 3950    // Beta value
#endif

#if TEMP_SENSOR_5 == 1000
  #define HOTEND5_PULLUP_RESISTOR_OHMS 4700    // Pullup resistor
  #define HOTEND5_RESISTANCE_25C_OHMS  100000  // Resistance at 25C
  #define HOTEND5_BETA                 3950    // Beta value
#endif

#if TEMP_SENSOR_6 == 1000
  #define HOTEND6_PULLUP_RESISTOR_OHMS 4700    // Pullup resistor
  #define HOTEND6_RESISTANCE_25C_OHMS  100000  // Resistance at 25C
  #define HOTEND6_BETA                 3950    // Beta value
#endif

#if TEMP_SENSOR_7 == 1000
  #define HOTEND7_PULLUP_RESISTOR_OHMS 4700    // Pullup resistor
  #define HOTEND7_RESISTANCE_25C_OHMS  100000  // Resistance at 25C
  #define HOTEND7_BETA                 3950    // Beta value
#endif

#if TEMP_SENSOR_BED == 1000
  #define BED_PULLUP_RESISTOR_OHMS     4700    // Pullup resistor
  #define BED_RESISTANCE_25C_OHMS      100000  // Resistance at 25C
  #define BED_BETA                     3950    // Beta value
#endif

#if TEMP_SENSOR_CHAMBER == 1000
  #define CHAMBER_PULLUP_RESISTOR_OHMS 4700    // Pullup resistor
  #define CHAMBER_RESISTANCE_25C_OHMS  100000  // Resistance at 25C
  #define CHAMBER_BETA                 3950    // Beta value
#endif

#if TEMP_SENSOR_COOLER == 1000
  #define COOLER_PULLUP_RESISTOR_OHMS 4700    // Pullup resistor
  #define COOLER_RESISTANCE_25C_OHMS  100000  // Resistance at 25C
  #define COOLER_BETA                 3950    // Beta value
#endif

#if TEMP_SENSOR_PROBE == 1000
  #define PROBE_PULLUP_RESISTOR_OHMS   4700    // Pullup resistor
  #define PROBE_RESISTANCE_25C_OHMS    100000  // Resistance at 25C
  #define PROBE_BETA                   3950    // Beta value
#endif

#if TEMP_SENSOR_BOARD == 1000
  #define BOARD_PULLUP_RESISTOR_OHMS   4700    // Pullup resistor
  #define BOARD_RESISTANCE_25C_OHMS    100000  // Resistance at 25C
  #define BOARD_BETA                   3950    // Beta value
#endif

#if TEMP_SENSOR_REDUNDANT == 1000
  #define REDUNDANT_PULLUP_RESISTOR_OHMS   4700    // Pullup resistor
  #define REDUNDANT_RESISTANCE_25C_OHMS    100000  // Resistance at 25C
  #define REDUNDANT_BETA                   3950    // Beta value
#endif

/**
 * Thermocouple Options — for MAX6675 (-2), MAX31855 (-3), and MAX31865 (-5).
 */
//#define TEMP_SENSOR_FORCE_HW_SPI                // Ignore SCK/MOSI/MISO pins; use CS and the default SPI bus.
//#define MAX31865_SENSOR_WIRES_0 2               // (2-4) Number of wires for the probe connected to a MAX31865 board.
//#define MAX31865_SENSOR_WIRES_1 2

//#define MAX31865_50HZ_FILTER                    // Use a 50Hz filter instead of the default 60Hz.
//#define MAX31865_USE_READ_ERROR_DETECTION       // Treat value spikes (20°C delta in under 1s) as read errors.

//#define MAX31865_USE_AUTO_MODE                  // Read faster and more often than 1-shot; bias voltage always on; slight effect on RTD temperature.
//#define MAX31865_MIN_SAMPLING_TIME_MSEC     100 // (ms) 1-shot: minimum read interval. Reduces bias voltage effects by leaving sensor unpowered for longer intervals.
//#define MAX31865_IGNORE_INITIAL_FAULTY_READS 10 // Ignore some read faults (keeping the temperature reading) to work around a possible issue (#23439).

//#define MAX31865_WIRE_OHMS_0              0.95f // For 2-wire, set the wire resistances for more accurate readings.
//#define MAX31865_WIRE_OHMS_1              0.0f

//
// Hephestos 2 24V heated bed upgrade kit.
// https://store.bq.com/en/heated-bed-kit-hephestos2
//
//#define HEPHESTOS2_HEATED_BED_KIT
#if ENABLED(HEPHESTOS2_HEATED_BED_KIT)
    #undef TEMP_SENSOR_BED
    #define TEMP_SENSOR_BED 70
    #define HEATER_BED_INVERTING true
#endif

//
// Heated Bed Bang-Bang options
//
#if DISABLED(PIDTEMPBED)
    #define BED_CHECK_INTERVAL 5000 // (ms) Interval between checks in bang-bang control
    #if ENABLED(BED_LIMIT_SWITCHING)
        #define BED_HYSTERESIS 2 // (deg C) Only set the relevant heater state when ABS(T-target) > BED_HYSTERESIS
    #endif
#endif

//
// Heated Chamber options
//
#if DISABLED(PIDTEMPCHAMBER)
  #define CHAMBER_CHECK_INTERVAL 5000   // (ms) Interval between checks in bang-bang control
  #if ENABLED(CHAMBER_LIMIT_SWITCHING)
    #define CHAMBER_HYSTERESIS 2        // (deg C) Only set the relevant heater state when ABS(T-target) > CHAMBER_HYSTERESIS
  #endif
#endif

#if TEMP_SENSOR_CHAMBER
  //#define HEATER_CHAMBER_PIN      P2_04   // Required heater on/off pin (example: SKR 1.4 Turbo HE1 plug)
  //#define HEATER_CHAMBER_INVERTING false
  //#define FAN1_PIN                   -1   // Remove the fan signal on pin P2_04 (example: SKR 1.4 Turbo HE1 plug)

  //#define CHAMBER_FAN               // Enable a fan on the chamber
  #if ENABLED(CHAMBER_FAN)
    //#define CHAMBER_FAN_INDEX   2   // Index of a fan to repurpose as the chamber fan. (Default: first unused fan)
    #define CHAMBER_FAN_MODE      2   // Fan control mode: 0=Static; 1=Linear increase when temp is higher than target; 2=V-shaped curve; 3=similar to 1 but fan is always on.
    #if CHAMBER_FAN_MODE == 0
      #define CHAMBER_FAN_BASE  255   // Chamber fan PWM (0-255)
    #elif CHAMBER_FAN_MODE == 1
      #define CHAMBER_FAN_BASE  128   // Base chamber fan PWM (0-255); turns on when chamber temperature is above the target
      #define CHAMBER_FAN_FACTOR 25   // PWM increase per °C above target
    #elif CHAMBER_FAN_MODE == 2
      #define CHAMBER_FAN_BASE  128   // Minimum chamber fan PWM (0-255)
      #define CHAMBER_FAN_FACTOR 25   // PWM increase per °C difference from target
    #elif CHAMBER_FAN_MODE == 3
      #define CHAMBER_FAN_BASE  128   // Base chamber fan PWM (0-255)
      #define CHAMBER_FAN_FACTOR 25   // PWM increase per °C above target
    #endif
  #endif

  //#define CHAMBER_VENT              // Enable a servo-controlled vent on the chamber
  #if ENABLED(CHAMBER_VENT)
    #define CHAMBER_VENT_SERVO_NR  1  // Index of the vent servo
    #define HIGH_EXCESS_HEAT_LIMIT 5  // How much above target temp to consider there is excess heat in the chamber
    #define LOW_EXCESS_HEAT_LIMIT  3
    #define MIN_COOLING_SLOPE_TIME_CHAMBER_VENT 20
    #define MIN_COOLING_SLOPE_DEG_CHAMBER_VENT 1.5
  #endif
#endif

//
// Laser Cooler options
//
#if TEMP_SENSOR_COOLER
  #define COOLER_MINTEMP           8  // (°C)
  #define COOLER_MAXTEMP          26  // (°C)
  #define COOLER_DEFAULT_TEMP     16  // (°C)
  #define TEMP_COOLER_HYSTERESIS   1  // (°C) Temperature proximity considered "close enough" to the target
  #define COOLER_PIN               8  // Laser cooler on/off pin used to control power to the cooling element (e.g., TEC, External chiller via relay)
  #define COOLER_INVERTING     false
  #define TEMP_COOLER_PIN         15  // Laser/Cooler temperature sensor pin. ADC is required.
  #define COOLER_FAN                  // Enable a fan on the cooler, Fan# 0,1,2,3 etc.
  #define COOLER_FAN_INDEX         0  // FAN number 0, 1, 2 etc. e.g.
  #if ENABLED(COOLER_FAN)
    #define COOLER_FAN_BASE      100  // Base Cooler fan PWM (0-255); turns on when Cooler temperature is above the target
    #define COOLER_FAN_FACTOR     25  // PWM increase per °C above target
  #endif
#endif

//
// Motherboard Sensor options
//
#if TEMP_SENSOR_BOARD
  #define THERMAL_PROTECTION_BOARD   // Halt the printer if the board sensor leaves the temp range below.
  #define BOARD_MINTEMP           5  // (°C)
  #define BOARD_MAXTEMP         120  // (°C)
  #ifndef TEMP_BOARD_PIN
    //#define TEMP_BOARD_PIN -1      // Board temp sensor pin, if not set in pins file.
  #endif
#endif

/**
 * Thermal Protection provides additional protection to your printer from damage
 * and fire. Marlin always includes safe min and max temperature ranges which
 * protect against a broken or disconnected thermistor wire.
 *
 * The issue: If a thermistor falls out, it will report the much lower
 * temperature of the air in the room, and the the firmware will keep
 * the heater on.
 *
 * The solution: Once the temperature reaches the target, start observing.
 * If the temperature stays too far below the target (hysteresis) for too
 * long (period), the firmware will halt the machine as a safety precaution.
 *
 * If you get false positives for "Thermal Runaway", increase
 * THERMAL_PROTECTION_HYSTERESIS and/or THERMAL_PROTECTION_PERIOD
 */
#if ENABLED(THERMAL_PROTECTION_HOTENDS)
    #define THERMAL_PROTECTION_PERIOD 20        // Seconds
    #define THERMAL_PROTECTION_HYSTERESIS 6 //4     // Degrees Celsius
    #if ENABLED(MODEL_DETECT_STUCK_THERMISTOR)
        /**
         * Do not allow hotend PWM value to be THERMAL_PROTECTION_MODEL_DISCREPANCY
         * above PWM expected by the model for more than THERMAL_PROTECTION_MODEL_PERIOD seconds
         */
        #define THERMAL_PROTECTION_MODEL_PERIOD 40
        /**
         * 26.6% of PWM max.
         * 14% is needed to cover minimum heater power at minimum supply voltage.
         * 12.6% is real reserve.
         * It can never trigger at 100% fan if the temperature set is above 215degC
         * and at 290degC if fan is above 26%.
         */
        #define THERMAL_PROTECTION_MODEL_DISCREPANCY 68
    #endif

    //#define ADAPTIVE_FAN_SLOWING              // Slow part cooling fan if temperature drops
    #if BOTH(ADAPTIVE_FAN_SLOWING, PIDTEMP)
    //#define NO_FAN_SLOWING_IN_PID_TUNING    // Don't slow fan speed during M303
    #endif

    /**
     * Whenever an M104, M109, or M303 increases the target temperature, the
     * firmware will wait for the WATCH_TEMP_PERIOD to expire. If the temperature
     * hasn't increased by WATCH_TEMP_INCREASE degrees, the machine is halted and
     * requires a hard reset. This test restarts with any M104/M109/M303, but only
     * if the current temperature is far enough below the target for a reliable
     * test.
     *
     * If you get false positives for "Heating failed", increase WATCH_TEMP_PERIOD
     * and/or decrease WATCH_TEMP_INCREASE. WATCH_TEMP_INCREASE should not be set
     * below 2.
     */
    #define WATCH_TEMP_PERIOD 20 // Seconds
    #define WATCH_TEMP_INCREASE 2 // Degrees Celsius
#endif

/**
 * Thermal Protection parameters for the bed are just as above for hotends.
 */
#if ENABLED(THERMAL_PROTECTION_BED)
    #define THERMAL_PROTECTION_BED_PERIOD 45 // Seconds
    #define THERMAL_PROTECTION_BED_HYSTERESIS 25 // Degrees Celsius

    /**
   * As described above, except for the bed (M140/M190/M303).
   */
    #define WATCH_BED_TEMP_PERIOD 240 // Seconds
    #define WATCH_BED_TEMP_INCREASE 2 // Degrees Celsius
#endif

/**
 * Thermal Protection parameters for the heated chamber.
 */
#if ENABLED(THERMAL_PROTECTION_CHAMBER)
    #define THERMAL_PROTECTION_CHAMBER_PERIOD 20 // Seconds
    #define THERMAL_PROTECTION_CHAMBER_HYSTERESIS 2 // Degrees Celsius

    /**
   * Heated chamber watch settings (M141/M191).
   */
    #define WATCH_CHAMBER_TEMP_PERIOD 60 // Seconds
    #define WATCH_CHAMBER_TEMP_INCREASE 2 // Degrees Celsius
#endif

/**
 * Thermal Protection parameters for the laser cooler.
 */
#if ENABLED(THERMAL_PROTECTION_COOLER)
  #define THERMAL_PROTECTION_COOLER_PERIOD     10 // Seconds
  #define THERMAL_PROTECTION_COOLER_HYSTERESIS  3 // Degrees Celsius

  /**
   * Laser cooling watch settings (M143/M193).
   */
  #define WATCH_COOLER_TEMP_PERIOD             60 // Seconds
  #define WATCH_COOLER_TEMP_INCREASE            3 // Degrees Celsius
#endif

#if ANY(THERMAL_PROTECTION_HOTENDS, THERMAL_PROTECTION_BED, THERMAL_PROTECTION_CHAMBER, THERMAL_PROTECTION_COOLER)
  /**
   * Thermal Protection Variance Monitor - EXPERIMENTAL.
   * Kill the machine on a stuck temperature sensor. Disable if you get false positives.
   */
  //#define THERMAL_PROTECTION_VARIANCE_MONITOR   // Detect a sensor malfunction preventing temperature updates
#endif

#if ENABLED(PIDTEMP)
    // this adds an experimental additional term to the heating power, proportional to the extrusion speed.
    // if Kc is chosen well, the additional required power due to increased melting should be compensated.
    #define PID_EXTRUSION_SCALING
    #if ENABLED(PID_EXTRUSION_SCALING)
        /**
         * Increase in PWM duty cycle needed to to extrude 1 mm^2 per second
         * of filament if extruder temperature is 1 Kelvin above ambient
         * temperature [s*K^-1*mm^-2]
         */
        #define DEFAULT_Kc 0.009517f
    #endif
    /**
     * Add an experimental additional term to the heater power, proportional to the fan speed.
     * A well-chosen Kf value should add just enough power to compensate for power-loss from the cooling fan.
     * You can either just add a constant compensation with the DEFAULT_Kf value
     * or follow the instruction below to get speed-dependent compensation.
     *
     * Constant compensation (use only with fanspeeds of 0% and 100%)
     * ---------------------------------------------------------------------
     * A good starting point for the Kf-value comes from the calculation:
     *   kf = (power_fan * eff_fan) / power_heater * 255
     * where eff_fan is between 0.0 and 1.0, based on fan-efficiency and airflow to the nozzle / heater.
     *
     * Example:
     *   Heater: 40W, Fan: 0.1A * 24V = 2.4W, eff_fan = 0.8
     *   Kf = (2.4W * 0.8) / 40W * 255 = 12.24
     *
     * Fan-speed dependent compensation
     * --------------------------------
     * 1. To find a good Kf value, set the hotend temperature, wait for it to settle, and enable the fan (100%).
     *    Make sure PID_FAN_SCALING_LIN_FACTOR is 0 and PID_FAN_SCALING_ALTERNATIVE_DEFINITION is not enabled.
     *    If you see the temperature drop repeat the test, increasing the Kf value slowly, until the temperature
     *    drop goes away. If the temperature overshoots after enabling the fan, the Kf value is too big.
     * 2. Note the Kf-value for fan-speed at 100%
     * 3. Determine a good value for PID_FAN_SCALING_MIN_SPEED, which is around the speed, where the fan starts moving.
     * 4. Repeat step 1. and 2. for this fan speed.
     * 5. Enable PID_FAN_SCALING_ALTERNATIVE_DEFINITION and enter the two identified Kf-values in
     *    PID_FAN_SCALING_AT_FULL_SPEED and PID_FAN_SCALING_AT_MIN_SPEED. Enter the minimum speed in PID_FAN_SCALING_MIN_SPEED
     */
    //#define PID_FAN_SCALING
    #if ENABLED(PID_FAN_SCALING)
        //#define PID_FAN_SCALING_ALTERNATIVE_DEFINITION
        #if ENABLED(PID_FAN_SCALING_ALTERNATIVE_DEFINITION)
            // The alternative definition is used for an easier configuration.
            // Just figure out Kf at fullspeed (255) and PID_FAN_SCALING_MIN_SPEED.
            // DEFAULT_Kf and PID_FAN_SCALING_LIN_FACTOR are calculated accordingly.

            #define PID_FAN_SCALING_AT_FULL_SPEED 13.0        //=PID_FAN_SCALING_LIN_FACTOR*255+DEFAULT_Kf
            #define PID_FAN_SCALING_AT_MIN_SPEED   6.0        //=PID_FAN_SCALING_LIN_FACTOR*PID_FAN_SCALING_MIN_SPEED+DEFAULT_Kf
            #define PID_FAN_SCALING_MIN_SPEED     10.0        // Minimum fan speed at which to enable PID_FAN_SCALING

            #define DEFAULT_Kf (255.0*PID_FAN_SCALING_AT_MIN_SPEED-PID_FAN_SCALING_AT_FULL_SPEED*PID_FAN_SCALING_MIN_SPEED)/(255.0-PID_FAN_SCALING_MIN_SPEED)
            #define PID_FAN_SCALING_LIN_FACTOR (PID_FAN_SCALING_AT_FULL_SPEED-DEFAULT_Kf)/255.0

        #else
            #define PID_FAN_SCALING_LIN_FACTOR (0)             // Power loss due to cooling = Kf * (fan_speed)
            #define DEFAULT_Kf 10                              // A constant value added to the PID-tuner
            #define PID_FAN_SCALING_MIN_SPEED 10               // Minimum fan speed at which to enable PID_FAN_SCALING
        #endif
    #endif
#endif

/**
 * Automatic Temperature Mode
 *
 * Dynamically adjust the hotend target temperature based on planned E moves.
 *
 * (Contrast with PID_EXTRUSION_SCALING, which tracks E movement and adjusts PID
 *  behavior using an additional kC value.)
 *
 * Autotemp is calculated by (mintemp + factor * mm_per_sec), capped to maxtemp.
 *
 * Enable Autotemp Mode with M104/M109 F<factor> S<mintemp> B<maxtemp>.
 * Disable by sending M104/M109 with no F parameter (or F0 with AUTOTEMP_PROPORTIONAL).
 */
//#define AUTOTEMP
#if ENABLED(AUTOTEMP)
  #define AUTOTEMP_OLDWEIGHT    0.98  // Factor used to weight previous readings (0.0 < value < 1.0)
  // Turn on AUTOTEMP on M104/M109 by default using proportions set here
  //#define AUTOTEMP_PROPORTIONAL
  #if ENABLED(AUTOTEMP_PROPORTIONAL)
    #define AUTOTEMP_MIN_P      0 // (°C) Added to the target temperature
    #define AUTOTEMP_MAX_P      5 // (°C) Added to the target temperature
    #define AUTOTEMP_FACTOR_P   1 // Apply this F parameter by default (overridden by M104/M109 F)
  #endif
#endif

// Show Temperature ADC value
// Enable for M105 to include ADC values read from temperature sensors.
//#define SHOW_TEMP_ADC_VALUES

/**
 * High Temperature Thermistor Support
 *
 * Thermistors able to support high temperature tend to have a hard time getting
 * good readings at room and lower temperatures. This means TEMP_SENSOR_X_RAW_LO_TEMP
 * will probably be caught when the heating element first turns on during the
 * preheating process, which will trigger a min_temp_error as a safety measure
 * and force stop everything.
 * To circumvent this limitation, we allow for a preheat time (during which,
 * min_temp_error won't be triggered) and add a min_temp buffer to handle
 * aberrant readings.
 *
 * If you want to enable this feature for your hotend thermistor(s)
 * uncomment and set values > 0 in the constants below
 */

// The number of consecutive low temperature errors that can occur
// before a min_temp_error is triggered. (Shouldn't be more than 10.)
//#define MAX_CONSECUTIVE_LOW_TEMPERATURE_ERROR_ALLOWED 0

// The number of milliseconds a hotend will preheat before starting to check
// the temperature. This value should NOT be set to the time it takes the
// hot end to reach the target temperature, but the time it takes to reach
// the minimum temperature your thermistor can read. The lower the better/safer.
// This shouldn't need to be more than 30 seconds (30000)
//#define MILLISECONDS_PREHEAT_TIME 0

// @section extruder

// Extruder runout prevention.
// If the machine is idle and the temperature over MINTEMP
// then extrude some filament every couple of SECONDS.
//#define EXTRUDER_RUNOUT_PREVENT
#if ENABLED(EXTRUDER_RUNOUT_PREVENT)
    #define EXTRUDER_RUNOUT_MINTEMP 190
    #define EXTRUDER_RUNOUT_SECONDS 30
    #define EXTRUDER_RUNOUT_SPEED 1500 // (mm/m)
    #define EXTRUDER_RUNOUT_EXTRUDE 5 // (mm)
#endif

/**
 * Hotend Idle Timeout
 * Prevent filament in the nozzle from charring and causing a critical jam.
 */
//#define HOTEND_IDLE_TIMEOUT
#if ENABLED(HOTEND_IDLE_TIMEOUT)
  #define HOTEND_IDLE_TIMEOUT_SEC (5*60)    // (seconds) Time without extruder movement to trigger protection
  #define HOTEND_IDLE_MIN_TRIGGER   180     // (°C) Minimum temperature to enable hotend protection
  #define HOTEND_IDLE_NOZZLE_TARGET   0     // (°C) Safe temperature for the nozzle after timeout
  #define HOTEND_IDLE_BED_TARGET      0     // (°C) Safe temperature for the bed after timeout
#endif

// @section temperature

// Calibration for AD595 / AD8495 sensor to adjust temperature measurements.
// The final temperature is calculated as (measuredTemp * GAIN) + OFFSET.
#define TEMP_SENSOR_AD595_OFFSET 0.0
#define TEMP_SENSOR_AD595_GAIN 1.0
#define TEMP_SENSOR_AD8495_OFFSET 0.0
#define TEMP_SENSOR_AD8495_GAIN 1.0

/**
 * Controller Fan
 * To cool down the stepper drivers and MOSFETs.
 *
 * The fan turns on automatically whenever any driver is enabled and turns
 * off (or reduces to idle speed) shortly after drivers are turned off.
 */
//#define USE_CONTROLLER_FAN
#if ENABLED(USE_CONTROLLER_FAN)
  //#define CONTROLLER_FAN_PIN -1           // Set a custom pin for the controller fan
  //#define CONTROLLER_FAN_USE_Z_ONLY       // With this option only the Z axis is considered
  //#define CONTROLLER_FAN_IGNORE_Z         // Ignore Z stepper. Useful when stepper timeout is disabled.
  #define CONTROLLERFAN_SPEED_MIN         0 // (0-255) Minimum speed. (If set below this value the fan is turned off.)
  #define CONTROLLERFAN_SPEED_ACTIVE    255 // (0-255) Active speed, used when any motor is enabled
  #define CONTROLLERFAN_SPEED_IDLE        0 // (0-255) Idle speed, used when motors are disabled
  #define CONTROLLERFAN_IDLE_TIME        60 // (seconds) Extra time to keep the fan running after disabling motors

  // Use TEMP_SENSOR_BOARD as a trigger for enabling the controller fan
  //#define CONTROLLER_FAN_MIN_BOARD_TEMP 40  // (°C) Turn on the fan if the board reaches this temperature

  //#define CONTROLLER_FAN_EDITABLE         // Enable M710 configurable settings
  #if ENABLED(CONTROLLER_FAN_EDITABLE)
    #define CONTROLLER_FAN_MENU             // Enable the Controller Fan submenu
  #endif
#endif

// When first starting the main fan, run it at full speed for the
// given number of milliseconds.  This gets the fan spinning reliably
// before setting a PWM value. (Does not work with software PWM for fan on Sanguinololu)
//#define FAN_KICKSTART_TIME 100

// Some coolers may require a non-zero "off" state.
//#define FAN_OFF_PWM  1

/**
 * PWM Fan Scaling
 *
 * Define the min/max speeds for PWM fans (as set with M106).
 *
 * With these options the M106 0-255 value range is scaled to a subset
 * to ensure that the fan has enough power to spin, or to run lower
 * current fans with higher current. (e.g., 5V/12V fans with 12V/24V)
 * Value 0 always turns off the fan.
 *
 * Define one or both of these to override the default 0-255 range.
 */
//#define FAN_MIN_PWM 50
//#define FAN_MAX_PWM 128

/**
 * Fan Fast PWM
 *
 * Combinations of PWM Modes, prescale values and TOP resolutions are used internally
 * to produce a frequency as close as possible to the desired frequency.
 *
 * FAST_PWM_FAN_FREQUENCY
 *   Set this to your desired frequency.
 *   For AVR, if left undefined this defaults to F = F_CPU/(2*255*1)
 *            i.e., F = 31.4kHz on 16MHz microcontrollers or F = 39.2kHz on 20MHz microcontrollers.
 *   For non AVR, if left undefined this defaults to F = 1Khz.
 *   This F value is only to protect the hardware from an absence of configuration
 *   and not to complete it when users are not aware that the frequency must be specifically set to support the target board.
 *
 *   NOTE: Setting very low frequencies (< 10 Hz) may result in unexpected timer behavior.
 *         Setting very high frequencies can damage your hardware.
 *
 * USE_OCR2A_AS_TOP [undefined by default]
 *   Boards that use TIMER2 for PWM have limitations resulting in only a few possible frequencies on TIMER2:
 *   16MHz MCUs: [62.5kHz, 31.4kHz (default), 7.8kHz, 3.92kHz, 1.95kHz, 977Hz, 488Hz, 244Hz, 60Hz, 122Hz, 30Hz]
 *   20MHz MCUs: [78.1kHz, 39.2kHz (default), 9.77kHz, 4.9kHz, 2.44kHz, 1.22kHz, 610Hz, 305Hz, 153Hz, 76Hz, 38Hz]
 *   A greater range can be achieved by enabling USE_OCR2A_AS_TOP. But note that this option blocks the use of
 *   PWM on pin OC2A. Only use this option if you don't need PWM on 0C2A. (Check your schematic.)
 *   USE_OCR2A_AS_TOP sacrifices duty cycle control resolution to achieve this broader range of frequencies.
 */
//#define FAST_PWM_FAN    // Increase the fan PWM frequency. Removes the PWM noise but increases heating in the FET/Arduino
#if ENABLED(FAST_PWM_FAN)
  //#define FAST_PWM_FAN_FREQUENCY 31400  // Define here to override the defaults below
  //#define USE_OCR2A_AS_TOP
  #ifndef FAST_PWM_FAN_FREQUENCY
    #ifdef __AVR__
      #define FAST_PWM_FAN_FREQUENCY ((F_CPU) / (2 * 255 * 1))
    #else
      #define FAST_PWM_FAN_FREQUENCY 1000U
    #endif
  #endif
#endif

/**
 * Use one of the PWM fans as a redundant part-cooling fan
 */
//#define REDUNDANT_PART_COOLING_FAN 2  // Index of the fan to sync with FAN 0.

// @section extruder

/**
 * Extruder cooling fans
 *
 * Extruder auto fans automatically turn on when their extruders'
 * temperatures go above EXTRUDER_AUTO_FAN_TEMPERATURE.
 *
 * Your board's pins file specifies the recommended pins. Override those here
 * or set to -1 to disable completely.
 *
 * Multiple extruders can be assigned to the same pin in which case
 * the fan will turn on when any selected extruder is above the threshold.
 */
#define E0_AUTO_FAN_PIN -1
#define E1_AUTO_FAN_PIN -1
#define E2_AUTO_FAN_PIN -1
#define E3_AUTO_FAN_PIN -1
#define E4_AUTO_FAN_PIN -1
#define E5_AUTO_FAN_PIN -1
#define E6_AUTO_FAN_PIN -1
#define E7_AUTO_FAN_PIN -1
#define CHAMBER_AUTO_FAN_PIN -1
#define COOLER_AUTO_FAN_PIN -1

#define EXTRUDER_AUTO_FAN_TEMPERATURE 50
#define EXTRUDER_AUTO_FAN_SPEED 255 // 255 == full speed
#define CHAMBER_AUTO_FAN_TEMPERATURE 30
#define CHAMBER_AUTO_FAN_SPEED 255
#define COOLER_AUTO_FAN_TEMPERATURE 18
#define COOLER_AUTO_FAN_SPEED 255

/**
 * Hotend Cooling Fans tachometers
 *
 * Define one or more tachometer pins to enable fan speed
 * monitoring, and reporting of fan speeds with M123.
 *
 * NOTE: Only works with fans up to 7000 RPM.
 */
//#define FOURWIRES_FANS      // Needed with AUTO_FAN when 4-wire PWM fans are installed
//#define E0_FAN_TACHO_PIN -1
//#define E0_FAN_TACHO_PULLUP
//#define E0_FAN_TACHO_PULLDOWN
//#define E1_FAN_TACHO_PIN -1
//#define E1_FAN_TACHO_PULLUP
//#define E1_FAN_TACHO_PULLDOWN
//#define E2_FAN_TACHO_PIN -1
//#define E2_FAN_TACHO_PULLUP
//#define E2_FAN_TACHO_PULLDOWN
//#define E3_FAN_TACHO_PIN -1
//#define E3_FAN_TACHO_PULLUP
//#define E3_FAN_TACHO_PULLDOWN
//#define E4_FAN_TACHO_PIN -1
//#define E4_FAN_TACHO_PULLUP
//#define E4_FAN_TACHO_PULLDOWN
//#define E5_FAN_TACHO_PIN -1
//#define E5_FAN_TACHO_PULLUP
//#define E5_FAN_TACHO_PULLDOWN
//#define E6_FAN_TACHO_PIN -1
//#define E6_FAN_TACHO_PULLUP
//#define E6_FAN_TACHO_PULLDOWN
//#define E7_FAN_TACHO_PIN -1
//#define E7_FAN_TACHO_PULLUP
//#define E7_FAN_TACHO_PULLDOWN

/**
 * Part-Cooling Fan Multiplexer
 *
 * This feature allows you to digitally multiplex the fan output.
 * The multiplexer is automatically switched at tool-change.
 * Set FANMUX[012]_PINs below for up to 2, 4, or 8 multiplexed fans.
 */
#define FANMUX0_PIN -1
#define FANMUX1_PIN -1
#define FANMUX2_PIN -1

/**
 * M355 Case Light on-off / brightness
 */
//#define CASE_LIGHT_ENABLE
#if ENABLED(CASE_LIGHT_ENABLE)
  //#define CASE_LIGHT_PIN 4                  // Override the default pin if needed
  #define INVERT_CASE_LIGHT false             // Set true if Case Light is ON when pin is LOW
  #define CASE_LIGHT_DEFAULT_ON true          // Set default power-up state on
  #define CASE_LIGHT_DEFAULT_BRIGHTNESS 105   // Set default power-up brightness (0-255, requires PWM pin)
  //#define CASE_LIGHT_NO_BRIGHTNESS          // Disable brightness control. Enable for non-PWM lighting.
  //#define CASE_LIGHT_MAX_PWM 128            // Limit PWM duty cycle (0-255)
  //#define CASE_LIGHT_MENU                   // Add Case Light options to the LCD menu
  #if ENABLED(NEOPIXEL_LED)
    //#define CASE_LIGHT_USE_NEOPIXEL         // Use NeoPixel LED as case light
  #endif
  #if EITHER(RGB_LED, RGBW_LED)
    //#define CASE_LIGHT_USE_RGB_LED          // Use RGB / RGBW LED as case light
  #endif
  #if EITHER(CASE_LIGHT_USE_NEOPIXEL, CASE_LIGHT_USE_RGB_LED)
    #define CASE_LIGHT_DEFAULT_COLOR { 255, 255, 255, 255 } // { Red, Green, Blue, White }
  #endif
#endif

// @section homing

// If you want endstops to stay on (by default) even when not homing
// enable this option. Override at any time with M120, M121.
//#define ENDSTOPS_ALWAYS_ON_DEFAULT

// @section extras

//#define Z_LATE_ENABLE // Enable Z the last moment. Needed if your Z driver overheats.

// Employ an external closed loop controller. Override pins here if needed.
//#define EXTERNAL_CLOSED_LOOP_CONTROLLER
#if ENABLED(EXTERNAL_CLOSED_LOOP_CONTROLLER)
//#define CLOSED_LOOP_ENABLE_PIN        -1
//#define CLOSED_LOOP_MOVE_COMPLETE_PIN -1
#endif

/**
 * Dual X Carriage
 *
 * This setup has two X carriages that can move independently, each with its own hotend.
 * The carriages can be used to print an object with two colors or materials, or in
 * "duplication mode" it can print two identical or X-mirrored objects simultaneously.
 * The inactive carriage is parked automatically to prevent oozing.
 * X1 is the left carriage, X2 the right. They park and home at opposite ends of the X axis.
 * By default the X2 stepper is assigned to the first unused E plug on the board.
 *
 * The following Dual X Carriage modes can be selected with M605 S<mode>:
 *
 *   0 : (FULL_CONTROL) The slicer has full control over both X-carriages and can achieve optimal travel
 *       results as long as it supports dual X-carriages. (M605 S0)
 *
 *   1 : (AUTO_PARK) The firmware automatically parks and unparks the X-carriages on tool-change so
 *       that additional slicer support is not required. (M605 S1)
 *
 *   2 : (DUPLICATION) The firmware moves the second X-carriage and extruder in synchronization with
 *       the first X-carriage and extruder, to print 2 copies of the same object at the same time.
 *       Set the constant X-offset and temperature differential with M605 S2 X[offs] R[deg] and
 *       follow with M605 S2 to initiate duplicated movement.
 *
 *   3 : (MIRRORED) Formbot/Vivedino-inspired mirrored mode in which the second extruder duplicates
 *       the movement of the first except the second extruder is reversed in the X axis.
 *       Set the initial X offset and temperature differential with M605 S2 X[offs] R[deg] and
 *       follow with M605 S3 to initiate mirrored movement.
 */
//#define DUAL_X_CARRIAGE
#if ENABLED(DUAL_X_CARRIAGE)
  #define X1_MIN_POS X_MIN_POS    // Set to X_MIN_POS
  #define X1_MAX_POS X_BED_SIZE   // A max coordinate so the X1 carriage can't hit the parked X2 carriage
  #define X2_MIN_POS    80        // A min coordinate so the X2 carriage can't hit the parked X1 carriage
  #define X2_MAX_POS   353        // The max position of the X2 carriage, typically also the home position
  #define X2_HOME_DIR    1        // Set to 1. The X2 carriage always homes to the max endstop position
  #define X2_HOME_POS X2_MAX_POS  // Default X2 home position. Set to X2_MAX_POS.
                                  // NOTE: For Dual X Carriage use M218 T1 Xn to override the X2_HOME_POS.
                                  // This allows recalibration of endstops distance without a rebuild.
                                  // Remember to set the second extruder's X-offset to 0 in your slicer.

  // This is the default power-up mode which can be changed later using M605 S<mode>.
  #define DEFAULT_DUAL_X_CARRIAGE_MODE DXC_AUTO_PARK_MODE

  // Default x offset in duplication mode (typically set to half print bed width)
  #define DEFAULT_DUPLICATION_X_OFFSET 100

  // Default action to execute following M605 mode change commands. Typically G28X to apply new mode.
  //#define EVENT_GCODE_IDEX_AFTER_MODECHANGE "G28X"
#endif

/**
 * Multi-Stepper / Multi-Endstop
 *
 * When X2_DRIVER_TYPE is defined, this indicates that the X and X2 motors work in tandem.
 * The following explanations for X also apply to Y and Z multi-stepper setups.
 * Endstop offsets may be changed by 'M666 X<offset> Y<offset> Z<offset>' and stored to EEPROM.
 *
 * - Enable INVERT_X2_VS_X_DIR if the X2 motor requires an opposite DIR signal from X.
 *
 * - Enable X_DUAL_ENDSTOPS if the second motor has its own endstop, with adjustable offset.
 *
 *   - Extra endstops are included in the output of 'M119'.
 *
 *   - Set X_DUAL_ENDSTOP_ADJUSTMENT to the known error in the X2 endstop.
 *     Applied to the X2 motor on 'G28' / 'G28 X'.
 *     Get the offset by homing X and measuring the error.
 *     Also set with 'M666 X<offset>' and stored to EEPROM with 'M500'.
 *
 *   - Use X2_USE_ENDSTOP to set the endstop plug by name. (_XMIN_, _XMAX_, _YMIN_, _YMAX_, _ZMIN_, _ZMAX_)
 */
#if HAS_X2_STEPPER && DISABLED(DUAL_X_CARRIAGE)
  //#define INVERT_X2_VS_X_DIR        // X2 direction signal is the opposite of X
  //#define X_DUAL_ENDSTOPS           // X2 has its own endstop
  #if ENABLED(X_DUAL_ENDSTOPS)
    #define X2_USE_ENDSTOP    _XMAX_  // X2 endstop board plug. Don't forget to enable USE_*_PLUG.
    #define X2_ENDSTOP_ADJUSTMENT  0  // X2 offset relative to X endstop
  #endif
#endif

#if HAS_DUAL_Y_STEPPERS
  //#define INVERT_Y2_VS_Y_DIR        // Y2 direction signal is the opposite of Y
  //#define Y_DUAL_ENDSTOPS           // Y2 has its own endstop
  #if ENABLED(Y_DUAL_ENDSTOPS)
    #define Y2_USE_ENDSTOP    _YMAX_  // Y2 endstop board plug. Don't forget to enable USE_*_PLUG.
    #define Y2_ENDSTOP_ADJUSTMENT  0  // Y2 offset relative to Y endstop
  #endif
#endif

//
// Multi-Z steppers
//
#ifdef Z2_DRIVER_TYPE
  //#define INVERT_Z2_VS_Z_DIR        // Z2 direction signal is the opposite of Z

  //#define Z_MULTI_ENDSTOPS          // Other Z axes have their own endstops
  #if ENABLED(Z_MULTI_ENDSTOPS)
    #define Z2_USE_ENDSTOP   _XMAX_   // Z2 endstop board plug. Don't forget to enable USE_*_PLUG.
    #define Z2_ENDSTOP_ADJUSTMENT 0   // Z2 offset relative to Y endstop
  #endif
  #ifdef Z3_DRIVER_TYPE
    //#define INVERT_Z3_VS_Z_DIR      // Z3 direction signal is the opposite of Z
    #if ENABLED(Z_MULTI_ENDSTOPS)
      #define Z3_USE_ENDSTOP   _YMAX_ // Z3 endstop board plug. Don't forget to enable USE_*_PLUG.
      #define Z3_ENDSTOP_ADJUSTMENT 0 // Z3 offset relative to Y endstop
    #endif
  #endif
  #ifdef Z4_DRIVER_TYPE
    //#define INVERT_Z4_VS_Z_DIR      // Z4 direction signal is the opposite of Z
    #if ENABLED(Z_MULTI_ENDSTOPS)
      #define Z4_USE_ENDSTOP   _ZMAX_ // Z4 endstop board plug. Don't forget to enable USE_*_PLUG.
      #define Z4_ENDSTOP_ADJUSTMENT 0 // Z4 offset relative to Y endstop
    #endif
  #endif
#endif

// Drive the E axis with two synchronized steppers
//#define E_DUAL_STEPPER_DRIVERS
#if ENABLED(E_DUAL_STEPPER_DRIVERS)
  //#define INVERT_E1_VS_E0_DIR       // E direction signals are opposites
#endif

// Activate a solenoid on the active extruder with M380. Disable all with M381.
// Define SOL0_PIN, SOL1_PIN, etc., for each extruder that has a solenoid.
//#define EXT_SOLENOID

// @section homing

/**
 * Homing Procedure
 * Homing (G28) does an indefinite move towards the endstops to establish
 * the position of the toolhead relative to the workspace.
 */

//#define SENSORLESS_BACKOFF_MM  { 2, 2, 0 }  // (linear=mm, rotational=°) Backoff from endstops before sensorless homing

//kill command after probing fails
//#define HALT_ON_PROBING_ERROR
//after enabling HOMING_MAX_ATTEMPTS, homing can fail
#define HOMING_MAX_ATTEMPTS 10
#ifdef HOMING_MAX_ATTEMPTS
    // ranges in mm - allowed distance between homing probes for XYZ axes
    constexpr float axis_home_min_diff[] = {-0.2, -0.2, -0.1};
    constexpr float axis_home_max_diff[] = { 0.2,  0.2,  0.1};
    constexpr float axis_home_invert_min_diff = -1;
    constexpr float axis_home_invert_max_diff = 1;
#endif// HOMING_MAX_ATTEMPTS

// Homing hits each endstop, retracts by these distances, then does a slower bump.
<<<<<<< HEAD
#define HOMING_BUMP_MM      { 0, 0, 2 }       // (linear=mm, rotational=°) Backoff from endstops after first bump
#define HOMING_BUMP_DIVISOR { 2, 2, 4 } // Re-Bump Speed Divisor (Divides the Homing Feedrate)

//#define HOMING_BACKOFF_POST_MM { 2, 2, 2 }  // (linear=mm, rotational=°) Backoff from endstops after homing

//#define QUICK_HOME                          // If G28 contains XY do a diagonal move first
//#define HOME_Y_BEFORE_X                     // If G28 contains XY home Y before X
//#define HOME_Z_FIRST                        // Home Z first. Requires a Z-MIN endstop (not a probe).
//#define CODEPENDENT_XY_HOMING               // If X/Y can't home without homing Y/X first

// @section bltouch

#if ENABLED(BLTOUCH)
  /**
   * Either: Use the defaults (recommended) or: For special purposes, use the following DEFINES
   * Do not activate settings that the probe might not understand. Clones might misunderstand
   * advanced commands.
   *
   * Note: If the probe is not deploying, do a "Reset" and "Self-Test" and then check the
   *       wiring of the BROWN, RED and ORANGE wires.
   *
   * Note: If the trigger signal of your probe is not being recognized, it has been very often
   *       because the BLACK and WHITE wires needed to be swapped. They are not "interchangeable"
   *       like they would be with a real switch. So please check the wiring first.
   *
   * Settings for all BLTouch and clone probes:
   */

  // Safety: The probe needs time to recognize the command.
  //         Minimum command delay (ms). Enable and increase if needed.
  //#define BLTOUCH_DELAY 500

  /**
   * Settings for BLTOUCH Classic 1.2, 1.3 or BLTouch Smart 1.0, 2.0, 2.2, 3.0, 3.1, and most clones:
   */

  // Feature: Switch into SW mode after a deploy. It makes the output pulse longer. Can be useful
  //          in special cases, like noisy or filtered input configurations.
  //#define BLTOUCH_FORCE_SW_MODE

  /**
   * Settings for BLTouch Smart 3.0 and 3.1
   * Summary:
   *   - Voltage modes: 5V and OD (open drain - "logic voltage free") output modes
   *   - High-Speed mode
   *   - Disable LCD voltage options
   */

  /**
   * Danger: Don't activate 5V mode unless attached to a 5V-tolerant controller!
   * V3.0 or 3.1: Set default mode to 5V mode at Marlin startup.
   * If disabled, OD mode is the hard-coded default on 3.0
   * On startup, Marlin will compare its eeprom to this value. If the selected mode
   * differs, a mode set eeprom write will be completed at initialization.
   * Use the option below to force an eeprom write to a V3.1 probe regardless.
   */
  //#define BLTOUCH_SET_5V_MODE

  /**
   * Safety: Activate if connecting a probe with an unknown voltage mode.
   * V3.0: Set a probe into mode selected above at Marlin startup. Required for 5V mode on 3.0
   * V3.1: Force a probe with unknown mode into selected mode at Marlin startup ( = Probe EEPROM write )
   * To preserve the life of the probe, use this once then turn it off and re-flash.
   */
  //#define BLTOUCH_FORCE_MODE_SET

  /**
   * Enable "HIGH SPEED" option for probing.
   * Danger: Disable if your probe sometimes fails. Only suitable for stable well-adjusted systems.
   * This feature was designed for Deltabots with very fast Z moves; however, higher speed Cartesians
   * might be able to use it. If the machine can't raise Z fast enough the BLTouch may go into ALARM.
   *
   * Set the default state here, change with 'M401 S' or UI, use M500 to save, M502 to reset.
   */
  //#define BLTOUCH_HS_MODE true
=======
#define X_HOME_BUMP_MM 10
#define Y_HOME_BUMP_MM 10
#define Z_HOME_BUMP_MM 2
#define HOMING_BUMP_DIVISOR \
    { 1, 1, 4 } // Re-Bump Speed Divisor (Divides the Homing Feedrate)
//#define QUICK_HOME                     // If homing includes X and Y, do a diagonal move initially
>>>>>>> f54e1765

  // Safety: Enable voltage mode settings in the LCD menu.
  //#define BLTOUCH_LCD_VOLTAGE_MENU

#endif // BLTOUCH

// @section extras

/**
 * Z Steppers Auto-Alignment
 * Add the G34 command to align multiple Z steppers using a bed probe.
 */
//#define Z_STEPPER_AUTO_ALIGN
#if ENABLED(Z_STEPPER_AUTO_ALIGN)
  // Define probe X and Y positions for Z1, Z2 [, Z3 [, Z4]]
  // If not defined, probe limits will be used.
  // Override with 'M422 S<index> X<pos> Y<pos>'
  //#define Z_STEPPER_ALIGN_XY { {  10, 190 }, { 100,  10 }, { 190, 190 } }

  /**
   * Orientation for the automatically-calculated probe positions.
   * Override Z stepper align points with 'M422 S<index> X<pos> Y<pos>'
   *
   * 2 Steppers:  (0)     (1)
   *               |       |   2   |
   *               | 1   2 |       |
   *               |       |   1   |
   *
   * 3 Steppers:  (0)     (1)     (2)     (3)
   *               |   3   | 1     | 2   1 |     2 |
   *               |       |     3 |       | 3     |
   *               | 1   2 | 2     |   3   |     1 |
   *
   * 4 Steppers:  (0)     (1)     (2)     (3)
   *               | 4   3 | 1   4 | 2   1 | 3   2 |
   *               |       |       |       |       |
   *               | 1   2 | 2   3 | 3   4 | 4   1 |
   */
  #ifndef Z_STEPPER_ALIGN_XY
    //#define Z_STEPPERS_ORIENTATION 0
  #endif

  /**
   * Z Stepper positions for more rapid convergence in bed alignment.
   * Requires 3 or 4 Z steppers.
   *
   * Define Stepper XY positions for Z1, Z2, Z3... corresponding to the screw
   * positions in the bed carriage, with one position per Z stepper in stepper
   * driver order.
   */
  //#define Z_STEPPER_ALIGN_STEPPER_XY { { 210.7, 102.5 }, { 152.6, 220.0 }, { 94.5, 102.5 } }

  #ifndef Z_STEPPER_ALIGN_STEPPER_XY
    // Amplification factor. Used to scale the correction step up or down in case
    // the stepper (spindle) position is farther out than the test point.
    #define Z_STEPPER_ALIGN_AMP 1.0       // Use a value > 1.0 NOTE: This may cause instability!
  #endif

  // On a 300mm bed a 5% grade would give a misalignment of ~1.5cm
  #define G34_MAX_GRADE              5    // (%) Maximum incline that G34 will handle
  #define Z_STEPPER_ALIGN_ITERATIONS 5    // Number of iterations to apply during alignment
  #define Z_STEPPER_ALIGN_ACC        0.02 // Stop iterating early if the accuracy is better than this
  #define RESTORE_LEVELING_AFTER_G34      // Restore leveling after G34 is done?
  // After G34, re-home Z (G28 Z) or just calculate it from the last probe heights?
  // Re-homing might be more precise in reproducing the actual 'G28 Z' homing height, especially on an uneven bed.
  #define HOME_AFTER_G34
#endif

//
// Add the G35 command to read bed corners to help adjust screws. Requires a bed probe.
//
//#define ASSISTED_TRAMMING
#if ENABLED(ASSISTED_TRAMMING)

  // Define positions for probe points.
  #define TRAMMING_POINT_XY { {  20, 20 }, { 180,  20 }, { 180, 180 }, { 20, 180 } }

  // Define position names for probe points.
  #define TRAMMING_POINT_NAME_1 "Front-Left"
  #define TRAMMING_POINT_NAME_2 "Front-Right"
  #define TRAMMING_POINT_NAME_3 "Back-Right"
  #define TRAMMING_POINT_NAME_4 "Back-Left"

  #define RESTORE_LEVELING_AFTER_G35    // Enable to restore leveling setup after operation
  //#define REPORT_TRAMMING_MM          // Report Z deviation (mm) for each point relative to the first

  //#define ASSISTED_TRAMMING_WIZARD    // Add a Tramming Wizard to the LCD menu

  //#define ASSISTED_TRAMMING_WAIT_POSITION { X_CENTER, Y_CENTER, 30 } // Move the nozzle out of the way for adjustment

  /**
   * Screw thread:
   *   M3: 30 = Clockwise, 31 = Counter-Clockwise
   *   M4: 40 = Clockwise, 41 = Counter-Clockwise
   *   M5: 50 = Clockwise, 51 = Counter-Clockwise
   */
  #define TRAMMING_SCREW_THREAD 30

#endif

// @section motion

#define AXIS_RELATIVE_MODES \
    { false, false, false, false }

// Add a Duplicate option for well-separated conjoined nozzles
//#define MULTI_NOZZLE_DUPLICATION

// By default pololu step drivers require an active high signal. However, some high power drivers require an active low signal as step.
#define INVERT_X_STEP_PIN false
#define INVERT_Y_STEP_PIN false
#define INVERT_Z_STEP_PIN false
#define INVERT_I_STEP_PIN false
#define INVERT_J_STEP_PIN false
#define INVERT_K_STEP_PIN false
#define INVERT_U_STEP_PIN false
#define INVERT_V_STEP_PIN false
#define INVERT_W_STEP_PIN false
#define INVERT_E_STEP_PIN false

/**
 * Idle Stepper Shutdown
 * Set DISABLE_INACTIVE_? 'true' to shut down axis steppers after an idle period.
 * The Deactive Time can be overridden with M18 and M84. Set to 0 for No Timeout.
 */
#define DEFAULT_STEPPER_DEACTIVE_TIME 120
#define DISABLE_INACTIVE_X true
#define DISABLE_INACTIVE_Y true
#define DISABLE_INACTIVE_Z true  // Set 'false' if the nozzle could fall onto your printed part!
#define DISABLE_INACTIVE_I true
#define DISABLE_INACTIVE_J true
#define DISABLE_INACTIVE_K true
#define DISABLE_INACTIVE_U true
#define DISABLE_INACTIVE_V true
#define DISABLE_INACTIVE_W true
#define DISABLE_INACTIVE_E true

// Default Minimum Feedrates for printing and travel moves
#define DEFAULT_MINIMUMFEEDRATE       0.0     // (mm/s. °/s for rotational-only moves) Minimum feedrate. Set with M205 S.
#define DEFAULT_MINTRAVELFEEDRATE     0.0     // (mm/s. °/s for rotational-only moves) Minimum travel feedrate. Set with M205 T.

// Minimum time that a segment needs to take as the buffer gets emptied
#define DEFAULT_MINSEGMENTTIME        20000   // (µs) Set with M205 B.

// Slow down the machine if the lookahead buffer is (by default) half full.
// Increase the slowdown divisor for larger buffer sizes.
#define SLOWDOWN
#if ENABLED(SLOWDOWN)
  #define SLOWDOWN_DIVISOR 2
#endif

/**
 * XY Frequency limit
 * Reduce resonance by limiting the frequency of small zigzag infill moves.
 * See https://hydraraptor.blogspot.com/2010/12/frequency-limit.html
 * Use M201 F<freq> G<min%> to change limits at runtime.
 */
//#define XY_FREQUENCY_LIMIT      10 // (Hz) Maximum frequency of small zigzag infill moves. Set with M201 F<hertz>.
#ifdef XY_FREQUENCY_LIMIT
  #define XY_FREQUENCY_MIN_PERCENT 5 // (percent) Minimum FR percentage to apply. Set with M201 G<min%>.
#endif

// Minimum planner junction speed. Sets the default minimum speed the planner plans for at the end
// of the buffer and all stops. This should not be much greater than zero and should only be changed
// if unwanted behavior is observed on a user's machine when running at very slow speeds.
#define MINIMUM_PLANNER_SPEED 0.05 // (mm/s)

//
// Backlash Compensation
// Adds extra movement to axes on direction-changes to account for backlash.
//
//#define BACKLASH_COMPENSATION
#if ENABLED(BACKLASH_COMPENSATION)
  // Define values for backlash distance and correction.
  // If BACKLASH_GCODE is enabled these values are the defaults.
  #define BACKLASH_DISTANCE_MM { 0, 0, 0 } // (linear=mm, rotational=°) One value for each linear axis
  #define BACKLASH_CORRECTION    0.0       // 0.0 = no correction; 1.0 = full correction

  // Add steps for motor direction changes on CORE kinematics
  //#define CORE_BACKLASH

  // Set BACKLASH_SMOOTHING_MM to spread backlash correction over multiple segments
  // to reduce print artifacts. (Enabling this is costly in memory and computation!)
  //#define BACKLASH_SMOOTHING_MM 3 // (mm)

  // Add runtime configuration and tuning of backlash values (M425)
  //#define BACKLASH_GCODE

  #if ENABLED(BACKLASH_GCODE)
    // Measure the Z backlash when probing (G29) and set with "M425 Z"
    #define MEASURE_BACKLASH_WHEN_PROBING

    #if ENABLED(MEASURE_BACKLASH_WHEN_PROBING)
      // When measuring, the probe will move up to BACKLASH_MEASUREMENT_LIMIT
      // mm away from point of contact in BACKLASH_MEASUREMENT_RESOLUTION
      // increments while checking for the contact to be broken.
      #define BACKLASH_MEASUREMENT_LIMIT       0.5   // (mm)
      #define BACKLASH_MEASUREMENT_RESOLUTION  0.005 // (mm)
      #define BACKLASH_MEASUREMENT_FEEDRATE    Z_PROBE_FEEDRATE_SLOW // (mm/min)
    #endif
  #endif
#endif

/**
 * Automatic backlash, position and hotend offset calibration
 *
 * Enable G425 to run automatic calibration using an electrically-
 * conductive cube, bolt, or washer mounted on the bed.
 *
 * G425 uses the probe to touch the top and sides of the calibration object
 * on the bed and measures and/or correct positional offsets, axis backlash
 * and hotend offsets.
 *
 * Note: HOTEND_OFFSET and CALIBRATION_OBJECT_CENTER must be set to within
 *       ±5mm of true values for G425 to succeed.
 */
//#define CALIBRATION_GCODE
#if ENABLED(CALIBRATION_GCODE)

  //#define CALIBRATION_SCRIPT_PRE  "M117 Starting Auto-Calibration\nT0\nG28\nG12\nM117 Calibrating..."
  //#define CALIBRATION_SCRIPT_POST "M500\nM117 Calibration data saved"

  #define CALIBRATION_MEASUREMENT_RESOLUTION     0.01 // mm

  #define CALIBRATION_FEEDRATE_SLOW             60    // mm/min
  #define CALIBRATION_FEEDRATE_FAST           1200    // mm/min
  #define CALIBRATION_FEEDRATE_TRAVEL         3000    // mm/min

  // The following parameters refer to the conical section of the nozzle tip.
  #define CALIBRATION_NOZZLE_TIP_HEIGHT          1.0  // mm
  #define CALIBRATION_NOZZLE_OUTER_DIAMETER      2.0  // mm

  // Uncomment to enable reporting (required for "G425 V", but consumes PROGMEM).
  //#define CALIBRATION_REPORTING

  // The true location and dimension the cube/bolt/washer on the bed.
  #define CALIBRATION_OBJECT_CENTER     { 264.0, -22.0,  -2.0 } // mm
  #define CALIBRATION_OBJECT_DIMENSIONS {  10.0,  10.0,  10.0 } // mm

  // Comment out any sides which are unreachable by the probe. For best
  // auto-calibration results, all sides must be reachable.
  #define CALIBRATION_MEASURE_RIGHT
  #define CALIBRATION_MEASURE_FRONT
  #define CALIBRATION_MEASURE_LEFT
  #define CALIBRATION_MEASURE_BACK

  //#define CALIBRATION_MEASURE_IMIN
  //#define CALIBRATION_MEASURE_IMAX
  //#define CALIBRATION_MEASURE_JMIN
  //#define CALIBRATION_MEASURE_JMAX
  //#define CALIBRATION_MEASURE_KMIN
  //#define CALIBRATION_MEASURE_KMAX
  //#define CALIBRATION_MEASURE_UMIN
  //#define CALIBRATION_MEASURE_UMAX
  //#define CALIBRATION_MEASURE_VMIN
  //#define CALIBRATION_MEASURE_VMAX
  //#define CALIBRATION_MEASURE_WMIN
  //#define CALIBRATION_MEASURE_WMAX

  // Probing at the exact top center only works if the center is flat. If
  // probing on a screwhead or hollow washer, probe near the edges.
  //#define CALIBRATION_MEASURE_AT_TOP_EDGES

  // Define the pin to read during calibration
  #ifndef CALIBRATION_PIN
    //#define CALIBRATION_PIN -1            // Define here to override the default pin
    #define CALIBRATION_PIN_INVERTING false // Set to true to invert the custom pin
    //#define CALIBRATION_PIN_PULLDOWN
    #define CALIBRATION_PIN_PULLUP
  #endif
#endif

/**
 * Adaptive Step Smoothing increases the resolution of multi-axis moves, particularly at step frequencies
 * below 1kHz (for AVR) or 10kHz (for ARM), where aliasing between axes in multi-axis moves causes audible
 * vibration and surface artifacts. The algorithm adapts to provide the best possible step smoothing at the
 * lowest stepping frequencies.
 */
//#define ADAPTIVE_STEP_SMOOTHING

/**
 * Custom Microstepping
 * Override as-needed for your setup. Up to 3 MS pins are supported.
 */
//#define MICROSTEP1 LOW,LOW,LOW
//#define MICROSTEP2 HIGH,LOW,LOW
//#define MICROSTEP4 LOW,HIGH,LOW
//#define MICROSTEP8 HIGH,HIGH,LOW
//#define MICROSTEP16 LOW,LOW,HIGH
//#define MICROSTEP32 HIGH,LOW,HIGH

// Microstep settings (Requires a board with pins named X_MS1, X_MS2, etc.)
#define MICROSTEP_MODES { 16, 16, 16, 16, 16, 16 } // [1,2,4,8,16]

/**
 *  @section  stepper motor current
 *
 *  Some boards have a means of setting the stepper motor current via firmware.
 *
 *  The power on motor currents are set by:
 *    PWM_MOTOR_CURRENT - used by MINIRAMBO & ULTIMAIN_2
 *                         known compatible chips: A4982
 *    DIGIPOT_MOTOR_CURRENT - used by BQ_ZUM_MEGA_3D, RAMBO & SCOOVO_X9H
 *                         known compatible chips: AD5206
 *    DAC_MOTOR_CURRENT_DEFAULT - used by PRINTRBOARD_REVF & RIGIDBOARD_V2
 *                         known compatible chips: MCP4728
 *    DIGIPOT_I2C_MOTOR_CURRENTS - used by 5DPRINT, AZTEEG_X3_PRO, AZTEEG_X5_MINI_WIFI, MIGHTYBOARD_REVE
 *                         known compatible chips: MCP4451, MCP4018
 *
 *  Motor currents can also be set by M907 - M910 and by the LCD.
 *    M907 - applies to all.
 *    M908 - BQ_ZUM_MEGA_3D, RAMBO, PRINTRBOARD_REVF, RIGIDBOARD_V2 & SCOOVO_X9H
 *    M909, M910 & LCD - only PRINTRBOARD_REVF & RIGIDBOARD_V2
 */
//#define PWM_MOTOR_CURRENT { 1300, 1300, 1250 }          // Values in milliamps
//#define DIGIPOT_MOTOR_CURRENT { 135,135,135,135,135 }   // Values 0-255 (RAMBO 135 = ~0.75A, 185 = ~1A)
//#define DAC_MOTOR_CURRENT_DEFAULT { 70, 80, 90, 80 }    // Default drive percent - X, Y, Z, E axis

/**
 * I2C-based DIGIPOTs (e.g., Azteeg X3 Pro)
 */
//#define DIGIPOT_MCP4018             // Requires https://github.com/felias-fogg/SlowSoftI2CMaster
//#define DIGIPOT_MCP4451
#if EITHER(DIGIPOT_MCP4018, DIGIPOT_MCP4451)
  #define DIGIPOT_I2C_NUM_CHANNELS 8  // 5DPRINT:4   AZTEEG_X3_PRO:8   MKS_SBASE:5   MIGHTYBOARD_REVE:5

  // Actual motor currents in Amps. The number of entries must match DIGIPOT_I2C_NUM_CHANNELS.
  // These correspond to the physical drivers, so be mindful if the order is changed.
  #define DIGIPOT_I2C_MOTOR_CURRENTS { 1.0, 1.0, 1.0, 1.0, 1.0, 1.0, 1.0, 1.0 } // AZTEEG_X3_PRO

  //#define DIGIPOT_USE_RAW_VALUES    // Use DIGIPOT_MOTOR_CURRENT raw wiper values (instead of A4988 motor currents)

  /**
   * Common slave addresses:
   *
   *                        A   (A shifted)   B   (B shifted)  IC
   * Smoothie              0x2C (0x58)       0x2D (0x5A)       MCP4451
   * AZTEEG_X3_PRO         0x2C (0x58)       0x2E (0x5C)       MCP4451
   * AZTEEG_X5_MINI        0x2C (0x58)       0x2E (0x5C)       MCP4451
   * AZTEEG_X5_MINI_WIFI         0x58              0x5C        MCP4451
   * MIGHTYBOARD_REVE      0x2F (0x5E)                         MCP4018
   */
  //#define DIGIPOT_I2C_ADDRESS_A 0x2C  // Unshifted slave address for first DIGIPOT
  //#define DIGIPOT_I2C_ADDRESS_B 0x2D  // Unshifted slave address for second DIGIPOT
#endif

//===========================================================================
//=============================Additional Features===========================
//===========================================================================

// @section lcd

#if HAS_MANUAL_MOVE_MENU
  #define MANUAL_FEEDRATE { 50*60, 50*60, 6*60, 3*60 } // (mm/min) Feedrates for manual moves along X, Y, Z, E from panel
  #define FINE_MANUAL_MOVE 0.025    // (mm) Smallest manual move (< 0.1mm) applying to Z on most machines
  #if IS_ULTIPANEL
    #define MANUAL_E_MOVES_RELATIVE // Display extruder move distance rather than "position"
    #define ULTIPANEL_FEEDMULTIPLY  // Encoder sets the feedrate multiplier on the Status Screen
  #endif
#endif

// Change values more rapidly when the encoder is rotated faster
#define ENCODER_RATE_MULTIPLIER
#if ENABLED(ENCODER_RATE_MULTIPLIER)
    #define ENCODER_10X_STEPS_PER_SEC 30 // (steps/s) Encoder rate for 10x speed
    #define ENCODER_100X_STEPS_PER_SEC 80 // (steps/s) Encoder rate for 100x speed
#endif

// Play a beep when the feedrate is changed from the Status Screen
//#define BEEP_ON_FEEDRATE_CHANGE
#if ENABLED(BEEP_ON_FEEDRATE_CHANGE)
    #define FEEDRATE_CHANGE_BEEP_DURATION 10
    #define FEEDRATE_CHANGE_BEEP_FREQUENCY 440
#endif

//
// LCD Backlight Timeout
//
//#define LCD_BACKLIGHT_TIMEOUT 30 // (s) Timeout before turning off the backlight

#if HAS_BED_PROBE && EITHER(HAS_MARLINUI_MENU, HAS_TFT_LVGL_UI)
  //#define PROBE_OFFSET_WIZARD       // Add a Probe Z Offset calibration option to the LCD menu
  #if ENABLED(PROBE_OFFSET_WIZARD)
    /**
     * Enable to init the Probe Z-Offset when starting the Wizard.
     * Use a height slightly above the estimated nozzle-to-probe Z offset.
     * For example, with an offset of -5, consider a starting height of -4.
     */
    //#define PROBE_OFFSET_WIZARD_START_Z -4.0

    // Set a convenient position to do the calibration (probing point and nozzle/bed-distance)
    //#define PROBE_OFFSET_WIZARD_XY_POS { X_CENTER, Y_CENTER }
  #endif
#endif

#if HAS_MARLINUI_MENU

  #if HAS_BED_PROBE
    // Add calibration in the Probe Offsets menu to compensate for X-axis twist.
    //#define X_AXIS_TWIST_COMPENSATION
    #if ENABLED(X_AXIS_TWIST_COMPENSATION)
      /**
       * Enable to init the Probe Z-Offset when starting the Wizard.
       * Use a height slightly above the estimated nozzle-to-probe Z offset.
       * For example, with an offset of -5, consider a starting height of -4.
       */
      #define XATC_START_Z 0.0
      #define XATC_MAX_POINTS 3             // Number of points to probe in the wizard
      #define XATC_Y_POSITION Y_CENTER      // (mm) Y position to probe
      #define XATC_Z_OFFSETS { 0, 0, 0 }    // Z offsets for X axis sample points
    #endif
  #endif

  // Include a page of printer information in the LCD Main Menu
  //#define LCD_INFO_MENU
  #if ENABLED(LCD_INFO_MENU)
    //#define LCD_PRINTER_INFO_IS_BOOTSCREEN // Show bootscreen(s) instead of Printer Info pages
  #endif

  // BACK menu items keep the highlight at the top
  //#define TURBO_BACK_MENU_ITEM

  // Insert a menu for preheating at the top level to allow for quick access
  //#define PREHEAT_SHORTCUT_MENU_ITEM

#endif // HAS_MARLINUI_MENU

#if ANY(HAS_DISPLAY, DWIN_LCD_PROUI, DWIN_CREALITY_LCD_JYERSUI)
  //#define SOUND_MENU_ITEM   // Add a mute option to the LCD menu
  #define SOUND_ON_DEFAULT    // Buzzer/speaker default enabled state
#endif

#if EITHER(HAS_DISPLAY, DWIN_LCD_PROUI)
  // The timeout to return to the status screen from sub-menus
  //#define LCD_TIMEOUT_TO_STATUS 15000   // (ms)

  #if ENABLED(SHOW_BOOTSCREEN)
    #define BOOTSCREEN_TIMEOUT 4000       // (ms) Total Duration to display the boot screen(s)
    #if EITHER(HAS_MARLINUI_U8GLIB, TFT_COLOR_UI)
      #define BOOT_MARLIN_LOGO_SMALL      // Show a smaller Marlin logo on the Boot Screen (saving lots of flash)
    #endif
  #endif

  // Scroll a longer status message into view
  //#define STATUS_MESSAGE_SCROLLING

  // Apply a timeout to low-priority status messages
  //#define STATUS_MESSAGE_TIMEOUT_SEC 30 // (seconds)

  // On the Info Screen, display XY with one decimal place when possible
  //#define LCD_DECIMAL_SMALL_XY

  // Add an 'M73' G-code to set the current percentage
  //#define LCD_SET_PROGRESS_MANUALLY

  // Show the E position (filament used) during printing
  //#define LCD_SHOW_E_TOTAL

  /**
   * LED Control Menu
   * Add LED Control to the LCD menu
   */
  //#define LED_CONTROL_MENU
  #if ENABLED(LED_CONTROL_MENU)
    #define LED_COLOR_PRESETS                 // Enable the Preset Color menu option
    //#define NEO2_COLOR_PRESETS              // Enable a second NeoPixel Preset Color menu option
    #if ENABLED(LED_COLOR_PRESETS)
      #define LED_USER_PRESET_RED        255  // User defined RED value
      #define LED_USER_PRESET_GREEN      128  // User defined GREEN value
      #define LED_USER_PRESET_BLUE         0  // User defined BLUE value
      #define LED_USER_PRESET_WHITE      255  // User defined WHITE value
      #define LED_USER_PRESET_BRIGHTNESS 255  // User defined intensity
      //#define LED_USER_PRESET_STARTUP       // Have the printer display the user preset color on startup
    #endif
    #if ENABLED(NEO2_COLOR_PRESETS)
      #define NEO2_USER_PRESET_RED        255  // User defined RED value
      #define NEO2_USER_PRESET_GREEN      128  // User defined GREEN value
      #define NEO2_USER_PRESET_BLUE         0  // User defined BLUE value
      #define NEO2_USER_PRESET_WHITE      255  // User defined WHITE value
      #define NEO2_USER_PRESET_BRIGHTNESS 255  // User defined intensity
      //#define NEO2_USER_PRESET_STARTUP       // Have the printer display the user preset color on startup for the second strip
    #endif
  #endif

#endif

// LCD Print Progress options
#if EITHER(SDSUPPORT, LCD_SET_PROGRESS_MANUALLY)
  #if CAN_SHOW_REMAINING_TIME
    //#define SHOW_REMAINING_TIME         // Display estimated time to completion
    #if ENABLED(SHOW_REMAINING_TIME)
      //#define USE_M73_REMAINING_TIME    // Use remaining time from M73 command instead of estimation
      //#define ROTATE_PROGRESS_DISPLAY   // Display (P)rogress, (E)lapsed, and (R)emaining time
    #endif
  #endif

  #if EITHER(HAS_MARLINUI_U8GLIB, EXTENSIBLE_UI)
    //#define PRINT_PROGRESS_SHOW_DECIMALS // Show progress with decimal digits
  #endif

  #if EITHER(HAS_MARLINUI_HD44780, IS_TFTGLCD_PANEL)
    //#define LCD_PROGRESS_BAR            // Show a progress bar on HD44780 LCDs for SD printing
    #if ENABLED(LCD_PROGRESS_BAR)
      #define PROGRESS_BAR_BAR_TIME 2000  // (ms) Amount of time to show the bar
      #define PROGRESS_BAR_MSG_TIME 3000  // (ms) Amount of time to show the status message
      #define PROGRESS_MSG_EXPIRE   0     // (ms) Amount of time to retain the status message (0=forever)
      //#define PROGRESS_MSG_ONCE         // Show the message for MSG_TIME then clear it
      //#define LCD_PROGRESS_BAR_TEST     // Add a menu item to test the progress bar
    #endif
  #endif
#endif

#if ENABLED(SDSUPPORT)
  /**
   * SD Card SPI Speed
   * May be required to resolve "volume init" errors.
   *
   * Enable and set to SPI_HALF_SPEED, SPI_QUARTER_SPEED, or SPI_EIGHTH_SPEED
   *  otherwise full speed will be applied.
   *
   * :['SPI_HALF_SPEED', 'SPI_QUARTER_SPEED', 'SPI_EIGHTH_SPEED']
   */
  //#define SD_SPI_SPEED SPI_HALF_SPEED

  // The standard SD detect circuit reads LOW when media is inserted and HIGH when empty.
  // Enable this option and set to HIGH if your SD cards are incorrectly detected.
  //#define SD_DETECT_STATE HIGH

  //#define SD_IGNORE_AT_STARTUP            // Don't mount the SD card when starting up
  //#define SDCARD_READONLY                 // Read-only SD card (to save over 2K of flash)

  //#define GCODE_REPEAT_MARKERS            // Enable G-code M808 to set repeat markers and do looping

  #define SD_PROCEDURE_DEPTH 1              // Increase if you need more nested M32 calls

  #define SD_FINISHED_STEPPERRELEASE true   // Disable steppers when SD Print is finished
  #define SD_FINISHED_RELEASECOMMAND "M84"  // Use "M84XYE" to keep Z enabled so your bed stays in place

  // Reverse SD sort to show "more recent" files first, according to the card's FAT.
  // Since the FAT gets out of order with usage, SDCARD_SORT_ALPHA is recommended.
  #define SDCARD_RATHERRECENTFIRST

  #define SD_MENU_CONFIRM_START             // Confirm the selected SD file before printing

  //#define NO_SD_AUTOSTART                 // Remove auto#.g file support completely to save some Flash, SRAM
  //#define MENU_ADDAUTOSTART               // Add a menu option to run auto#.g files

  //#define BROWSE_MEDIA_ON_INSERT          // Open the file browser when media is inserted

  //#define MEDIA_MENU_AT_TOP               // Force the media menu to be listed on the top of the main menu

  #define EVENT_GCODE_SD_ABORT "G28XY"      // G-code to run on SD Abort Print (e.g., "G28XY" or "G27")

  #if ENABLED(PRINTER_EVENT_LEDS)
    #define PE_LEDS_COMPLETED_TIME  (30*60) // (seconds) Time to keep the LED "done" color before restoring normal illumination
  #endif

  /**
   * Continue after Power-Loss (Creality3D)
   *
   * Store the current state to the SD Card at the start of each layer
   * during SD printing. If the recovery file is found at boot time, present
   * an option on the LCD screen to continue the print from the last-known
   * point in the file.
   */
  //#define POWER_LOSS_RECOVERY
  #if ENABLED(POWER_LOSS_RECOVERY)
    #define PLR_ENABLED_DEFAULT   false // Power Loss Recovery enabled by default. (Set with 'M413 Sn' & M500)
    //#define BACKUP_POWER_SUPPLY       // Backup power / UPS to move the steppers on power loss
    //#define POWER_LOSS_ZRAISE       2 // (mm) Z axis raise on resume (on power loss with UPS)
    //#define POWER_LOSS_PIN         44 // Pin to detect power loss. Set to -1 to disable default pin on boards without module.
    //#define POWER_LOSS_STATE     HIGH // State of pin indicating power loss
    //#define POWER_LOSS_PULLUP         // Set pullup / pulldown as appropriate for your sensor
    //#define POWER_LOSS_PULLDOWN
    //#define POWER_LOSS_PURGE_LEN   20 // (mm) Length of filament to purge on resume
    //#define POWER_LOSS_RETRACT_LEN 10 // (mm) Length of filament to retract on fail. Requires backup power.

    // Without a POWER_LOSS_PIN the following option helps reduce wear on the SD card,
    // especially with "vase mode" printing. Set too high and vases cannot be continued.
    #define POWER_LOSS_MIN_Z_CHANGE 0.05 // (mm) Minimum Z change before saving power-loss data

    // Enable if Z homing is needed for proper recovery. 99.9% of the time this should be disabled!
    //#define POWER_LOSS_RECOVER_ZHOME
    #if ENABLED(POWER_LOSS_RECOVER_ZHOME)
      //#define POWER_LOSS_ZHOME_POS { 0, 0 } // Safe XY position to home Z while avoiding objects on the bed
    #endif
  #endif

  /**
   * Sort SD file listings in alphabetical order.
   *
   * With this option enabled, items on SD cards will be sorted
   * by name for easier navigation.
   *
   * By default...
   *
   *  - Use the slowest -but safest- method for sorting.
   *  - Folders are sorted to the top.
   *  - The sort key is statically allocated.
   *  - No added G-code (M34) support.
   *  - 40 item sorting limit. (Items after the first 40 are unsorted.)
   *
   * SD sorting uses static allocation (as set by SDSORT_LIMIT), allowing the
   * compiler to calculate the worst-case usage and throw an error if the SRAM
   * limit is exceeded.
   *
   *  - SDSORT_USES_RAM provides faster sorting via a static directory buffer.
   *  - SDSORT_USES_STACK does the same, but uses a local stack-based buffer.
   *  - SDSORT_CACHE_NAMES will retain the sorted file listing in RAM. (Expensive!)
   *  - SDSORT_DYNAMIC_RAM only uses RAM when the SD menu is visible. (Use with caution!)
   */
  //#define SDCARD_SORT_ALPHA

  // SD Card Sorting options
  #if ENABLED(SDCARD_SORT_ALPHA)
    #define SDSORT_LIMIT       40     // Maximum number of sorted items (10-256). Costs 27 bytes each.
    #define FOLDER_SORTING     -1     // -1=above  0=none  1=below
    #define SDSORT_GCODE       false  // Allow turning sorting on/off with LCD and M34 G-code.
    #define SDSORT_USES_RAM    false  // Pre-allocate a static array for faster pre-sorting.
    #define SDSORT_USES_STACK  false  // Prefer the stack for pre-sorting to give back some SRAM. (Negated by next 2 options.)
    #define SDSORT_CACHE_NAMES false  // Keep sorted items in RAM longer for speedy performance. Most expensive option.
    #define SDSORT_DYNAMIC_RAM false  // Use dynamic allocation (within SD menus). Least expensive option. Set SDSORT_LIMIT before use!
    #define SDSORT_CACHE_VFATS 2      // Maximum number of 13-byte VFAT entries to use for sorting.
                                      // Note: Only affects SCROLL_LONG_FILENAMES with SDSORT_CACHE_NAMES but not SDSORT_DYNAMIC_RAM.
  #endif

  // Allow international symbols in long filenames. To display correctly, the
  // LCD's font must contain the characters. Check your selected LCD language.
  //#define UTF_FILENAME_SUPPORT

  //#define LONG_FILENAME_HOST_SUPPORT    // Get the long filename of a file/folder with 'M33 <dosname>' and list long filenames with 'M20 L'
  //#define LONG_FILENAME_WRITE_SUPPORT   // Create / delete files with long filenames via M28, M30, and Binary Transfer Protocol

  //#define SCROLL_LONG_FILENAMES         // Scroll long filenames in the SD card menu

  //#define SD_ABORT_NO_COOLDOWN          // Leave the heaters on after Stop Print (not recommended!)

  /**
   * Abort SD printing when any endstop is triggered.
   * This feature is enabled with 'M540 S1' or from the LCD menu.
   * Endstops must be activated for this option to work.
   */
  //#define SD_ABORT_ON_ENDSTOP_HIT

  //#define SD_REPRINT_LAST_SELECTED_FILE // On print completion open the LCD Menu and select the same file

  //#define AUTO_REPORT_SD_STATUS         // Auto-report media status with 'M27 S<seconds>'

  /**
   * Support for USB thumb drives using an Arduino USB Host Shield or
   * equivalent MAX3421E breakout board. The USB thumb drive will appear
   * to Marlin as an SD card.
   *
   * The MAX3421E can be assigned the same pins as the SD card reader, with
   * the following pin mapping:
   *
   *    SCLK, MOSI, MISO --> SCLK, MOSI, MISO
   *    INT              --> SD_DETECT_PIN [1]
   *    SS               --> SDSS
   *
   * [1] On AVR an interrupt-capable pin is best for UHS3 compatibility.
   */
  //#define USB_FLASH_DRIVE_SUPPORT
  #if ENABLED(USB_FLASH_DRIVE_SUPPORT)
    /**
     * USB Host Shield Library
     *
     * - UHS2 uses no interrupts and has been production-tested
     *   on a LulzBot TAZ Pro with a 32-bit Archim board.
     *
     * - UHS3 is newer code with better USB compatibility. But it
     *   is less tested and is known to interfere with Servos.
     *   [1] This requires USB_INTR_PIN to be interrupt-capable.
     */
    //#define USE_UHS2_USB
    //#define USE_UHS3_USB

    /**
     * Native USB Host supported by some boards (USB OTG)
     */
    //#define USE_OTG_USB_HOST

    #if DISABLED(USE_OTG_USB_HOST)
      #define USB_CS_PIN    SDSS
      #define USB_INTR_PIN  SD_DETECT_PIN
    #endif
  #endif

  /**
   * When using a bootloader that supports SD-Firmware-Flashing,
   * add a menu item to activate SD-FW-Update on the next reboot.
   *
   * Requires ATMEGA2560 (Arduino Mega)
   *
   * Tested with this bootloader:
   *   https://github.com/FleetProbe/MicroBridge-Arduino-ATMega2560
   */
  //#define SD_FIRMWARE_UPDATE
  #if ENABLED(SD_FIRMWARE_UPDATE)
    #define SD_FIRMWARE_UPDATE_EEPROM_ADDR    0x1FF
    #define SD_FIRMWARE_UPDATE_ACTIVE_VALUE   0xF0
    #define SD_FIRMWARE_UPDATE_INACTIVE_VALUE 0xFF
  #endif

  /**
   * Enable this option if you have more than ~3K of unused flash space.
   * Marlin will embed all settings in the firmware binary as compressed data.
   * Use 'M503 C' to write the settings out to the SD Card as 'mc.zip'.
   * See docs/ConfigEmbedding.md for details on how to use 'mc-apply.py'.
   */
  //#define CONFIGURATION_EMBEDDING

  // Add an optimized binary file transfer mode, initiated with 'M28 B1'
  //#define BINARY_FILE_TRANSFER

  #if ENABLED(BINARY_FILE_TRANSFER)
    // Include extra facilities (e.g., 'M20 F') supporting firmware upload via BINARY_FILE_TRANSFER
    //#define CUSTOM_FIRMWARE_UPLOAD
  #endif

  /**
   * Set this option to one of the following (or the board's defaults apply):
   *
   *           LCD - Use the SD drive in the external LCD controller.
   *       ONBOARD - Use the SD drive on the control board.
   *  CUSTOM_CABLE - Use a custom cable to access the SD (as defined in a pins file).
   *
   * :[ 'LCD', 'ONBOARD', 'CUSTOM_CABLE' ]
   */
  //#define SDCARD_CONNECTION LCD

  // Enable if SD detect is rendered useless (e.g., by using an SD extender)
  //#define NO_SD_DETECT

  /**
   * Multiple volume support - EXPERIMENTAL.
   * Adds 'M21 Pm' / 'M21 S' / 'M21 U' to mount SD Card / USB Drive.
   */
  //#define MULTI_VOLUME
  #if ENABLED(MULTI_VOLUME)
    #define VOLUME_SD_ONBOARD
    #define VOLUME_USB_FLASH_DRIVE
    #define DEFAULT_VOLUME SV_SD_ONBOARD
    #define DEFAULT_SHARED_VOLUME SV_USB_FLASH_DRIVE
  #endif

#endif // SDSUPPORT

/**
 * By default an onboard SD card reader may be shared as a USB mass-
 * storage device. This option hides the SD card from the host PC.
 */
//#define NO_SD_HOST_DRIVE   // Disable SD Card access over USB (for security).

/**
 * Additional options for Graphical Displays
 *
 * Use the optimizations here to improve printing performance,
 * which can be adversely affected by graphical display drawing,
 * especially when doing several short moves, and when printing
 * on DELTA and SCARA machines.
 *
 * Some of these options may result in the display lagging behind
 * controller events, as there is a trade-off between reliable
 * printing performance versus fast display updates.
 */
#if HAS_MARLINUI_U8GLIB
  // Save many cycles by drawing a hollow frame or no frame on the Info Screen
  //#define XYZ_NO_FRAME
  #define XYZ_HOLLOW_FRAME

  // A bigger font is available for edit items. Costs 3120 bytes of flash.
  // Western only. Not available for Cyrillic, Kana, Turkish, Greek, or Chinese.
  //#define USE_BIG_EDIT_FONT

  // A smaller font may be used on the Info Screen. Costs 2434 bytes of flash.
  // Western only. Not available for Cyrillic, Kana, Turkish, Greek, or Chinese.
  //#define USE_SMALL_INFOFONT

  /**
   * Graphical Display Sleep
   *
   * The U8G library provides sleep / wake functions for SH1106, SSD1306,
   * SSD1309, and some other DOGM displays.
   * Enable this option to save energy and prevent OLED pixel burn-in.
   * Adds the menu item Configuration > LCD Timeout (m) to set a wait period
   * from 0 (disabled) to 99 minutes.
   */
  //#define DISPLAY_SLEEP_MINUTES 2  // (minutes) Timeout before turning off the screen

  /**
   * ST7920-based LCDs can emulate a 16 x 4 character display using
   * the ST7920 character-generator for very fast screen updates.
   * Enable LIGHTWEIGHT_UI to use this special display mode.
   *
   * Since LIGHTWEIGHT_UI has limited space, the position and status
   * message occupy the same line. Set STATUS_EXPIRE_SECONDS to the
   * length of time to display the status message before clearing.
   *
   * Set STATUS_EXPIRE_SECONDS to zero to never clear the status.
   * This will prevent position updates from being displayed.
   */
  #if IS_U8GLIB_ST7920
    // Enable this option and reduce the value to optimize screen updates.
    // The normal delay is 10µs. Use the lowest value that still gives a reliable display.
    //#define DOGM_SPI_DELAY_US 5

    //#define LIGHTWEIGHT_UI
    #if ENABLED(LIGHTWEIGHT_UI)
      #define STATUS_EXPIRE_SECONDS 20
    #endif
  #endif

  /**
   * Status (Info) Screen customizations
   * These options may affect code size and screen render time.
   * Custom status screens can forcibly override these settings.
   */
  //#define STATUS_COMBINE_HEATERS    // Use combined heater images instead of separate ones
  //#define STATUS_HOTEND_NUMBERLESS  // Use plain hotend icons instead of numbered ones (with 2+ hotends)
  #define STATUS_HOTEND_INVERTED      // Show solid nozzle bitmaps when heating (Requires STATUS_HOTEND_ANIM for numbered hotends)
  #define STATUS_HOTEND_ANIM          // Use a second bitmap to indicate hotend heating
  #define STATUS_BED_ANIM             // Use a second bitmap to indicate bed heating
  #define STATUS_CHAMBER_ANIM         // Use a second bitmap to indicate chamber heating
  //#define STATUS_CUTTER_ANIM        // Use a second bitmap to indicate spindle / laser active
  //#define STATUS_COOLER_ANIM        // Use a second bitmap to indicate laser cooling
  //#define STATUS_FLOWMETER_ANIM     // Use multiple bitmaps to indicate coolant flow
  //#define STATUS_ALT_BED_BITMAP     // Use the alternative bed bitmap
  //#define STATUS_ALT_FAN_BITMAP     // Use the alternative fan bitmap
  //#define STATUS_FAN_FRAMES 3       // :[0,1,2,3,4] Number of fan animation frames
  //#define STATUS_HEAT_PERCENT       // Show heating in a progress bar
  //#define BOOT_MARLIN_LOGO_ANIMATED // Animated Marlin logo. Costs ~3260 (or ~940) bytes of flash.

  // Frivolous Game Options
  //#define MARLIN_BRICKOUT
  //#define MARLIN_INVADERS
  //#define MARLIN_SNAKE
  //#define GAMES_EASTER_EGG          // Add extra blank lines above the "Games" sub-menu

#endif // HAS_MARLINUI_U8GLIB

#if HAS_MARLINUI_U8GLIB || IS_DWIN_MARLINUI
  // Show SD percentage next to the progress bar
  //#define SHOW_SD_PERCENT

  // Enable to save many cycles by drawing a hollow frame on Menu Screens
  #define MENU_HOLLOW_FRAME

  // Swap the CW/CCW indicators in the graphics overlay
  //#define OVERLAY_GFX_REVERSE
#endif

//
// Additional options for DGUS / DWIN displays
//
#if HAS_DGUS_LCD
  #define LCD_BAUDRATE 115200

  #define DGUS_RX_BUFFER_SIZE 128
  #define DGUS_TX_BUFFER_SIZE 48
  //#define SERIAL_STATS_RX_BUFFER_OVERRUNS  // Fix Rx overrun situation (Currently only for AVR)

  #define DGUS_UPDATE_INTERVAL_MS  500    // (ms) Interval between automatic screen updates

  #if ANY(DGUS_LCD_UI_FYSETC, DGUS_LCD_UI_MKS, DGUS_LCD_UI_HIPRECY)
    #define DGUS_PRINT_FILENAME           // Display the filename during printing
    #define DGUS_PREHEAT_UI               // Display a preheat screen during heatup

    #if EITHER(DGUS_LCD_UI_FYSETC, DGUS_LCD_UI_MKS)
      //#define DGUS_UI_MOVE_DIS_OPTION   // Disabled by default for FYSETC and MKS
    #else
      #define DGUS_UI_MOVE_DIS_OPTION     // Enabled by default for UI_HIPRECY
    #endif

    #define DGUS_FILAMENT_LOADUNLOAD
    #if ENABLED(DGUS_FILAMENT_LOADUNLOAD)
      #define DGUS_FILAMENT_PURGE_LENGTH 10
      #define DGUS_FILAMENT_LOAD_LENGTH_PER_TIME 0.5 // (mm) Adjust in proportion to DGUS_UPDATE_INTERVAL_MS
    #endif

    #define DGUS_UI_WAITING               // Show a "waiting" screen between some screens
    #if ENABLED(DGUS_UI_WAITING)
      #define DGUS_UI_WAITING_STATUS 10
      #define DGUS_UI_WAITING_STATUS_PERIOD 8 // Increase to slower waiting status looping
    #endif
  #endif
#endif // HAS_DGUS_LCD

//
// Additional options for AnyCubic Chiron TFT displays
//
#if ENABLED(ANYCUBIC_LCD_CHIRON)
  // By default the type of panel is automatically detected.
  // Enable one of these options if you know the panel type.
  //#define CHIRON_TFT_STANDARD
  //#define CHIRON_TFT_NEW

  // Enable the longer Anycubic powerup startup tune
  //#define AC_DEFAULT_STARTUP_TUNE

  /**
   * Display Folders
   * By default the file browser lists all G-code files (including those in subfolders) in a flat list.
   * Enable this option to display a hierarchical file browser.
   *
   * NOTES:
   * - Without this option it helps to enable SDCARD_SORT_ALPHA so files are sorted before/after folders.
   * - When used with the "new" panel, folder names will also have '.gcode' appended to their names.
   *   This hack is currently required to force the panel to show folders.
   */
  #define AC_SD_FOLDER_VIEW
#endif

//
// Specify additional languages for the UI. Default specified by LCD_LANGUAGE.
//
#if ANY(DOGLCD, TFT_COLOR_UI, TOUCH_UI_FTDI_EVE, IS_DWIN_MARLINUI)
  //#define LCD_LANGUAGE_2 fr
  //#define LCD_LANGUAGE_3 de
  //#define LCD_LANGUAGE_4 es
  //#define LCD_LANGUAGE_5 it
  #ifdef LCD_LANGUAGE_2
    //#define LCD_LANGUAGE_AUTO_SAVE // Automatically save language to EEPROM on change
  #endif
#endif

//
// Touch UI for the FTDI Embedded Video Engine (EVE)
//
#if ENABLED(TOUCH_UI_FTDI_EVE)
  // Display board used
  //#define LCD_FTDI_VM800B35A        // FTDI 3.5" with FT800 (320x240)
  //#define LCD_4DSYSTEMS_4DLCD_FT843 // 4D Systems 4.3" (480x272)
  //#define LCD_HAOYU_FT800CB         // Haoyu with 4.3" or 5" (480x272)
  //#define LCD_HAOYU_FT810CB         // Haoyu with 5" (800x480)
  //#define LCD_LULZBOT_CLCD_UI       // LulzBot Color LCD UI
  //#define LCD_FYSETC_TFT81050       // FYSETC with 5" (800x480)
  //#define LCD_EVE3_50G              // Matrix Orbital 5.0", 800x480, BT815
  //#define LCD_EVE2_50G              // Matrix Orbital 5.0", 800x480, FT813

  // Correct the resolution if not using the stock TFT panel.
  //#define TOUCH_UI_320x240
  //#define TOUCH_UI_480x272
  //#define TOUCH_UI_800x480

  // Mappings for boards with a standard RepRapDiscount Display connector
  //#define AO_EXP1_PINMAP      // LulzBot CLCD UI EXP1 mapping
  //#define AO_EXP2_PINMAP      // LulzBot CLCD UI EXP2 mapping
  //#define CR10_TFT_PINMAP     // Rudolph Riedel's CR10 pin mapping
  //#define S6_TFT_PINMAP       // FYSETC S6 pin mapping
  //#define F6_TFT_PINMAP       // FYSETC F6 pin mapping

  //#define OTHER_PIN_LAYOUT  // Define pins manually below
  #if ENABLED(OTHER_PIN_LAYOUT)
    // Pins for CS and MOD_RESET (PD) must be chosen
    #define CLCD_MOD_RESET  9
    #define CLCD_SPI_CS    10

    // If using software SPI, specify pins for SCLK, MOSI, MISO
    //#define CLCD_USE_SOFT_SPI
    #if ENABLED(CLCD_USE_SOFT_SPI)
      #define CLCD_SOFT_SPI_MOSI 11
      #define CLCD_SOFT_SPI_MISO 12
      #define CLCD_SOFT_SPI_SCLK 13
    #endif
  #endif

  // Display Orientation. An inverted (i.e. upside-down) display
  // is supported on the FT800. The FT810 and beyond also support
  // portrait and mirrored orientations.
  //#define TOUCH_UI_INVERTED
  //#define TOUCH_UI_PORTRAIT
  //#define TOUCH_UI_MIRRORED

  // UTF8 processing and rendering.
  // Unsupported characters are shown as '?'.
  //#define TOUCH_UI_USE_UTF8
  #if ENABLED(TOUCH_UI_USE_UTF8)
    // Western accents support. These accented characters use
    // combined bitmaps and require relatively little storage.
    #define TOUCH_UI_UTF8_WESTERN_CHARSET
    #if ENABLED(TOUCH_UI_UTF8_WESTERN_CHARSET)
      // Additional character groups. These characters require
      // full bitmaps and take up considerable storage:
      //#define TOUCH_UI_UTF8_SUPERSCRIPTS  // ¹ ² ³
      //#define TOUCH_UI_UTF8_COPYRIGHT     // © ®
      //#define TOUCH_UI_UTF8_GERMANIC      // ß
      //#define TOUCH_UI_UTF8_SCANDINAVIAN  // Æ Ð Ø Þ æ ð ø þ
      //#define TOUCH_UI_UTF8_PUNCTUATION   // « » ¿ ¡
      //#define TOUCH_UI_UTF8_CURRENCY      // ¢ £ ¤ ¥
      //#define TOUCH_UI_UTF8_ORDINALS      // º ª
      //#define TOUCH_UI_UTF8_MATHEMATICS   // ± × ÷
      //#define TOUCH_UI_UTF8_FRACTIONS     // ¼ ½ ¾
      //#define TOUCH_UI_UTF8_SYMBOLS       // µ ¶ ¦ § ¬
    #endif

    // Cyrillic character set, costs about 27KiB of flash
    //#define TOUCH_UI_UTF8_CYRILLIC_CHARSET
  #endif

  // Use a smaller font when labels don't fit buttons
  #define TOUCH_UI_FIT_TEXT

  // Use a numeric passcode for "Screen lock" keypad.
  // (recommended for smaller displays)
  //#define TOUCH_UI_PASSCODE

  // Output extra debug info for Touch UI events
  //#define TOUCH_UI_DEBUG

  // Developer menu (accessed by touching "About Printer" copyright text)
  //#define TOUCH_UI_DEVELOPER_MENU
#endif

// Classic UI Options
//
#if TFT_SCALED_DOGLCD
  //#define TFT_MARLINUI_COLOR 0xFFFF // White
  //#define TFT_MARLINBG_COLOR 0x0000 // Black
  //#define TFT_DISABLED_COLOR 0x0003 // Almost black
  //#define TFT_BTCANCEL_COLOR 0xF800 // Red
  //#define TFT_BTARROWS_COLOR 0xDEE6 // 11011 110111 00110 Yellow
  //#define TFT_BTOKMENU_COLOR 0x145F // 00010 100010 11111 Cyan
#endif

//
// ADC Button Debounce
//
#if HAS_ADC_BUTTONS
  #define ADC_BUTTON_DEBOUNCE_DELAY 16  // Increase if buttons bounce or repeat too fast
#endif


// @section safety

/**
 * The watchdog hardware timer will do a reset and disable all outputs
 * if the firmware gets too overloaded to read the temperature sensors.
 *
 * If you find that watchdog reboot causes your AVR board to hang forever,
 * enable WATCHDOG_RESET_MANUAL to use a custom timer instead of WDTO.
 * NOTE: This method is less reliable as it can only catch hangups while
 * interrupts are enabled.
 */
#ifndef _DEBUG
    #define USE_WATCHDOG
    #if ENABLED(USE_WATCHDOG)
        //#define WATCHDOG_RESET_MANUAL
    #endif
#endif

/**
 * LED Control Menu
 * Enable this feature to add LED Control to the LCD menu
 */
//#define LED_CONTROL_MENU
#if ENABLED(LED_CONTROL_MENU)
    #define LED_COLOR_PRESETS // Enable the Preset Color menu option
    #if ENABLED(LED_COLOR_PRESETS)
        #define LED_USER_PRESET_RED 255 // User defined RED value
        #define LED_USER_PRESET_GREEN 128 // User defined GREEN value
        #define LED_USER_PRESET_BLUE 0 // User defined BLUE value
        #define LED_USER_PRESET_WHITE 255 // User defined WHITE value
        #define LED_USER_PRESET_BRIGHTNESS 255 // User defined intensity
    //#define LED_USER_PRESET_STARTUP       // Have the printer display the user preset color on startup
    #endif
#endif // LED_CONTROL_MENU

#if ENABLED(SDSUPPORT)

    // Some RAMPS and other boards don't detect when an SD card is inserted. You can work
    // around this by connecting a push button or single throw switch to the pin defined
    // as SD_DETECT_PIN in your board's pins definitions.
    // This setting should be disabled unless you are using a push button, pulling the pin to ground.
    // Note: This is always disabled for ULTIPANEL (except ELB_FULL_GRAPHIC_CONTROLLER).
    #define SD_DETECT_INVERTED

    #define SD_FINISHED_STEPPERRELEASE true // Disable steppers when SD Print is finished
    #define SD_FINISHED_RELEASECOMMAND "M84 X Y Z E" // You might want to keep the Z enabled so your bed stays in place.

    // Reverse SD sort to show "more recent" files first, according to the card's FAT.
    // Since the FAT gets out of order with usage, SDCARD_SORT_ALPHA is recommended.
    #define SDCARD_RATHERRECENTFIRST

    // Add an option in the menu to run all auto#.g files
    //#define MENU_ADDAUTOSTART

    /**
   * Continue after Power-Loss (Creality3D)
   *
   * Store the current state to the SD Card at the start of each layer
   * during SD printing. If the recovery file is found at boot time, present
   * an option on the LCD screen to continue the print from the last-known
   * point in the file.
   */
    //#define POWER_LOSS_RECOVERY
    #if ENABLED(POWER_LOSS_RECOVERY)
    //#define POWER_LOSS_PIN   44     // Pin to detect power loss
    //#define POWER_LOSS_STATE HIGH   // State of pin indicating power loss
    #endif

    /**
   * Sort SD file listings in alphabetical order.
   *
   * With this option enabled, items on SD cards will be sorted
   * by name for easier navigation.
   *
   * By default...
   *
   *  - Use the slowest -but safest- method for sorting.
   *  - Folders are sorted to the top.
   *  - The sort key is statically allocated.
   *  - No added G-code (M34) support.
   *  - 40 item sorting limit. (Items after the first 40 are unsorted.)
   *
   * SD sorting uses static allocation (as set by SDSORT_LIMIT), allowing the
   * compiler to calculate the worst-case usage and throw an error if the SRAM
   * limit is exceeded.
   *
   *  - SDSORT_USES_RAM provides faster sorting via a static directory buffer.
   *  - SDSORT_USES_STACK does the same, but uses a local stack-based buffer.
   *  - SDSORT_CACHE_NAMES will retain the sorted file listing in RAM. (Expensive!)
   *  - SDSORT_DYNAMIC_RAM only uses RAM when the SD menu is visible. (Use with caution!)
   */
    //#define SDCARD_SORT_ALPHA

    // SD Card Sorting options
    #if ENABLED(SDCARD_SORT_ALPHA)
        #define SDSORT_LIMIT 40 // Maximum number of sorted items (10-256). Costs 27 bytes each.
        #define FOLDER_SORTING -1 // -1=above  0=none  1=below
        #define SDSORT_GCODE false // Allow turning sorting on/off with LCD and M34 g-code.
        #define SDSORT_USES_RAM false // Pre-allocate a static array for faster pre-sorting.
        #define SDSORT_USES_STACK false // Prefer the stack for pre-sorting to give back some SRAM. (Negated by next 2 options.)
        #define SDSORT_CACHE_NAMES false // Keep sorted items in RAM longer for speedy performance. Most expensive option.
        #define SDSORT_DYNAMIC_RAM false // Use dynamic allocation (within SD menus). Least expensive option. Set SDSORT_LIMIT before use!
        #define SDSORT_CACHE_VFATS 2 // Maximum number of 13-byte VFAT entries to use for sorting.
    // Note: Only affects SCROLL_LONG_FILENAMES with SDSORT_CACHE_NAMES but not SDSORT_DYNAMIC_RAM.
    #endif

    // This allows hosts to request long names for files and folders with M33
    //#define LONG_FILENAME_HOST_SUPPORT

    // Enable this option to scroll long filenames in the SD card menu
    //#define SCROLL_LONG_FILENAMES

    /**
   * This option allows you to abort SD printing when any endstop is triggered.
   * This feature must be enabled with "M540 S1" or from the LCD menu.
   * To have any effect, endstops must be enabled during SD printing.
   */
    //#define ABORT_ON_ENDSTOP_HIT_FEATURE_ENABLED

    /**
   * This option makes it easier to print the same SD Card file again.
   * On print completion the LCD Menu will open with the file selected.
   * You can just click to start the print, or navigate elsewhere.
   */
    //#define SD_REPRINT_LAST_SELECTED_FILE

    /**
   * Auto-report SdCard status with M27 S<seconds>
   */
    //#define AUTO_REPORT_SD_STATUS

    /**
   * Support for USB thumb drives using an Arduino USB Host Shield or
   * equivalent MAX3421E breakout board. The USB thumb drive will appear
   * to Marlin as an SD card.
   *
   * The MAX3421E must be assigned the same pins as the SD card reader, with
   * the following pin mapping:
   *
   *    SCLK, MOSI, MISO --> SCLK, MOSI, MISO
   *    INT              --> SD_DETECT_PIN
   *    SS               --> SDSS
   */
    #define USB_FLASH_DRIVE_SUPPORT
    #if ENABLED(USB_FLASH_DRIVE_SUPPORT)
        #define USB_CS_PIN SDSS
        #define USB_INTR_PIN SD_DETECT_PIN
    #endif

    /**
   * When using a bootloader that supports SD-Firmware-Flashing,
   * add a menu item to activate SD-FW-Update on the next reboot.
   *
   * Requires ATMEGA2560 (Arduino Mega)
   *
   * Tested with this bootloader:
   *   https://github.com/FleetProbe/MicroBridge-Arduino-ATMega2560
   */
    //#define SD_FIRMWARE_UPDATE
    #if ENABLED(SD_FIRMWARE_UPDATE)
        #define SD_FIRMWARE_UPDATE_EEPROM_ADDR 0x1FF
        #define SD_FIRMWARE_UPDATE_ACTIVE_VALUE 0xF0
        #define SD_FIRMWARE_UPDATE_INACTIVE_VALUE 0xFF
    #endif

// Add an optimized binary file transfer mode, initiated with 'M28 B1'
//#define BINARY_FILE_TRANSFER

#endif // SDSUPPORT

/**
 * Additional options for Graphical Displays
 *
 * Use the optimizations here to improve printing performance,
 * which can be adversely affected by graphical display drawing,
 * especially when doing several short moves, and when printing
 * on DELTA and SCARA machines.
 *
 * Some of these options may result in the display lagging behind
 * controller events, as there is a trade-off between reliable
 * printing performance versus fast display updates.
 */
#if HAS_GRAPHICAL_LCD
    // Show SD percentage next to the progress bar
    //#define DOGM_SD_PERCENT

    // Enable to save many cycles by drawing a hollow frame on the Info Screen
    #define XYZ_HOLLOW_FRAME

    // Enable to save many cycles by drawing a hollow frame on Menu Screens
    #define MENU_HOLLOW_FRAME

    // A bigger font is available for edit items. Costs 3120 bytes of PROGMEM.
    // Western only. Not available for Cyrillic, Kana, Turkish, Greek, or Chinese.
    //#define USE_BIG_EDIT_FONT

    // A smaller font may be used on the Info Screen. Costs 2300 bytes of PROGMEM.
    // Western only. Not available for Cyrillic, Kana, Turkish, Greek, or Chinese.
    //#define USE_SMALL_INFOFONT

    // Enable this option and reduce the value to optimize screen updates.
    // The normal delay is 10µs. Use the lowest value that still gives a reliable display.
    //#define DOGM_SPI_DELAY_US 5

    // Swap the CW/CCW indicators in the graphics overlay
    //#define OVERLAY_GFX_REVERSE

    /**
   * ST7920-based LCDs can emulate a 16 x 4 character display using
   * the ST7920 character-generator for very fast screen updates.
   * Enable LIGHTWEIGHT_UI to use this special display mode.
   *
   * Since LIGHTWEIGHT_UI has limited space, the position and status
   * message occupy the same line. Set STATUS_EXPIRE_SECONDS to the
   * length of time to display the status message before clearing.
   *
   * Set STATUS_EXPIRE_SECONDS to zero to never clear the status.
   * This will prevent position updates from being displayed.
   */
    #if ENABLED(U8GLIB_ST7920)
        //#define LIGHTWEIGHT_UI
        #if ENABLED(LIGHTWEIGHT_UI)
            #define STATUS_EXPIRE_SECONDS 20
        #endif
    #endif

    /**
   * Status (Info) Screen customizations
   * These options may affect code size and screen render time.
   * Custom status screens can forcibly override these settings.
   */
    //#define STATUS_COMBINE_HEATERS    // Use combined heater images instead of separate ones
    //#define STATUS_HOTEND_NUMBERLESS  // Use plain hotend icons instead of numbered ones (with 2+ hotends)
    #define STATUS_HOTEND_INVERTED // Show solid nozzle bitmaps when heating (Requires STATUS_HOTEND_ANIM)
    #define STATUS_HOTEND_ANIM // Use a second bitmap to indicate hotend heating
    #define STATUS_BED_ANIM // Use a second bitmap to indicate bed heating
//#define STATUS_ALT_BED_BITMAP     // Use the alternative bed bitmap
//#define STATUS_ALT_FAN_BITMAP     // Use the alternative fan bitmap
//#define STATUS_FAN_FRAMES 3       // :[0,1,2,3,4] Number of fan animation frames
//#define STATUS_HEAT_PERCENT       // Show heating in a progress bar

#endif // HAS_GRAPHICAL_LCD

// @section lcd

/**
 * Babystepping enables movement of the axes by tiny increments without changing
 * the current position values. This feature is used primarily to adjust the Z
 * axis in the first layer of a print in real-time.
 *
 * Warning: Does not respect endstops!
 */
#define BABYSTEPPING
#if ENABLED(BABYSTEPPING)
    //#define INTEGRATED_BABYSTEPPING         // EXPERIMENTAL integration of babystepping into the Stepper ISR
    #define BABYSTEP_WITHOUT_HOMING
    //#define BABYSTEP_ALWAYS_AVAILABLE       // Allow babystepping at all times (not just during movement).
    //#define BABYSTEP_XY                     // Also enable X/Y Babystepping. Not supported on DELTA!
    #define BABYSTEP_INVERT_Z false // Change if Z babysteps should go the other way
    //#define BABYSTEP_MILLIMETER_UNITS       // Specify BABYSTEP_MULTIPLICATOR_(XY|Z) in mm instead of micro-steps
    #define BABYSTEP_MULTIPLICATOR_Z  1       // (steps or mm) Steps or millimeter distance for each Z babystep
    #define BABYSTEP_MULTIPLICATOR_XY 1       // (steps or mm) Steps or millimeter distance for each XY babystep

    //#define DOUBLECLICK_FOR_Z_BABYSTEPPING  // Double-click on the Status Screen for Z Babystepping.
    #if ENABLED(DOUBLECLICK_FOR_Z_BABYSTEPPING)
        #define DOUBLECLICK_MAX_INTERVAL 1250 // Maximum interval between clicks, in milliseconds.
    // Note: Extra time may be added to mitigate controller latency.
        //#define MOVE_Z_WHEN_IDLE              // Jump to the move Z menu on doubleclick when printer is idle.
        #if ENABLED(MOVE_Z_WHEN_IDLE)
            #define MOVE_Z_IDLE_MULTIPLICATOR 1 // Multiply 1mm by this factor for the move step size.
        #endif
    #endif

    //#define BABYSTEP_ZPROBE_OFFSET          // Combine M851 Z and Babystepping
    #if ENABLED(BABYSTEP_ZPROBE_OFFSET)
        //#define BABYSTEP_HOTEND_Z_OFFSET      // For multiple hotends, babystep relative Z offsets
        //#define BABYSTEP_ZPROBE_GFX_OVERLAY   // Enable graphical overlay on Z-offset editor
    #endif
#endif

// @section extruder

/**
 * Linear Pressure Control v1.5
 *
 * Assumption: advance [steps] = k * (delta velocity [steps/s])
 * K=0 means advance disabled.
 *
 * NOTE: K values for LIN_ADVANCE 1.5 differ from earlier versions!
 *
 * Set K around 0.22 for 3mm PLA Direct Drive with ~6.5cm between the drive gear and heatbreak.
 * Larger K values will be needed for flexible filament and greater distances.
 * If this algorithm produces a higher speed offset than the extruder can handle (compared to E jerk)
 * print acceleration will be reduced during the affected moves to keep within the limit.
 *
 * See http://marlinfw.org/docs/features/lin_advance.html for full instructions.
 * Mention @Sebastianv650 on GitHub to alert the author of any issues.
 */
#define LIN_ADVANCE
#if ENABLED(LIN_ADVANCE)
    //#define EXTRA_LIN_ADVANCE_K // Enable for second linear advance constants
    #define LIN_ADVANCE_K 0 // Unit: mm compression per 1mm/s extruder speed
    //#define LA_DEBUG          // If enabled, this will generate debug information output over USB.
    #define EXPERIMENTAL_SCURVE // Enable this option to permit S-Curve Acceleration
    //#define ALLOW_LOW_EJERK     // Allow a DEFAULT_EJERK value of <10. Recommended for direct drive hotends.
#endif

// @section leveling

/**
 * Use Safe Bed Leveling coordinates to move axes to a useful position before bed probing.
 * For example, after homing a rotational axis the Z probe might not be perpendicular to the bed.
 * Choose values the orient the bed horizontally and the Z-probe vertically.
 */
//#define SAFE_BED_LEVELING_START_X 0.0
//#define SAFE_BED_LEVELING_START_Y 0.0
//#define SAFE_BED_LEVELING_START_Z 0.0
//#define SAFE_BED_LEVELING_START_I 0.0
//#define SAFE_BED_LEVELING_START_J 0.0
//#define SAFE_BED_LEVELING_START_K 0.0
//#define SAFE_BED_LEVELING_START_U 0.0
//#define SAFE_BED_LEVELING_START_V 0.0
//#define SAFE_BED_LEVELING_START_W 0.0

/**
 * Points to probe for all 3-point Leveling procedures.
 * Override if the automatically selected points are inadequate.
 */
#if EITHER(AUTO_BED_LEVELING_3POINT, AUTO_BED_LEVELING_UBL)
  //#define PROBE_PT_1_X 15
  //#define PROBE_PT_1_Y 180
  //#define PROBE_PT_2_X 15
  //#define PROBE_PT_2_Y 20
  //#define PROBE_PT_3_X 170
  //#define PROBE_PT_3_Y 20
#endif

/**
 * Probing Margins
 *
 * Override PROBING_MARGIN for each side of the build plate
 * Useful to get probe points to exact positions on targets or
 * to allow leveling to avoid plate clamps on only specific
 * sides of the bed. With NOZZLE_AS_PROBE negative values are
 * allowed, to permit probing outside the bed.
 *
 * If you are replacing the prior *_PROBE_BED_POSITION options,
 * LEFT and FRONT values in most cases will map directly over
 * RIGHT and REAR would be the inverse such as
 * (X/Y_BED_SIZE - RIGHT/BACK_PROBE_BED_POSITION)
 *
 * This will allow all positions to match at compilation, however
 * should the probe position be modified with M851XY then the
 * probe points will follow. This prevents any change from causing
 * the probe to be unable to reach any points.
 */
#if PROBE_SELECTED && !IS_KINEMATIC
  //#define PROBING_MARGIN_LEFT PROBING_MARGIN
  //#define PROBING_MARGIN_RIGHT PROBING_MARGIN
  //#define PROBING_MARGIN_FRONT PROBING_MARGIN
  //#define PROBING_MARGIN_BACK PROBING_MARGIN
#endif

#if EITHER(MESH_BED_LEVELING, AUTO_BED_LEVELING_UBL)
// Override the mesh area if the automatic (max) area is too large
#define MESH_MIN_X (-41)
#define MESH_MIN_Y (-48)
#define MESH_MAX_X (X_BED_SIZE + 15)
#define MESH_MAX_Y (Y_BED_SIZE + 46)
#endif

#if BOTH(AUTO_BED_LEVELING_UBL, EEPROM_SETTINGS)
  //#define OPTIMIZED_MESH_STORAGE  // Store mesh with less precision to save EEPROM space
#endif

/**
 * Repeatedly attempt G29 leveling until it succeeds.
 * Stop after G29_MAX_RETRIES attempts.
 */
//#define G29_RETRY_AND_RECOVER
#if ENABLED(G29_RETRY_AND_RECOVER)
    #define G29_MAX_RETRIES 3
    #define G29_HALT_ON_FAILURE
    /**
   * Specify the GCODE commands that will be executed when leveling succeeds,
   * between attempts, and after the maximum number of retries have been tried.
   */
    #define G29_SUCCESS_COMMANDS "M117 Bed leveling done."
    #define G29_RECOVER_COMMANDS "M117 Probe failed. Rewiping.\nG28\nG12 P0 S12 T0"
    #define G29_FAILURE_COMMANDS "M117 Bed leveling failed.\nG0 Z10\nM300 P25 S880\nM300 P50 S0\nM300 P25 S880\nM300 P50 S0\nM300 P25 S880\nM300 P50 S0\nG4 S1"

#endif

/**
 * Thermal Probe Compensation
 *
 * Adjust probe measurements to compensate for distortion associated with the temperature
 * of the probe, bed, and/or hotend.
 * Use G76 to automatically calibrate this feature for probe and bed temperatures.
 * (Extruder temperature/offset values must be calibrated manually.)
 * Use M871 to set temperature/offset values manually.
 * For more details see https://marlinfw.org/docs/features/probe_temp_compensation.html
 */
//#define PTC_PROBE    // Compensate based on probe temperature
//#define PTC_BED      // Compensate based on bed temperature
//#define PTC_HOTEND   // Compensate based on hotend temperature

#if ANY(PTC_PROBE, PTC_BED, PTC_HOTEND)
  /**
   * If the probe is outside the defined range, use linear extrapolation with the closest
   * point and the point with index PTC_LINEAR_EXTRAPOLATION. e.g., If set to 4 it will use the
   * linear extrapolation between data[0] and data[4] for values below PTC_PROBE_START.
   */
  //#define PTC_LINEAR_EXTRAPOLATION 4

  #if ENABLED(PTC_PROBE)
    // Probe temperature calibration generates a table of values starting at PTC_PROBE_START
    // (e.g., 30), in steps of PTC_PROBE_RES (e.g., 5) with PTC_PROBE_COUNT (e.g., 10) samples.
    #define PTC_PROBE_START   30    // (°C)
    #define PTC_PROBE_RES      5    // (°C)
    #define PTC_PROBE_COUNT   10
    #define PTC_PROBE_ZOFFS   { 0 } // (µm) Z adjustments per sample
  #endif

  #if ENABLED(PTC_BED)
    // Bed temperature calibration builds a similar table.
    #define PTC_BED_START     60    // (°C)
    #define PTC_BED_RES        5    // (°C)
    #define PTC_BED_COUNT     10
    #define PTC_BED_ZOFFS     { 0 } // (µm) Z adjustments per sample
  #endif

  #if ENABLED(PTC_HOTEND)
    // Note: There is no automatic calibration for the hotend. Use M871.
    #define PTC_HOTEND_START 180    // (°C)
    #define PTC_HOTEND_RES     5    // (°C)
    #define PTC_HOTEND_COUNT  20
    #define PTC_HOTEND_ZOFFS  { 0 } // (µm) Z adjustments per sample
  #endif

  // G76 options
  #if BOTH(PTC_PROBE, PTC_BED)
    // Park position to wait for probe cooldown
    #define PTC_PARK_POS   { 0, 0, 100 }

    // Probe position to probe and wait for probe to reach target temperature
    //#define PTC_PROBE_POS  { 12.0f, 7.3f } // Example: MK52 magnetic heatbed
    #define PTC_PROBE_POS  { 90, 100 }

    // The temperature the probe should be at while taking measurements during
    // bed temperature calibration.
    #define PTC_PROBE_TEMP    30  // (°C)

    // Height above Z=0.0 to raise the nozzle. Lowering this can help the probe to heat faster.
    // Note: The Z=0.0 offset is determined by the probe Z offset (e.g., as set with M851 Z).
    #define PTC_PROBE_HEATING_OFFSET 0.5
  #endif
#endif // PTC_PROBE || PTC_BED || PTC_HOTEND

// @section extras

//
// G60/G61 Position Save and Return
//
//#define SAVED_POSITIONS 1         // Each saved position slot costs 12 bytes

//
// G2/G3 Arc Support
//
#define ARC_SUPPORT // Disable this feature to save ~3226 bytes
#if ENABLED(ARC_SUPPORT)
    #define MIN_ARC_SEGMENT_MM      0.1 // (mm) Minimum length of each arc segment
    #define MAX_ARC_SEGMENT_MM      1.0 // (mm) Maximum length of each arc segment
    #define MIN_CIRCLE_SEGMENTS    72   // Minimum number of segments in a complete circle
    //#define ARC_SEGMENTS_PER_SEC 50   // Use the feedrate to choose the segment length
    #define N_ARC_CORRECTION 25 // Number of intertpolated segments between corrections
    //#define ARC_P_CIRCLES         // Enable the 'P' parameter to specify complete circles
    //#define SF_ARC_FIX                // Enable only if using SkeinForge with "Arc Point" fillet procedure
#endif

// G5 Bézier Curve Support with XYZE destination and IJPQ offsets. Requires ~2666 bytes
//#define BEZIER_CURVE_SUPPORT

#if EITHER(ARC_SUPPORT, BEZIER_CURVE_SUPPORT)
  //#define CNC_WORKSPACE_PLANES      // Allow G2/G3/G5 to operate in XY, ZX, or YZ planes
#endif

/**
 * Direct Stepping
 *
 * Comparable to the method used by Klipper, G6 direct stepping significantly
 * reduces motion calculations, increases top printing speeds, and results in
 * less step aliasing by calculating all motions in advance.
 * Preparing your G-code: https://github.com/colinrgodsey/step-daemon
 */
//#define DIRECT_STEPPING

 /**
 * G38 Probe Target
 *
 * This option adds G38.2 and G38.3 (probe towards target)
 * and optionally G38.4 and G38.5 (probe away from target).
 * Set MULTIPLE_PROBING for G38 to probe more than once.
 */
//#define G38_PROBE_TARGET
#if ENABLED(G38_PROBE_TARGET)
    //#define G38_PROBE_AWAY        // Include G38.4 and G38.5 to probe away from target
    #define G38_MINIMUM_MOVE 0.0275 // (mm) Minimum distance that will produce a move.
#endif

// Moves (or segments) with fewer steps than this will be joined with the next move
#define MIN_STEPS_PER_SEGMENT 6

/**
 * Minimum delay after setting the stepper DIR (in ns)
 *     0 : No delay (Expect at least 10µS since one Stepper ISR must transpire)
 *    20 : Minimum for TMC2xxx drivers
 *   200 : Minimum for A4988 drivers
 *   400 : Minimum for A5984 drivers
 *   500 : Minimum for LV8729 drivers (guess, no info in datasheet)
 *   650 : Minimum for DRV8825 drivers
 *  1500 : Minimum for TB6600 drivers (guess, no info in datasheet)
 * 15000 : Minimum for TB6560 drivers (guess, no info in datasheet)
 *
 * Override the default value based on the driver type set in Configuration.h.
 */
//#define MINIMUM_STEPPER_POST_DIR_DELAY 650
//#define MINIMUM_STEPPER_PRE_DIR_DELAY 650

/**
 * Minimum stepper driver pulse width (in µs)
 *   0 : Smallest possible width the MCU can produce, compatible with TMC2xxx drivers
 *   1 : Minimum for A4988, A5984, and LV8729 stepper drivers
 *   2 : Minimum for DRV8825 stepper drivers
 *   3 : Minimum for TB6600 stepper drivers
 *  30 : Minimum for TB6560 stepper drivers
 *
 * Override the default value based on the driver type set in Configuration.h.
 */
//#define MINIMUM_STEPPER_PULSE 2

/**
 * Maximum stepping rate (in Hz) the stepper driver allows
 *  If undefined, defaults to 1MHz / (2 * MINIMUM_STEPPER_PULSE)
 *  500000 : Maximum for A4988 stepper driver
 *  400000 : Maximum for TMC2xxx stepper drivers
 *  250000 : Maximum for DRV8825 stepper driver
 *  150000 : Maximum for TB6600 stepper driver
 *  130000 : Maximum for LV8729 stepper driver
 *   15000 : Maximum for TB6560 stepper driver
 *
 * Override the default value based on the driver type set in Configuration.h.
 */
//#define MAXIMUM_STEPPER_RATE 250000

// @section temperature

// Control heater 0 and heater 1 in parallel.
//#define HEATERS_PARALLEL

//===========================================================================
//================================= Buffers =================================
//===========================================================================

// @section motion

// The number of linear motions that can be in the plan at any give time.
// THE BLOCK_BUFFER_SIZE NEEDS TO BE A POWER OF 2 (e.g. 8, 16, 32) because shifts and ors are used to do the ring-buffering.
#if ENABLED(SDSUPPORT)
    #define BLOCK_BUFFER_SIZE 16 // SD,LCD,Buttons take more memory, block buffer needs to be smaller
#else
    #define BLOCK_BUFFER_SIZE 16 // maximize block buffer
#endif

// @section serial

// The ASCII buffer for serial input
#define MAX_CMD_SIZE 96
#define BUFSIZE 8

// Transmission to Host Buffer Size
// To save 386 bytes of PROGMEM (and TX_BUFFER_SIZE+3 bytes of RAM) set to 0.
// To buffer a simple "ok" you need 4 bytes.
// For ADVANCED_OK (M105) you need 32 bytes.
// For debug-echo: 128 bytes for the optimal speed.
// Other output doesn't need to be that speedy.
// :[0, 2, 4, 8, 16, 32, 64, 128, 256]
#define TX_BUFFER_SIZE 0

// Host Receive Buffer Size
// Without XON/XOFF flow control (see SERIAL_XON_XOFF below) 32 bytes should be enough.
// To use flow control, set this buffer size to at least 1024 bytes.
// :[0, 2, 4, 8, 16, 32, 64, 128, 256, 512, 1024, 2048]
//#define RX_BUFFER_SIZE 1024

#if RX_BUFFER_SIZE >= 1024
// Enable to have the controller send XON/XOFF control characters to
// the host to signal the RX buffer is becoming full.
//#define SERIAL_XON_XOFF
#endif

#if ENABLED(SDSUPPORT)
// Enable this option to collect and display the maximum
// RX queue usage after transferring a file to SD.
//#define SERIAL_STATS_MAX_RX_QUEUED

// Enable this option to collect and display the number
// of dropped bytes after a file transfer to SD.
//#define SERIAL_STATS_DROPPED_RX
#endif

// Monitor RX buffer usage
// Dump an error to the serial port if the serial receive buffer overflows.
// If you see these errors, increase the RX_BUFFER_SIZE value.
// Not supported on all platforms.
//#define RX_BUFFER_MONITOR

/**
 * Emergency Command Parser
 *
 * Add a low-level parser to intercept certain commands as they
 * enter the serial receive buffer, so they cannot be blocked.
 * Currently handles M108, M112, M410, M876
 * NOTE: Not yet implemented for all platforms.
 */
//#define EMERGENCY_PARSER

/**
 * Realtime Reporting (requires EMERGENCY_PARSER)
 *
 * - Report position and state of the machine (like Grbl).
 * - Auto-report position during long moves.
 * - Useful for CNC/LASER.
 *
 * Adds support for commands:
 *  S000 : Report State and Position while moving.
 *  P000 : Instant Pause / Hold while moving.
 *  R000 : Resume from Pause / Hold.
 *
 * - During Hold all Emergency Parser commands are available, as usual.
 * - Enable NANODLP_Z_SYNC and NANODLP_ALL_AXIS for move command end-state reports.
 */
//#define REALTIME_REPORTING_COMMANDS
#if ENABLED(REALTIME_REPORTING_COMMANDS)
  //#define FULL_REPORT_TO_HOST_FEATURE   // Auto-report the machine status like Grbl CNC
#endif

// Bad Serial-connections can miss a received command by sending an 'ok'
// Therefore some clients abort after 30 seconds in a timeout.
// Some other clients start sending commands while receiving a 'wait'.
// This "wait" is only sent when the buffer is empty. 1 second is a good value here.
//#define NO_TIMEOUTS 1000 // Milliseconds

// Some clients will have this feature soon. This could make the NO_TIMEOUTS unnecessary.
//#define ADVANCED_OK

// Printrun may have trouble receiving long strings all at once.
// This option inserts short delays between lines of serial output.
#define SERIAL_OVERRUN_PROTECTION

// For serial echo, the number of digits after the decimal point
//#define SERIAL_FLOAT_PRECISION 4

/**
 * Set the number of proportional font spaces required to fill up a typical character space.
 * This can help to better align the output of commands like `G29 O` Mesh Output.
 *
 * For clients that use a fixed-width font (like OctoPrint), leave this set to 1.0.
 * Otherwise, adjust according to your client and font.
 */
#define PROPORTIONAL_FONT_RATIO 1.0

// @section extras

/**
 * Extra Fan Speed
 * Adds a secondary fan speed for each print-cooling fan.
 *   'M106 P<fan> T3-255' : Set a secondary speed for <fan>
 *   'M106 P<fan> T2'     : Use the set secondary speed
 *   'M106 P<fan> T1'     : Restore the previous fan speed
 */
//#define EXTRA_FAN_SPEED

/**
 * Firmware-based and LCD-controlled retract
 *
 * Add G10 / G11 commands for automatic firmware-based retract / recover.
 * Use M207 and M208 to define parameters for retract / recover.
 *
 * Use M209 to enable or disable auto-retract.
 * With auto-retract enabled, all G1 E moves within the set range
 * will be converted to firmware-based retract/recover moves.
 *
 * Be sure to turn off auto-retract during filament change.
 *
 * Note that M207 / M208 / M209 settings are saved to EEPROM.
 *
 */
//#define FWRETRACT
#if ENABLED(FWRETRACT)
    #define FWRETRACT_AUTORETRACT // costs ~500 bytes of PROGMEM
    #if ENABLED(FWRETRACT_AUTORETRACT)
        #define MIN_AUTORETRACT 0.1 // When auto-retract is on, convert E moves of this length and over
        #define MAX_AUTORETRACT 10.0 // Upper limit for auto-retract conversion
    #endif
    #define RETRACT_LENGTH 3 // Default retract length (positive mm)
    #define RETRACT_LENGTH_SWAP 13 // Default swap retract length (positive mm), for extruder change
    #define RETRACT_FEEDRATE 45 // Default feedrate for retracting (mm/s)
    #define RETRACT_ZRAISE 0 // Default retract Z-raise (mm)
    #define RETRACT_RECOVER_LENGTH 0 // Default additional recover length (mm, added to retract length when recovering)
    #define RETRACT_RECOVER_LENGTH_SWAP 0 // Default additional swap recover length (mm, added to retract length when recovering from extruder change)
    #define RETRACT_RECOVER_FEEDRATE 8 // Default feedrate for recovering from retraction (mm/s)
    #define RETRACT_RECOVER_FEEDRATE_SWAP 8 // Default feedrate for recovering from swap retraction (mm/s)
    #if ENABLED(MIXING_EXTRUDER)
    //#define RETRACT_SYNC_MIXING         // Retract and restore all mixing steppers simultaneously
    #endif
#endif

/**
 * Universal tool change settings.
 * Applies to all types of extruders except where explicitly noted.
 */
#if HAS_MULTI_EXTRUDER
  // Z raise distance for tool-change, as needed for some extruders
  #define TOOLCHANGE_ZRAISE                 2 // (mm)
  //#define TOOLCHANGE_ZRAISE_BEFORE_RETRACT  // Apply raise before swap retraction (if enabled)
  //#define TOOLCHANGE_NO_RETURN              // Never return to previous position on tool-change
  #if ENABLED(TOOLCHANGE_NO_RETURN)
    //#define EVENT_GCODE_AFTER_TOOLCHANGE "G12X"   // Extra G-code to run after tool-change
  #endif

  /**
   * Extra G-code to run while executing tool-change commands. Can be used to use an additional
   * stepper motor (e.g., I axis in Configuration.h) to drive the tool-changer.
   */
  //#define EVENT_GCODE_TOOLCHANGE_T0 "G28 A\nG1 A0" // Extra G-code to run while executing tool-change command T0
  //#define EVENT_GCODE_TOOLCHANGE_T1 "G1 A10"       // Extra G-code to run while executing tool-change command T1
  //#define EVENT_GCODE_TOOLCHANGE_ALWAYS_RUN        // Always execute above G-code sequences. Use with caution!

  /**
   * Tool Sensors detect when tools have been picked up or dropped.
   * Requires the pins TOOL_SENSOR1_PIN, TOOL_SENSOR2_PIN, etc.
   */
  //#define TOOL_SENSOR

  /**
   * Retract and prime filament on tool-change to reduce
   * ooze and stringing and to get cleaner transitions.
   */
  //#define TOOLCHANGE_FILAMENT_SWAP
  #if ENABLED(TOOLCHANGE_FILAMENT_SWAP)
    // Load / Unload
    #define TOOLCHANGE_FS_LENGTH              12  // (mm) Load / Unload length
    #define TOOLCHANGE_FS_EXTRA_RESUME_LENGTH  0  // (mm) Extra length for better restart. Adjust with LCD or M217 B.
    #define TOOLCHANGE_FS_RETRACT_SPEED   (50*60) // (mm/min) (Unloading)
    #define TOOLCHANGE_FS_UNRETRACT_SPEED (25*60) // (mm/min) (On SINGLENOZZLE or Bowden loading must be slowed down)

    // Longer prime to clean out a SINGLENOZZLE
    #define TOOLCHANGE_FS_EXTRA_PRIME          0  // (mm) Extra priming length
    #define TOOLCHANGE_FS_PRIME_SPEED    (4.6*60) // (mm/min) Extra priming feedrate
    #define TOOLCHANGE_FS_WIPE_RETRACT         0  // (mm) Retract before cooling for less stringing, better wipe, etc.

    // Cool after prime to reduce stringing
    #define TOOLCHANGE_FS_FAN                 -1  // Fan index or -1 to skip
    #define TOOLCHANGE_FS_FAN_SPEED          255  // 0-255
    #define TOOLCHANGE_FS_FAN_TIME            10  // (seconds)

    // Use TOOLCHANGE_FS_PRIME_SPEED feedrate the first time each extruder is primed
    //#define TOOLCHANGE_FS_SLOW_FIRST_PRIME

    /**
     * Prime T0 the first time T0 is sent to the printer:
     *  [ Power-On -> T0 { Activate & Prime T0 } -> T1 { Retract T0, Activate & Prime T1 } ]
     * If disabled, no priming on T0 until switching back to T0 from another extruder:
     *  [ Power-On -> T0 { T0 Activated } -> T1 { Activate & Prime T1 } -> T0 { Retract T1, Activate & Prime T0 } ]
     * Enable with M217 V1 before printing to avoid unwanted priming on host connect.
     */
    //#define TOOLCHANGE_FS_PRIME_FIRST_USED

    /**
     * Tool Change Migration
     * This feature provides G-code and LCD options to switch tools mid-print.
     * All applicable tool properties are migrated so the print can continue.
     * Tools must be closely matching and other restrictions may apply.
     * Useful to:
     *   - Change filament color without interruption
     *   - Switch spools automatically on filament runout
     *   - Switch to a different nozzle on an extruder jam
     */
    #define TOOLCHANGE_MIGRATION_FEATURE

  #endif

  /**
   * Position to park head during tool change.
   * Doesn't apply to SWITCHING_TOOLHEAD, DUAL_X_CARRIAGE, or PARKING_EXTRUDER
   */
  //#define TOOLCHANGE_PARK
  #if ENABLED(TOOLCHANGE_PARK)
    #define TOOLCHANGE_PARK_XY    { X_MIN_POS + 10, Y_MIN_POS + 10 }
    #define TOOLCHANGE_PARK_XY_FEEDRATE 6000  // (mm/min)
    //#define TOOLCHANGE_PARK_X_ONLY          // X axis only move
    //#define TOOLCHANGE_PARK_Y_ONLY          // Y axis only move
  #endif
#endif // HAS_MULTI_EXTRUDER

/**
 * Advanced Pause
 * Experimental feature for filament change support and for parking the nozzle when paused.
 * Adds the GCode M600 for initiating filament change.
 * If PARK_HEAD_ON_PAUSE enabled, adds the GCode M125 to pause printing and park the nozzle.
 *
 * Requires an LCD display.
 * Requires NOZZLE_PARK_FEATURE.
 * This feature is required for the default FILAMENT_RUNOUT_SCRIPT.
 */
#define ADVANCED_PAUSE_FEATURE
#if ENABLED(ADVANCED_PAUSE_FEATURE)
    #define FILAMENT_UNLOAD_RAMMING_SEQUENCE \
        { \
            { 1, 100 }, \
            { 1, 300 }, \
            { 3, 800 }, \
            { 2, 1200 }, \
            { 2, 2200 }, \
            { 2, 2600 }, \
            { -2, 2200 }, \
            { -20, 3000 }, \
            { -30, 4000 }, \
        }
    #define PAUSE_PARK_RETRACT_FEEDRATE 66 // (mm/s) Initial retract feedrate.
    #define PAUSE_PARK_RETRACT_LENGTH 5 // (mm) Initial retract.
// This short retract is done immediately, before parking the nozzle.
    #define FILAMENT_CHANGE_UNLOAD_FEEDRATE 80 // (mm/s) Unload filament feedrate. This can be pretty fast.
    #define FILAMENT_CHANGE_UNLOAD_ACCEL 1250 // (mm/s^2) Lower acceleration may allow a faster feedrate.
    #define FILAMENT_CHANGE_UNLOAD_LENGTH 420 // (mm) The length of filament for a complete unload.
//   For Bowden, the full length of the tube and nozzle.
//   For direct drive, the full length of the nozzle.
//   Set to 0 for manual unloading.
    #define FILAMENT_CHANGE_SLOW_LOAD_FEEDRATE 10 // (mm/s) Slow move when starting load.
    #define FILAMENT_CHANGE_SLOW_LOAD_LENGTH 40 // (mm) Slow length, to allow time to insert material.
// 0 to disable start loading and skip to fast load only
    #define FILAMENT_CHANGE_FAST_LOAD_FEEDRATE 80 // (mm/s) Load filament feedrate. This can be pretty fast.
    #define FILAMENT_CHANGE_FAST_LOAD_ACCEL 625 // (mm/s^2) Lower acceleration may allow a faster feedrate.
    #define FILAMENT_CHANGE_FAST_LOAD_LENGTH 320 // (mm) Load length of filament, from extruder gear to nozzle.
//   For Bowden, the full length of the tube and nozzle.
//   For direct drive, the full length of the nozzle.
//#define ADVANCED_PAUSE_CONTINUOUS_PURGE       // Purge continuously up to the purge length until interrupted.
    #define ADVANCED_PAUSE_PURGE_FEEDRATE 3 // (mm/s) Extrude feedrate (after loading). Should be slower than load feedrate.
    #define ADVANCED_PAUSE_PURGE_LENGTH 50 // (mm) Length to extrude after loading.
//   Set to 0 for manual extrusion.
//   Filament can be extruded repeatedly from the Filament Change menu
//   until extrusion is consistent, and to purge old filament.
    #define ADVANCED_PAUSE_RESUME_PRIME 0 // (mm) Extra distance to prime nozzle after returning from park.
    //#define ADVANCED_PAUSE_FANS_PAUSE             // Turn off print-cooling fans while the machine is paused.

// Filament Unload does a Retract, Delay, and Purge first:
    #define FILAMENT_UNLOAD_PURGE_RETRACT 30 // (mm) Unload initial retract length.
    #define FILAMENT_UNLOAD_PURGE_DELAY 5000 // (ms) Delay for the filament to cool after retract.
    #define FILAMENT_UNLOAD_PURGE_LENGTH 16 // (mm) An unretract is done, then this length is purged.
    #define FILAMENT_UNLOAD_PURGE_FEEDRATE 66 // (mm/s)
    #define FILAMENT_UNLOAD_PHASE1_LENGHT 35 // (mm)fast phase
    #define FILAMENT_UNLOAD_PHASE2_LENGHT 45 // (mm)slow phase

    #define PAUSE_PARK_NOZZLE_TIMEOUT 45 // (seconds) Time limit before the nozzle is turned off for safety.
    #define FILAMENT_CHANGE_ALERT_BEEPS 10 // Number of alert beeps to play when a response is needed.
    #define PAUSE_PARK_NO_STEPPER_TIMEOUT // Enable for XYZ steppers to stay powered on during filament change.
    //#define FILAMENT_CHANGE_RESUME_ON_INSERT      // Automatically continue / load filament when runout sensor is triggered again.
    //#define PAUSE_REHEAT_FAST_RESUME              // Reduce number of waits by not prompting again post-timeout before continuing.

    //#define PARK_HEAD_ON_PAUSE // Park the nozzle during pause and filament change.
    //#define HOME_BEFORE_FILAMENT_CHANGE           // Ensure homing has been completed prior to parking for filament change

    #define FILAMENT_LOAD_UNLOAD_GCODES // Add M701/M702 Load/Unload G-codes, plus Load/Unload in the LCD Prepare menu.
    //#define FILAMENT_UNLOAD_ALL_EXTRUDERS         // Allow M702 to unload all extruders above a minimum target temp (as set by M302)
#endif

// @section tmc

/**
 * TMC26X Stepper Driver options
 *
 * The TMC26XStepper library is required for this stepper driver.
 * https://github.com/trinamic/TMC26XStepper
 */
#if HAS_DRIVER(TMC26X)

    #if AXIS_DRIVER_TYPE_X(TMC26X)
        #define X_MAX_CURRENT 1000 // (mA)
        #define X_SENSE_RESISTOR 91 // (mOhms)
        #define X_MICROSTEPS 16 // Number of microsteps
    #endif

    #if AXIS_DRIVER_TYPE_X2(TMC26X)
        #define X2_MAX_CURRENT 1000
        #define X2_SENSE_RESISTOR 91
        #define X2_MICROSTEPS 16
    #endif

    #if AXIS_DRIVER_TYPE_Y(TMC26X)
        #define Y_MAX_CURRENT 1000
        #define Y_SENSE_RESISTOR 91
        #define Y_MICROSTEPS 16
    #endif

    #if AXIS_DRIVER_TYPE_Y2(TMC26X)
        #define Y2_MAX_CURRENT 1000
        #define Y2_SENSE_RESISTOR 91
        #define Y2_MICROSTEPS 16
    #endif

    #if AXIS_DRIVER_TYPE_Z(TMC26X)
        #define Z_MAX_CURRENT 1000
        #define Z_SENSE_RESISTOR 91
        #define Z_MICROSTEPS 16
    #endif

    #if AXIS_DRIVER_TYPE_Z2(TMC26X)
        #define Z2_MAX_CURRENT 1000
        #define Z2_SENSE_RESISTOR 91
        #define Z2_MICROSTEPS 16
    #endif

    #if AXIS_DRIVER_TYPE_Z3(TMC26X)
        #define Z3_MAX_CURRENT 1000
        #define Z3_SENSE_RESISTOR 91
        #define Z3_MICROSTEPS 16
    #endif

    #if AXIS_DRIVER_TYPE_Z4(TMC26X)
      #define Z4_MAX_CURRENT    1000
      #define Z4_SENSE_RESISTOR   91
      #define Z4_MICROSTEPS       Z_MICROSTEPS
    #endif

    #if AXIS_DRIVER_TYPE_I(TMC26X)
      #define I_MAX_CURRENT    1000
      #define I_SENSE_RESISTOR   91
      #define I_MICROSTEPS       16
    #endif

    #if AXIS_DRIVER_TYPE_J(TMC26X)
      #define J_MAX_CURRENT    1000
      #define J_SENSE_RESISTOR   91
      #define J_MICROSTEPS       16
    #endif

    #if AXIS_DRIVER_TYPE_K(TMC26X)
      #define K_MAX_CURRENT    1000
      #define K_SENSE_RESISTOR   91
      #define K_MICROSTEPS       16
    #endif

    #if AXIS_DRIVER_TYPE_U(TMC26X)
      #define U_MAX_CURRENT    1000
      #define U_SENSE_RESISTOR   91
      #define U_MICROSTEPS       16
    #endif

    #if AXIS_DRIVER_TYPE_V(TMC26X)
      #define V_MAX_CURRENT    1000
      #define V_SENSE_RESISTOR   91
      #define V_MICROSTEPS       16
    #endif

    #if AXIS_DRIVER_TYPE_W(TMC26X)
      #define W_MAX_CURRENT    1000
      #define W_SENSE_RESISTOR   91
      #define W_MICROSTEPS       16
    #endif

    #if AXIS_DRIVER_TYPE_E0(TMC26X)
        #define E0_MAX_CURRENT 1000
        #define E0_SENSE_RESISTOR 91
        #define E0_MICROSTEPS 16
    #endif

    #if AXIS_DRIVER_TYPE_E1(TMC26X)
        #define E1_MAX_CURRENT 1000
        #define E1_SENSE_RESISTOR 91
        #define E1_MICROSTEPS 16
    #endif

    #if AXIS_DRIVER_TYPE_E2(TMC26X)
        #define E2_MAX_CURRENT 1000
        #define E2_SENSE_RESISTOR 91
        #define E2_MICROSTEPS 16
    #endif

    #if AXIS_DRIVER_TYPE_E3(TMC26X)
        #define E3_MAX_CURRENT 1000
        #define E3_SENSE_RESISTOR 91
        #define E3_MICROSTEPS 16
    #endif

    #if AXIS_DRIVER_TYPE_E4(TMC26X)
        #define E4_MAX_CURRENT 1000
        #define E4_SENSE_RESISTOR 91
        #define E4_MICROSTEPS 16
    #endif

    #if AXIS_DRIVER_TYPE_E5(TMC26X)
        #define E5_MAX_CURRENT 1000
        #define E5_SENSE_RESISTOR 91
        #define E5_MICROSTEPS 16
    #endif

    #if AXIS_DRIVER_TYPE_E6(TMC26X)
      #define E6_MAX_CURRENT    1000
      #define E6_SENSE_RESISTOR   91
      #define E6_MICROSTEPS       E0_MICROSTEPS
    #endif

    #if AXIS_DRIVER_TYPE_E7(TMC26X)
      #define E7_MAX_CURRENT    1000
      #define E7_SENSE_RESISTOR   91
      #define E7_MICROSTEPS       E0_MICROSTEPS
    #endif

#endif // TMC26X

// @section tmc_smart

/**
 * To use TMC2130, TMC2160, TMC2660, TMC5130, TMC5160 stepper drivers in SPI mode
 * connect your SPI pins to the hardware SPI interface on your board and define
 * the required CS pins in your `pins_MYBOARD.h` file. (e.g., RAMPS 1.4 uses AUX3
 * pins `X_CS_PIN 53`, `Y_CS_PIN 49`, etc.).
 * You may also use software SPI if you wish to use general purpose IO pins.
 *
 * To use TMC2208 stepper UART-configurable stepper drivers connect #_SERIAL_TX_PIN
 * to the driver side PDN_UART pin with a 1K resistor.
 * To use the reading capabilities, also connect #_SERIAL_RX_PIN to PDN_UART without
 * a resistor.
 * The drivers can also be used with hardware serial.
 *
 * TMCStepper library is required to use TMC stepper drivers.
 * https://github.com/teemuatlut/TMCStepper
 */
#if HAS_TRINAMIC_CONFIG

    constexpr float HOLD_MULTIPLIER[4] = {1, 1, 1, 1};  // Scales down the holding current from run current

    /**
     * Interpolate microsteps to 256
     * Override for each driver with <driver>_INTERPOLATE settings below
     */
    #define INTERPOLATE true // Interpolate X/Y/Z_MICROSTEPS to 256

    #if AXIS_IS_TMC(X)
        #define X_CURRENT 350 // (mA) RMS current. Multiply by 1.414 for peak current.
        #define X_CURRENT_HOME  X_CURRENT  // (mA) RMS current for sensorless homing
        #define X_MICROSTEPS 16 // 0..256
        #define X_RSENSE 0.22
        #define X_CHAIN_POS      -1        // -1..0: Not chained. 1: MCU MOSI connected. 2: Next in chain, ...
        //#define X_INTERPOLATE  true      // Enable to override 'INTERPOLATE' for the X axis
        //#define X_HOLD_MULTIPLIER 0.5    // Enable to override 'HOLD_MULTIPLIER' for the X axis
    #endif

    #if AXIS_IS_TMC(X2)
        #define X2_CURRENT 800
        #define X2_CURRENT_HOME X2_CURRENT
        #define X2_MICROSTEPS X_MICROSTEPS
        #define X2_RSENSE 0.11
        #define X2_CHAIN_POS     -1
        //#define X2_INTERPOLATE true
        //#define X2_HOLD_MULTIPLIER 0.5
    #endif

    #if AXIS_IS_TMC(Y)
        #define Y_CURRENT 350
        #define Y_CURRENT_HOME  Y_CURRENT
        #define Y_MICROSTEPS 16
        #define Y_RSENSE 0.22
        #define Y_CHAIN_POS      -1
        //#define Y_INTERPOLATE  true
        //#define Y_HOLD_MULTIPLIER 0.5
    #endif

    #if AXIS_IS_TMC(Y2)
        #define Y2_CURRENT 800
        #define Y2_CURRENT_HOME Y2_CURRENT
        #define Y2_MICROSTEPS    Y_MICROSTEPS
        #define Y2_RSENSE 0.11
        #define Y2_CHAIN_POS     -1
        //#define Y2_INTERPOLATE true
        //#define Y2_HOLD_MULTIPLIER 0.5
    #endif

    #if AXIS_IS_TMC(Z)
        #define Z_CURRENT 350 //530//650
        #define Z_CURRENT_HOME  Z_CURRENT
        #define Z_MICROSTEPS 8 //16
        #define Z_RSENSE 0.22
        #define Z_CHAIN_POS      -1
        //#define Z_INTERPOLATE  true
        //#define Z_HOLD_MULTIPLIER 0.5
    #endif

    #if AXIS_IS_TMC(Z2)
        #define Z2_CURRENT      800
        #define Z2_CURRENT_HOME Z2_CURRENT
        #define Z2_MICROSTEPS    Z_MICROSTEPS
        #define Z2_RSENSE         0.11
        #define Z2_CHAIN_POS     -1
        //#define Z2_INTERPOLATE true
        //#define Z2_HOLD_MULTIPLIER 0.5
    #endif

    #if AXIS_IS_TMC(Z3)
        #define Z3_CURRENT      800
        #define Z3_CURRENT_HOME Z3_CURRENT
        #define Z3_MICROSTEPS    Z_MICROSTEPS
        #define Z3_RSENSE         0.11
        #define Z3_CHAIN_POS     -1
        //#define Z3_INTERPOLATE true
        //#define Z3_HOLD_MULTIPLIER 0.5
    #endif

    #if AXIS_IS_TMC(Z4)
        #define Z4_CURRENT      800
        #define Z4_CURRENT_HOME Z4_CURRENT
        #define Z4_MICROSTEPS    Z_MICROSTEPS
        #define Z4_RSENSE         0.11
        #define Z4_CHAIN_POS     -1
        //#define Z4_INTERPOLATE true
        //#define Z4_HOLD_MULTIPLIER 0.5
    #endif

    #if AXIS_IS_TMC(I)
        #define I_CURRENT      800
        #define I_CURRENT_HOME I_CURRENT
        #define I_MICROSTEPS    16
        #define I_RSENSE         0.11
        #define I_CHAIN_POS     -1
        //#define I_INTERPOLATE  true
        //#define I_HOLD_MULTIPLIER 0.5
    #endif

    #if AXIS_IS_TMC(J)
        #define J_CURRENT      800
        #define J_CURRENT_HOME J_CURRENT
        #define J_MICROSTEPS    16
        #define J_RSENSE         0.11
        #define J_CHAIN_POS     -1
        //#define J_INTERPOLATE  true
        //#define J_HOLD_MULTIPLIER 0.5
    #endif

    #if AXIS_IS_TMC(K)
        #define K_CURRENT      800
        #define K_CURRENT_HOME K_CURRENT
        #define K_MICROSTEPS    16
        #define K_RSENSE         0.11
        #define K_CHAIN_POS     -1
        //#define K_INTERPOLATE  true
        //#define K_HOLD_MULTIPLIER 0.5
    #endif

    #if AXIS_IS_TMC(U)
        #define U_CURRENT      800
        #define U_CURRENT_HOME U_CURRENT
        #define U_MICROSTEPS     8
        #define U_RSENSE         0.11
        #define U_CHAIN_POS     -1
        //#define U_INTERPOLATE  true
        //#define U_HOLD_MULTIPLIER 0.5
    #endif

    #if AXIS_IS_TMC(V)
        #define V_CURRENT      800
        #define V_CURRENT_HOME V_CURRENT
        #define V_MICROSTEPS     8
        #define V_RSENSE         0.11
        #define V_CHAIN_POS     -1
        //#define V_INTERPOLATE  true
        //#define V_HOLD_MULTIPLIER 0.5
    #endif

    #if AXIS_IS_TMC(W)
        #define W_CURRENT      800
        #define W_CURRENT_HOME W_CURRENT
        #define W_MICROSTEPS     8
        #define W_RSENSE         0.11
        #define W_CHAIN_POS     -1
        //#define W_INTERPOLATE  true
        //#define W_HOLD_MULTIPLIER 0.5
    #endif

    #if AXIS_IS_TMC(E0)
        #define E0_CURRENT      800
        #define E0_MICROSTEPS    16
        #define E0_RSENSE         0.11
        #define E0_CHAIN_POS     -1
        //#define E0_INTERPOLATE true
        //#define E0_HOLD_MULTIPLIER 0.5
    #endif

    #if AXIS_IS_TMC(E1)
        #define E1_CURRENT      800
        #define E1_MICROSTEPS   E0_MICROSTEPS
        #define E1_RSENSE         0.11
        #define E1_CHAIN_POS     -1
        //#define E1_INTERPOLATE true
        //#define E1_HOLD_MULTIPLIER 0.5
    #endif

    #if AXIS_IS_TMC(E2)
        #define E2_CURRENT      800
        #define E2_MICROSTEPS   E0_MICROSTEPS
        #define E2_RSENSE         0.11
        #define E2_CHAIN_POS     -1
        //#define E2_INTERPOLATE true
        //#define E2_HOLD_MULTIPLIER 0.5
    #endif

    #if AXIS_IS_TMC(E3)
        #define E3_CURRENT      800
        #define E3_MICROSTEPS   E0_MICROSTEPS
        #define E3_RSENSE         0.11
        #define E3_CHAIN_POS     -1
        //#define E3_INTERPOLATE true
        //#define E3_HOLD_MULTIPLIER 0.5
    #endif

    #if AXIS_IS_TMC(E4)
        #define E4_CURRENT      800
        #define E4_MICROSTEPS   E0_MICROSTEPS
        #define E4_RSENSE         0.11
        #define E4_CHAIN_POS     -1
        //#define E4_INTERPOLATE true
        //#define E4_HOLD_MULTIPLIER 0.5
    #endif

    #if AXIS_IS_TMC(E5)
        #define E5_CURRENT      800
        #define E5_MICROSTEPS   E0_MICROSTEPS
        #define E5_RSENSE         0.11
        #define E5_CHAIN_POS     -1
        //#define E5_INTERPOLATE true
        //#define E5_HOLD_MULTIPLIER 0.5
    #endif

    #if AXIS_IS_TMC(E6)
        #define E6_CURRENT      800
        #define E6_MICROSTEPS   E0_MICROSTEPS
        #define E6_RSENSE         0.11
        #define E6_CHAIN_POS     -1
        //#define E6_INTERPOLATE true
        //#define E6_HOLD_MULTIPLIER 0.5
    #endif

    #if AXIS_IS_TMC(E7)
        #define E7_CURRENT      800
        #define E7_MICROSTEPS   E0_MICROSTEPS
        #define E7_RSENSE         0.11
        #define E7_CHAIN_POS     -1
        //#define E7_INTERPOLATE true
        //#define E7_HOLD_MULTIPLIER 0.5
    #endif

    /**
     * Override default SPI pins for TMC2130, TMC2160, TMC2660, TMC5130 and TMC5160 drivers here.
     * The default pins can be found in your board's pins file.
     */
    //#define X_CS_PIN          -1
    //#define Y_CS_PIN          -1
    //#define Z_CS_PIN          -1
    //#define X2_CS_PIN         -1
    //#define Y2_CS_PIN         -1
    //#define Z2_CS_PIN         -1
    //#define Z3_CS_PIN         -1
    //#define Z4_CS_PIN         -1
    //#define I_CS_PIN          -1
    //#define J_CS_PIN          -1
    //#define K_CS_PIN          -1
    //#define U_CS_PIN          -1
    //#define V_CS_PIN          -1
    //#define W_CS_PIN          -1
    //#define E0_CS_PIN         -1
    //#define E1_CS_PIN         -1
    //#define E2_CS_PIN         -1
    //#define E3_CS_PIN         -1
    //#define E4_CS_PIN         -1
    //#define E5_CS_PIN         -1
    //#define E6_CS_PIN         -1
    //#define E7_CS_PIN         -1

    /**
     * Software option for SPI driven drivers (TMC2130, TMC2160, TMC2660, TMC5130 and TMC5160).
     * The default SW SPI pins are defined the respective pins files,
     * but you can override or define them here.
     */
    //#define TMC_USE_SW_SPI
    //#define TMC_SW_MOSI       -1
    //#define TMC_SW_MISO       -1
    //#define TMC_SW_SCK        -1

    /**
     * Four TMC2209 drivers can use the same HW/SW serial port with hardware configured addresses.
     * Set the address using jumpers on pins MS1 and MS2.
     * Address | MS1  | MS2
     *       0 | LOW  | LOW
     *       1 | HIGH | LOW
     *       2 | LOW  | HIGH
     *       3 | HIGH | HIGH
     *
     * Set *_SERIAL_TX_PIN and *_SERIAL_RX_PIN to match for all drivers
     * on the same serial port, either here or in your board's pins file.
     */
    //#define  X_SLAVE_ADDRESS 0
    //#define  Y_SLAVE_ADDRESS 0
    //#define  Z_SLAVE_ADDRESS 0
    //#define X2_SLAVE_ADDRESS 0
    //#define Y2_SLAVE_ADDRESS 0
    //#define Z2_SLAVE_ADDRESS 0
    //#define Z3_SLAVE_ADDRESS 0
    //#define Z4_SLAVE_ADDRESS 0
    //#define  I_SLAVE_ADDRESS 0
    //#define  J_SLAVE_ADDRESS 0
    //#define  K_SLAVE_ADDRESS 0
    //#define  U_SLAVE_ADDRESS 0
    //#define  V_SLAVE_ADDRESS 0
    //#define  W_SLAVE_ADDRESS 0
    //#define E0_SLAVE_ADDRESS 0
    //#define E1_SLAVE_ADDRESS 0
    //#define E2_SLAVE_ADDRESS 0
    //#define E3_SLAVE_ADDRESS 0
    //#define E4_SLAVE_ADDRESS 0
    //#define E5_SLAVE_ADDRESS 0
    //#define E6_SLAVE_ADDRESS 0
    //#define E7_SLAVE_ADDRESS 0

    /**
     * Software enable
     *
     * Use for drivers that do not use a dedicated enable pin, but rather handle the same
     * function through a communication line such as SPI or UART.
     */
    //#define SOFTWARE_DRIVER_ENABLE

    /**
     * TMC2130, TMC2160, TMC2208, TMC2209, TMC5130 and TMC5160 only
     * Use Trinamic's ultra quiet stepping mode.
     * When disabled, Marlin will use spreadCycle stepping mode.
     */
    #define STEALTHCHOP_XY
    #define STEALTHCHOP_Z
    #define STEALTHCHOP_I
    #define STEALTHCHOP_J
    #define STEALTHCHOP_K
    #define STEALTHCHOP_U
    #define STEALTHCHOP_V
    #define STEALTHCHOP_W
    //#define STEALTHCHOP_E

    /**
   * Optimize spreadCycle chopper parameters by using predefined parameter sets
   * or with the help of an example included in the library.
   * Provided parameter sets are
   * CHOPPER_DEFAULT_12V
   * CHOPPER_DEFAULT_19V
   * CHOPPER_DEFAULT_24V
   * CHOPPER_DEFAULT_36V
   * CHOPPER_PRUSAMK3_24V // Imported parameters from the official Prusa firmware for MK3 (24V)
   * CHOPPER_MARLIN_119   // Old defaults from Marlin v1.1.9
   *
   * Define you own with
   * { <off_time[1..15]>, <hysteresis_end[-3..12]>, hysteresis_start[1..8] }
   */
    #define CHOPPER_TIMING CHOPPER_PRUSAMK3_24V
    //#define CHOPPER_TIMING_X  CHOPPER_TIMING        // For X Axes (override below)
    //#define CHOPPER_TIMING_X2 CHOPPER_TIMING_X
    //#define CHOPPER_TIMING_Y  CHOPPER_TIMING        // For Y Axes (override below)
    //#define CHOPPER_TIMING_Y2 CHOPPER_TIMING_Y
    //#define CHOPPER_TIMING_Z  CHOPPER_TIMING        // For Z Axes (override below)
    //#define CHOPPER_TIMING_Z2 CHOPPER_TIMING_Z
    //#define CHOPPER_TIMING_Z3 CHOPPER_TIMING_Z
    //#define CHOPPER_TIMING_Z4 CHOPPER_TIMING_Z
    //#define CHOPPER_TIMING_I  CHOPPER_TIMING        // For I Axis
    //#define CHOPPER_TIMING_J  CHOPPER_TIMING        // For J Axis
    //#define CHOPPER_TIMING_K  CHOPPER_TIMING        // For K Axis
    //#define CHOPPER_TIMING_U  CHOPPER_TIMING        // For U Axis
    //#define CHOPPER_TIMING_V  CHOPPER_TIMING        // For V Axis
    //#define CHOPPER_TIMING_W  CHOPPER_TIMING        // For W Axis
    //#define CHOPPER_TIMING_E  CHOPPER_TIMING        // For Extruders (override below)
    //#define CHOPPER_TIMING_E1 CHOPPER_TIMING_E
    //#define CHOPPER_TIMING_E2 CHOPPER_TIMING_E
    //#define CHOPPER_TIMING_E3 CHOPPER_TIMING_E
    //#define CHOPPER_TIMING_E4 CHOPPER_TIMING_E
    //#define CHOPPER_TIMING_E5 CHOPPER_TIMING_E
    //#define CHOPPER_TIMING_E6 CHOPPER_TIMING_E
    //#define CHOPPER_TIMING_E7 CHOPPER_TIMING_E

    /**
       * Monitor Trinamic drivers for error conditions,
       * like overtemperature and short to ground. TMC2208 requires hardware serial.
       * In the case of overtemperature Marlin can decrease the driver current until error condition clears.
       * Other detected conditions can be used to stop the current print.
       * Relevant g-codes:
       * M906 - Set or get motor current in milliamps using axis codes X, Y, Z, E. Report values if no axis codes given.
       * M911 - Report stepper driver overtemperature pre-warn condition.
       * M912 - Clear stepper driver overtemperature pre-warn condition flag.
       * M122 - Report driver parameters (Requires TMC_DEBUG)
       */
    //#define MONITOR_DRIVER_STATUS

    #if ENABLED(MONITOR_DRIVER_STATUS)
        #define CURRENT_STEP_DOWN 50 // [mA]
        #define REPORT_CURRENT_CHANGE
        #define STOP_ON_ERROR
    #endif

<<<<<<< HEAD
    /**
       * TMC2130, TMC2160, TMC2208, TMC5130 and TMC5160 only
       * The driver will switch to spreadCycle when stepper speed is over HYBRID_THRESHOLD.
       * This mode allows for faster movements at the expense of higher noise levels.
       * STEALTHCHOP_(XY|Z|E) must be enabled to use HYBRID_THRESHOLD.
       * M913 X/Y/Z/E to live tune the setting
       */
    //#define HYBRID_THRESHOLD

    #define X_HYBRID_THRESHOLD     100  // [mm/s]
    #define X2_HYBRID_THRESHOLD    100
    #define Y_HYBRID_THRESHOLD     100
    #define Y2_HYBRID_THRESHOLD    100
    #define Z_HYBRID_THRESHOLD       3
    #define Z2_HYBRID_THRESHOLD      3
    #define Z3_HYBRID_THRESHOLD      3
    #define Z4_HYBRID_THRESHOLD      3
    #define I_HYBRID_THRESHOLD       3  // [linear=mm/s, rotational=°/s]
    #define J_HYBRID_THRESHOLD       3  // [linear=mm/s, rotational=°/s]
    #define K_HYBRID_THRESHOLD       3  // [linear=mm/s, rotational=°/s]
    #define U_HYBRID_THRESHOLD       3  // [mm/s]
    #define V_HYBRID_THRESHOLD       3
    #define W_HYBRID_THRESHOLD       3
    #define E0_HYBRID_THRESHOLD     30
    #define E1_HYBRID_THRESHOLD     30
    #define E2_HYBRID_THRESHOLD     30
    #define E3_HYBRID_THRESHOLD     30
    #define E4_HYBRID_THRESHOLD     30
    #define E5_HYBRID_THRESHOLD     30
    #define E6_HYBRID_THRESHOLD     30
    #define E7_HYBRID_THRESHOLD     30
=======
/**
   * TMC2130, TMC2160, TMC2208, TMC5130 and TMC5160 only
   * The driver will switch to spreadCycle when stepper speed is over HYBRID_THRESHOLD.
   * This mode allows for faster movements at the expense of higher noise levels.
   * STEALTHCHOP_(XY|Z|E) must be enabled to use HYBRID_THRESHOLD.
   * M913 X/Y/Z/E to live tune the setting
   */
//#define HYBRID_THRESHOLD

    #define X_HYBRID_THRESHOLD 100 // [mm/s]
    #define X2_HYBRID_THRESHOLD 100
    #define Y_HYBRID_THRESHOLD 100
    #define Y2_HYBRID_THRESHOLD 100
    #define Z_HYBRID_THRESHOLD 3
    #define Z2_HYBRID_THRESHOLD 3
    #define Z3_HYBRID_THRESHOLD 3
    #define E0_HYBRID_THRESHOLD 30
    #define E1_HYBRID_THRESHOLD 30
    #define E2_HYBRID_THRESHOLD 30
    #define E3_HYBRID_THRESHOLD 30
    #define E4_HYBRID_THRESHOLD 30
    #define E5_HYBRID_THRESHOLD 30

    /**
     * Provides crash detection during printing and proper crash recovery.
     * Sensorless homing must be turned on and sensitivities set accordingly.
     */
    #define CRASH_RECOVERY
    #ifdef CRASH_RECOVERY
        #define CRASH_STALL_GUARD { 50, 40 } // internal value representing sensitivity
        #define CRASH_PERIOD { 381, 381 }  // (steps per tick) - reciprocal value of minimal speed
        #define CRASH_FILTER (false)        // Stallguard filtering for crash detection
        #define CRASH_TIMER 45             // seconds before counter reset
        #define CRASH_COUNTER_MAX 3        // max crashes with automatic recovery

    #endif

    #define AXIS_MEASURE_STALL_GUARD 130
    #define AXIS_MEASURE_CRASH_PERIOD 210

/**
   * TMC2130, TMC2160, TMC2660, TMC5130, and TMC5160 only
   * Use StallGuard2 to sense an obstacle and trigger an endstop.
   * Connect the stepper driver's DIAG1 pin to the X/Y endstop pin.
   * X, Y, and Z homing will always be done in spreadCycle mode.
   *
   * X/Y/Z_STALL_SENSITIVITY is used for tuning the trigger sensitivity.
   * Higher values make the system LESS sensitive.
   * Lower value make the system MORE sensitive.
   * Too low values can lead to false positives, while too high values will collide the axis without triggering.
   * It is advised to set X/Y/Z_HOME_BUMP_MM to 0.
   * M914 X/Y/Z to live tune the setting
   *
   * Stall threshold defines maximal period between steps to trigger a stallguard
   */
#define SENSORLESS_HOMING // TMC2130 only
>>>>>>> f54e1765

    /**
     * Use StallGuard to home / probe X, Y, Z.
     *
     * TMC2130, TMC2160, TMC2209, TMC2660, TMC5130, and TMC5160 only
     * Connect the stepper driver's DIAG1 pin to the X/Y endstop pin.
     * X, Y, and Z homing will always be done in spreadCycle mode.
     *
     * X/Y/Z_STALL_SENSITIVITY is the default stall threshold.
     * Use M914 X Y Z to set the stall threshold at runtime:
     *
     *  Sensitivity   TMC2209   Others
     *    HIGHEST       255      -64    (Too sensitive => False positive)
     *    LOWEST         0        63    (Too insensitive => No trigger)
     *
     * It is recommended to set HOMING_BUMP_MM to { 0, 0, 0 }.
     *
     * SPI_ENDSTOPS  *** Beta feature! *** TMC2130/TMC5160 Only ***
     * Poll the driver through SPI to determine load when homing.
     * Removes the need for a wire from DIAG1 to an endstop pin.
     *
     * IMPROVE_HOMING_RELIABILITY tunes acceleration and jerk when
     * homing and adds a guard period for endstop triggering.
     *
     * Comment *_STALL_SENSITIVITY to disable sensorless homing for that axis.
     */
    //#define SENSORLESS_HOMING // StallGuard capable drivers only

    #if EITHER(SENSORLESS_HOMING, SENSORLESS_PROBING)
<<<<<<< HEAD
        // TMC2209: 0...255. TMC2130: -64...63
        #define X_STALL_SENSITIVITY  8
        #define X2_STALL_SENSITIVITY X_STALL_SENSITIVITY
        #define Y_STALL_SENSITIVITY  8
        #define Y2_STALL_SENSITIVITY Y_STALL_SENSITIVITY
        //#define Z_STALL_SENSITIVITY  8
        //#define Z2_STALL_SENSITIVITY Z_STALL_SENSITIVITY
        //#define Z3_STALL_SENSITIVITY Z_STALL_SENSITIVITY
        //#define Z4_STALL_SENSITIVITY Z_STALL_SENSITIVITY
        //#define I_STALL_SENSITIVITY  8
        //#define J_STALL_SENSITIVITY  8
        //#define K_STALL_SENSITIVITY  8
        //#define U_STALL_SENSITIVITY  8
        //#define V_STALL_SENSITIVITY  8
        //#define W_STALL_SENSITIVITY  8
        //#define SPI_ENDSTOPS              // TMC2130 only
        //#define IMPROVE_HOMING_RELIABILITY
=======
        #if X_DRIVER_TYPE == TMC2209
            #define X_STALL_SENSITIVITY 130
        #endif

        #if Y_DRIVER_TYPE == TMC2209
            #define Y_STALL_SENSITIVITY 130
        #endif

        #if Z_DRIVER_TYPE == TMC2209
            #define Z_STALL_SENSITIVITY 100
        #endif
>>>>>>> f54e1765

        #define STALL_THRESHOLD_TMC2130 0xFFFFF
        #define STALL_THRESHOLD_TMC2209 400
    #endif

    /**
     * TMC Homing stepper phase.
     *
     * Improve homing repeatability by homing to stepper coil's nearest absolute
     * phase position. Trinamic drivers use a stepper phase table with 1024 values
     * spanning 4 full steps with 256 positions each (ergo, 1024 positions).
     * Full step positions (128, 384, 640, 896) have the highest holding torque.
     *
     * Values from 0..1023, -1 to disable homing phase for that axis.
     */
     //#define TMC_HOME_PHASE { 896, 896, 896 }

    /**
     * Beta feature!
     * Create a 50/50 square wave step pulse optimal for stepper drivers.
     */
    //#define SQUARE_WAVE_STEPPING

    /**
     * Enable M122 debugging command for TMC stepper drivers.
     * M122 S0/1 will enable continous reporting.
     */
    //#define TMC_DEBUG

   /**
    * You can set your own advanced settings by filling in predefined functions.
    * A list of available functions can be found on the library github page
    * https://github.com/teemuatlut/TMCStepper
    *
    * Example:
    * #define TMC_ADV() { \
    *   stepperX.diag0_temp_prewarn(1); \
    *   stepperY.interpolate(0); \
    * }
    */
    #define TMC_ADV() \
        {}

#endif // HAS_TRINAMIC

// @section L64XX

/**
 * L64XX Stepper Driver options
 *
 * Arduino-L6470 library (0.8.0 or higher) is required.
 * https://github.com/ameyer/Arduino-L6470
 *
 * Requires the following to be defined in your pins_YOUR_BOARD file
 *     L6470_CHAIN_SCK_PIN
 *     L6470_CHAIN_MISO_PIN
 *     L6470_CHAIN_MOSI_PIN
 *     L6470_CHAIN_SS_PIN
 *     ENABLE_RESET_L64XX_CHIPS(Q)  where Q is 1 to enable and 0 to reset
 */

#if HAS_L64XX

  //#define L6470_CHITCHAT        // Display additional status info

  #if AXIS_IS_L64XX(X)
    #define X_MICROSTEPS       128  // Number of microsteps (VALID: 1, 2, 4, 8, 16, 32, 128) - L6474 max is 16
    #define X_OVERCURRENT     2000  // (mA) Current where the driver detects an over current
                                    //   L6470 & L6474 - VALID: 375 x (1 - 16) - 6A max - rounds down
                                    //   POWERSTEP01: VALID: 1000 x (1 - 32) - 32A max - rounds down
    #define X_STALLCURRENT    1500  // (mA) Current where the driver detects a stall (VALID: 31.25 * (1-128) -  4A max - rounds down)
                                    //   L6470 & L6474 - VALID: 31.25 * (1-128) -  4A max - rounds down
                                    //   POWERSTEP01: VALID: 200 x (1 - 32) - 6.4A max - rounds down
                                    //   L6474 - STALLCURRENT setting is used to set the nominal (TVAL) current
    #define X_MAX_VOLTAGE      127  // 0-255, Maximum effective voltage seen by stepper - not used by L6474
    #define X_CHAIN_POS         -1  // Position in SPI chain, 0=Not in chain, 1=Nearest MOSI
    #define X_SLEW_RATE          1  // 0-3, Slew 0 is slowest, 3 is fastest
  #endif

  #if AXIS_IS_L64XX(X2)
    #define X2_MICROSTEPS     X_MICROSTEPS
    #define X2_OVERCURRENT            2000
    #define X2_STALLCURRENT           1500
    #define X2_MAX_VOLTAGE             127
    #define X2_CHAIN_POS                -1
    #define X2_SLEW_RATE                 1
  #endif

  #if AXIS_IS_L64XX(Y)
    #define Y_MICROSTEPS               128
    #define Y_OVERCURRENT             2000
    #define Y_STALLCURRENT            1500
    #define Y_MAX_VOLTAGE              127
    #define Y_CHAIN_POS                 -1
    #define Y_SLEW_RATE                  1
  #endif

  #if AXIS_IS_L64XX(Y2)
    #define Y2_MICROSTEPS     Y_MICROSTEPS
    #define Y2_OVERCURRENT            2000
    #define Y2_STALLCURRENT           1500
    #define Y2_MAX_VOLTAGE             127
    #define Y2_CHAIN_POS                -1
    #define Y2_SLEW_RATE                 1
  #endif

  #if AXIS_IS_L64XX(Z)
    #define Z_MICROSTEPS               128
    #define Z_OVERCURRENT             2000
    #define Z_STALLCURRENT            1500
    #define Z_MAX_VOLTAGE              127
    #define Z_CHAIN_POS                 -1
    #define Z_SLEW_RATE                  1
  #endif

  #if AXIS_IS_L64XX(Z2)
    #define Z2_MICROSTEPS     Z_MICROSTEPS
    #define Z2_OVERCURRENT            2000
    #define Z2_STALLCURRENT           1500
    #define Z2_MAX_VOLTAGE             127
    #define Z2_CHAIN_POS                -1
    #define Z2_SLEW_RATE                 1
  #endif

  #if AXIS_IS_L64XX(Z3)
    #define Z3_MICROSTEPS     Z_MICROSTEPS
    #define Z3_OVERCURRENT            2000
    #define Z3_STALLCURRENT           1500
    #define Z3_MAX_VOLTAGE             127
    #define Z3_CHAIN_POS                -1
    #define Z3_SLEW_RATE                 1
  #endif

  #if AXIS_IS_L64XX(Z4)
    #define Z4_MICROSTEPS     Z_MICROSTEPS
    #define Z4_OVERCURRENT            2000
    #define Z4_STALLCURRENT           1500
    #define Z4_MAX_VOLTAGE             127
    #define Z4_CHAIN_POS                -1
    #define Z4_SLEW_RATE                 1
  #endif

  #if AXIS_IS_L64XX(I)
    #define I_MICROSTEPS      128
    #define I_OVERCURRENT    2000
    #define I_STALLCURRENT   1500
    #define I_MAX_VOLTAGE     127
    #define I_CHAIN_POS        -1
    #define I_SLEW_RATE         1
  #endif

  #if AXIS_IS_L64XX(J)
    #define J_MICROSTEPS      128
    #define J_OVERCURRENT    2000
    #define J_STALLCURRENT   1500
    #define J_MAX_VOLTAGE     127
    #define J_CHAIN_POS        -1
    #define J_SLEW_RATE         1
  #endif

  #if AXIS_IS_L64XX(K)
    #define K_MICROSTEPS      128
    #define K_OVERCURRENT    2000
    #define K_STALLCURRENT   1500
    #define K_MAX_VOLTAGE     127
    #define K_CHAIN_POS        -1
    #define K_SLEW_RATE         1
  #endif

  #if AXIS_IS_L64XX(U)
    #define U_MICROSTEPS      128
    #define U_OVERCURRENT    2000
    #define U_STALLCURRENT   1500
    #define U_MAX_VOLTAGE     127
    #define U_CHAIN_POS        -1
    #define U_SLEW_RATE         1
  #endif

  #if AXIS_IS_L64XX(V)
    #define V_MICROSTEPS      128
    #define V_OVERCURRENT    2000
    #define V_STALLCURRENT   1500
    #define V_MAX_VOLTAGE     127
    #define V_CHAIN_POS        -1
    #define V_SLEW_RATE         1
  #endif

  #if AXIS_IS_L64XX(W)
    #define W_MICROSTEPS      128
    #define W_OVERCURRENT    2000
    #define W_STALLCURRENT   1500
    #define W_MAX_VOLTAGE     127
    #define W_CHAIN_POS        -1
    #define W_SLEW_RATE         1
  #endif

  #if AXIS_IS_L64XX(E0)
    #define E0_MICROSTEPS              128
    #define E0_OVERCURRENT            2000
    #define E0_STALLCURRENT           1500
    #define E0_MAX_VOLTAGE             127
    #define E0_CHAIN_POS                -1
    #define E0_SLEW_RATE                 1
  #endif

  #if AXIS_IS_L64XX(E1)
    #define E1_MICROSTEPS    E0_MICROSTEPS
    #define E1_OVERCURRENT            2000
    #define E1_STALLCURRENT           1500
    #define E1_MAX_VOLTAGE             127
    #define E1_CHAIN_POS                -1
    #define E1_SLEW_RATE                 1
  #endif

  #if AXIS_IS_L64XX(E2)
    #define E2_MICROSTEPS    E0_MICROSTEPS
    #define E2_OVERCURRENT            2000
    #define E2_STALLCURRENT           1500
    #define E2_MAX_VOLTAGE             127
    #define E2_CHAIN_POS                -1
    #define E2_SLEW_RATE                 1
  #endif

  #if AXIS_IS_L64XX(E3)
    #define E3_MICROSTEPS    E0_MICROSTEPS
    #define E3_OVERCURRENT            2000
    #define E3_STALLCURRENT           1500
    #define E3_MAX_VOLTAGE             127
    #define E3_CHAIN_POS                -1
    #define E3_SLEW_RATE                 1
  #endif

  #if AXIS_IS_L64XX(E4)
    #define E4_MICROSTEPS    E0_MICROSTEPS
    #define E4_OVERCURRENT            2000
    #define E4_STALLCURRENT           1500
    #define E4_MAX_VOLTAGE             127
    #define E4_CHAIN_POS                -1
    #define E4_SLEW_RATE                 1
  #endif

  #if AXIS_IS_L64XX(E5)
    #define E5_MICROSTEPS    E0_MICROSTEPS
    #define E5_OVERCURRENT            2000
    #define E5_STALLCURRENT           1500
    #define E5_MAX_VOLTAGE             127
    #define E5_CHAIN_POS                -1
    #define E5_SLEW_RATE                 1
  #endif

  #if AXIS_IS_L64XX(E6)
    #define E6_MICROSTEPS    E0_MICROSTEPS
    #define E6_OVERCURRENT            2000
    #define E6_STALLCURRENT           1500
    #define E6_MAX_VOLTAGE             127
    #define E6_CHAIN_POS                -1
    #define E6_SLEW_RATE                 1
  #endif

  #if AXIS_IS_L64XX(E7)
    #define E7_MICROSTEPS    E0_MICROSTEPS
    #define E7_OVERCURRENT            2000
    #define E7_STALLCURRENT           1500
    #define E7_MAX_VOLTAGE             127
    #define E7_CHAIN_POS                -1
    #define E7_SLEW_RATE                 1
  #endif

  /**
   * Monitor L6470 drivers for error conditions like over temperature and over current.
   * In the case of over temperature Marlin can decrease the drive until the error condition clears.
   * Other detected conditions can be used to stop the current print.
   * Relevant G-codes:
   * M906 - I1/2/3/4/5  Set or get motor drive level using axis codes X, Y, Z, E. Report values if no axis codes given.
   *         I not present or I0 or I1 - X, Y, Z or E0
   *         I2 - X2, Y2, Z2 or E1
   *         I3 - Z3 or E3
   *         I4 - Z4 or E4
   *         I5 - E5
   * M916 - Increase drive level until get thermal warning
   * M917 - Find minimum current thresholds
   * M918 - Increase speed until max or error
   * M122 S0/1 - Report driver parameters
   */
  //#define MONITOR_L6470_DRIVER_STATUS

  #if ENABLED(MONITOR_L6470_DRIVER_STATUS)
    #define KVAL_HOLD_STEP_DOWN     1
    //#define L6470_STOP_ON_ERROR
  #endif

#endif // HAS_L64XX

// @section i2cbus

//
// I2C Master ID for LPC176x LCD and Digital Current control
// Does not apply to other peripherals based on the Wire library.
//
//#define I2C_MASTER_ID  1  // Set a value from 0 to 2

/**
 * TWI/I2C BUS
 *
 * This feature is an EXPERIMENTAL feature so it shall not be used on production
 * machines. Enabling this will allow you to send and receive I2C data from slave
 * devices on the bus.
 *
 * ; Example #1
 * ; This macro send the string "Marlin" to the slave device with address 0x63 (99)
 * ; It uses multiple M260 commands with one B<base 10> arg
 * M260 A99  ; Target slave address
 * M260 B77  ; M
 * M260 B97  ; a
 * M260 B114 ; r
 * M260 B108 ; l
 * M260 B105 ; i
 * M260 B110 ; n
 * M260 S1   ; Send the current buffer
 *
 * ; Example #2
 * ; Request 6 bytes from slave device with address 0x63 (99)
 * M261 A99 B5
 *
 * ; Example #3
 * ; Example serial output of a M261 request
 * echo:i2c-reply: from:99 bytes:5 data:hello
 */

//#define EXPERIMENTAL_I2CBUS
#if ENABLED(EXPERIMENTAL_I2CBUS)
  #define I2C_SLAVE_ADDRESS  0  // Set a value from 8 to 127 to act as a slave
#endif

// @section extras

//#define EXPERIMENTAL_I2CBUS
#define I2C_SLAVE_ADDRESS 0 // Set a value from 8 to 127 to act as a slave

// @section extras

/**
 * Photo G-code
 * Add the M240 G-code to take a photo.
 * The photo can be triggered by a digital pin or a physical movement.
 */
//#define PHOTO_GCODE
#if ENABLED(PHOTO_GCODE)
  // A position to move to (and raise Z) before taking the photo
  //#define PHOTO_POSITION { X_MAX_POS - 5, Y_MAX_POS, 0 }  // { xpos, ypos, zraise } (M240 X Y Z)
  //#define PHOTO_DELAY_MS   100                            // (ms) Duration to pause before moving back (M240 P)
  //#define PHOTO_RETRACT_MM   6.5                          // (mm) E retract/recover for the photo move (M240 R S)

  // Canon RC-1 or homebrew digital camera trigger
  // Data from: https://www.doc-diy.net/photo/rc-1_hacked/
  //#define PHOTOGRAPH_PIN 23

  // Canon Hack Development Kit
  // https://captain-slow.dk/2014/03/09/3d-printing-timelapses/
  //#define CHDK_PIN        4

  // Optional second move with delay to trigger the camera shutter
  //#define PHOTO_SWITCH_POSITION { X_MAX_POS, Y_MAX_POS }  // { xpos, ypos } (M240 I J)

  // Duration to hold the switch or keep CHDK_PIN high
  //#define PHOTO_SWITCH_MS   50 // (ms) (M240 D)

  /**
   * PHOTO_PULSES_US may need adjustment depending on board and camera model.
   * Pin must be running at 48.4kHz.
   * Be sure to use a PHOTOGRAPH_PIN which can rise and fall quick enough.
   * (e.g., MKS SBase temp sensor pin was too slow, so used P1.23 on J8.)
   *
   *  Example pulse data for Nikon: https://bit.ly/2FKD0Aq
   *                     IR Wiring: https://git.io/JvJf7
   */
  //#define PHOTO_PULSES_US { 2000, 27850, 400, 1580, 400, 3580, 400 }  // (µs) Durations for each 48.4kHz oscillation
  #ifdef PHOTO_PULSES_US
    #define PHOTO_PULSE_DELAY_US 13 // (µs) Approximate duration of each HIGH and LOW pulse in the oscillation
  #endif
#endif

/**
 * Spindle & Laser control
 *
 * Add the M3, M4, and M5 commands to turn the spindle/laser on and off, and
 * to set spindle speed, spindle direction, and laser power.
 *
 * SuperPid is a router/spindle speed controller used in the CNC milling community.
 * Marlin can be used to turn the spindle on and off. It can also be used to set
 * the spindle speed from 5,000 to 30,000 RPM.
 *
 * You'll need to select a pin for the ON/OFF function and optionally choose a 0-5V
 * hardware PWM pin for the speed control and a pin for the rotation direction.
 *
 * See https://marlinfw.org/docs/configuration/2.0.9/laser_spindle.html for more config details.
 */
//#define SPINDLE_FEATURE
//#define LASER_FEATURE
#if EITHER(SPINDLE_FEATURE, LASER_FEATURE)
  #define SPINDLE_LASER_ACTIVE_STATE    LOW    // Set to "HIGH" if SPINDLE_LASER_ENA_PIN is active HIGH

  #define SPINDLE_LASER_USE_PWM                // Enable if your controller supports setting the speed/power
  #if ENABLED(SPINDLE_LASER_USE_PWM)
    #define SPINDLE_LASER_PWM_INVERT    false  // Set to "true" if the speed/power goes up when you want it to go slower
    #define SPINDLE_LASER_FREQUENCY     2500   // (Hz) Spindle/laser frequency (only on supported HALs: AVR, ESP32, and LPC)
  #endif

  //#define AIR_EVACUATION                     // Cutter Vacuum / Laser Blower motor control with G-codes M10-M11
  #if ENABLED(AIR_EVACUATION)
    #define AIR_EVACUATION_ACTIVE       LOW    // Set to "HIGH" if the on/off function is active HIGH
    //#define AIR_EVACUATION_PIN        42     // Override the default Cutter Vacuum or Laser Blower pin
  #endif

  //#define AIR_ASSIST                         // Air Assist control with G-codes M8-M9
  #if ENABLED(AIR_ASSIST)
    #define AIR_ASSIST_ACTIVE           LOW    // Active state on air assist pin
    //#define AIR_ASSIST_PIN            44     // Override the default Air Assist pin
  #endif

  //#define SPINDLE_SERVO                      // A servo converting an angle to spindle power
  #ifdef SPINDLE_SERVO
    #define SPINDLE_SERVO_NR   0               // Index of servo used for spindle control
    #define SPINDLE_SERVO_MIN 10               // Minimum angle for servo spindle
  #endif

  /**
   * Speed / Power can be set ('M3 S') and displayed in terms of:
   *  - PWM255  (S0 - S255)
   *  - PERCENT (S0 - S100)
   *  - RPM     (S0 - S50000)  Best for use with a spindle
   *  - SERVO   (S0 - S180)
   */
  #define CUTTER_POWER_UNIT PWM255

  /**
   * Relative Cutter Power
   * Normally, 'M3 O<power>' sets
   * OCR power is relative to the range SPEED_POWER_MIN...SPEED_POWER_MAX.
   * so input powers of 0...255 correspond to SPEED_POWER_MIN...SPEED_POWER_MAX
   * instead of normal range (0 to SPEED_POWER_MAX).
   * Best used with (e.g.) SuperPID router controller: S0 = 5,000 RPM and S255 = 30,000 RPM
   */
  //#define CUTTER_POWER_RELATIVE              // Set speed proportional to [SPEED_POWER_MIN...SPEED_POWER_MAX]

  #if ENABLED(SPINDLE_FEATURE)
    //#define SPINDLE_CHANGE_DIR               // Enable if your spindle controller can change spindle direction
    #define SPINDLE_CHANGE_DIR_STOP            // Enable if the spindle should stop before changing spin direction
    #define SPINDLE_INVERT_DIR          false  // Set to "true" if the spin direction is reversed

    #define SPINDLE_LASER_POWERUP_DELAY   5000 // (ms) Delay to allow the spindle/laser to come up to speed/power
    #define SPINDLE_LASER_POWERDOWN_DELAY 5000 // (ms) Delay to allow the spindle to stop

    /**
     * M3/M4 Power Equation
     *
     * Each tool uses different value ranges for speed / power control.
     * These parameters are used to convert between tool power units and PWM.
     *
     * Speed/Power = (PWMDC / 255 * 100 - SPEED_POWER_INTERCEPT) / SPEED_POWER_SLOPE
     * PWMDC = (spdpwr - SPEED_POWER_MIN) / (SPEED_POWER_MAX - SPEED_POWER_MIN) / SPEED_POWER_SLOPE
     */
    #if ENABLED(SPINDLE_LASER_USE_PWM)
      #define SPEED_POWER_INTERCEPT       0    // (%) 0-100 i.e., Minimum power percentage
      #define SPEED_POWER_MIN          5000    // (RPM)
      #define SPEED_POWER_MAX         30000    // (RPM) SuperPID router controller 0 - 30,000 RPM
      #define SPEED_POWER_STARTUP     25000    // (RPM) M3/M4 speed/power default (with no arguments)
    #endif

  #else

    #if ENABLED(SPINDLE_LASER_USE_PWM)
      #define SPEED_POWER_INTERCEPT       0    // (%) 0-100 i.e., Minimum power percentage
      #define SPEED_POWER_MIN             0    // (%) 0-100
      #define SPEED_POWER_MAX           100    // (%) 0-100
      #define SPEED_POWER_STARTUP        80    // (%) M3/M4 speed/power default (with no arguments)
    #endif

    // Define the minimum and maximum test pulse time values for a laser test fire function
    #define LASER_TEST_PULSE_MIN           1   // Used with Laser Control Menu
    #define LASER_TEST_PULSE_MAX         999   // Caution: Menu may not show more than 3 characters

   /**
    * Laser Safety Timeout
    *
    * The laser should be turned off when there is no movement for a period of time.
    * Consider material flammability, cut rate, and G-code order when setting this
    * value. Too low and it could turn off during a very slow move; too high and
    * the material could ignite.
    */
    #define LASER_SAFETY_TIMEOUT_MS     1000   // (ms)

    /**
     * Enable inline laser power to be handled in the planner / stepper routines.
     * Inline power is specified by the I (inline) flag in an M3 command (e.g., M3 S20 I)
     * or by the 'S' parameter in G0/G1/G2/G3 moves (see LASER_MOVE_POWER).
     *
     * This allows the laser to keep in perfect sync with the planner and removes
     * the powerup/down delay since lasers require negligible time.
     */
    //#define LASER_POWER_INLINE

    #if ENABLED(LASER_POWER_INLINE)
      /**
       * Scale the laser's power in proportion to the movement rate.
       *
       * - Sets the entry power proportional to the entry speed over the nominal speed.
       * - Ramps the power up every N steps to approximate the speed trapezoid.
       * - Due to the limited power resolution this is only approximate.
       */
      #define LASER_POWER_INLINE_TRAPEZOID

      /**
       * Continuously calculate the current power (nominal_power * current_rate / nominal_rate).
       * Required for accurate power with non-trapezoidal acceleration (e.g., S_CURVE_ACCELERATION).
       * This is a costly calculation so this option is discouraged on 8-bit AVR boards.
       *
       * LASER_POWER_INLINE_TRAPEZOID_CONT_PER defines how many step cycles there are between power updates. If your
       * board isn't able to generate steps fast enough (and you are using LASER_POWER_INLINE_TRAPEZOID_CONT), increase this.
       * Note that when this is zero it means it occurs every cycle; 1 means a delay wait one cycle then run, etc.
       */
      //#define LASER_POWER_INLINE_TRAPEZOID_CONT

      /**
       * Stepper iterations between power updates. Increase this value if the board
       * can't keep up with the processing demands of LASER_POWER_INLINE_TRAPEZOID_CONT.
       * Disable (or set to 0) to recalculate power on every stepper iteration.
       */
      //#define LASER_POWER_INLINE_TRAPEZOID_CONT_PER 10

      /**
       * Include laser power in G0/G1/G2/G3/G5 commands with the 'S' parameter
       */
      //#define LASER_MOVE_POWER

      #if ENABLED(LASER_MOVE_POWER)
        // Turn off the laser on G0 moves with no power parameter.
        // If a power parameter is provided, use that instead.
        //#define LASER_MOVE_G0_OFF

        // Turn off the laser on G28 homing.
        //#define LASER_MOVE_G28_OFF
      #endif

      /**
       * Inline flag inverted
       *
       * WARNING: M5 will NOT turn off the laser unless another move
       *          is done (so G-code files must end with 'M5 I').
       */
      //#define LASER_POWER_INLINE_INVERT

      /**
       * Continuously apply inline power. ('M3 S3' == 'G1 S3' == 'M3 S3 I')
       *
       * The laser might do some weird things, so only enable this
       * feature if you understand the implications.
       */
      //#define LASER_POWER_INLINE_CONTINUOUS

    #else

      #define SPINDLE_LASER_POWERUP_DELAY     50 // (ms) Delay to allow the spindle/laser to come up to speed/power
      #define SPINDLE_LASER_POWERDOWN_DELAY   50 // (ms) Delay to allow the spindle to stop

    #endif

    //
    // Laser I2C Ammeter (High precision INA226 low/high side module)
    //
    //#define I2C_AMMETER
    #if ENABLED(I2C_AMMETER)
      #define I2C_AMMETER_IMAX            0.1    // (Amps) Calibration value for the expected current range
      #define I2C_AMMETER_SHUNT_RESISTOR  0.1    // (Ohms) Calibration shunt resistor value
    #endif

    //
    // Laser Coolant Flow Meter
    //
    //#define LASER_COOLANT_FLOW_METER
    #if ENABLED(LASER_COOLANT_FLOW_METER)
      #define FLOWMETER_PIN         20  // Requires an external interrupt-enabled pin (e.g., RAMPS 2,3,18,19,20,21)
      #define FLOWMETER_PPL       5880  // (pulses/liter) Flow meter pulses-per-liter on the input pin
      #define FLOWMETER_INTERVAL  1000  // (ms) Flow rate calculation interval in milliseconds
      #define FLOWMETER_SAFETY          // Prevent running the laser without the minimum flow rate set below
      #if ENABLED(FLOWMETER_SAFETY)
        #define FLOWMETER_MIN_LITERS_PER_MINUTE 1.5 // (liters/min) Minimum flow required when enabled
      #endif
    #endif

  #endif
#endif // SPINDLE_FEATURE || LASER_FEATURE

/**
 * Synchronous Laser Control with M106/M107
 *
 * Marlin normally applies M106/M107 fan speeds at a time "soon after" processing
 * a planner block. This is too inaccurate for a PWM/TTL laser attached to the fan
 * header (as with some add-on laser kits). Enable this option to set fan/laser
 * speeds with much more exact timing for improved print fidelity.
 *
 * NOTE: This option sacrifices some cooling fan speed options.
 */
//#define LASER_SYNCHRONOUS_M106_M107

/**
 * Coolant Control
 *
 * Add the M7, M8, and M9 commands to turn mist or flood coolant on and off.
 *
 * Note: COOLANT_MIST_PIN and/or COOLANT_FLOOD_PIN must also be defined.
 */
//#define COOLANT_CONTROL
#if ENABLED(COOLANT_CONTROL)
  #define COOLANT_MIST                // Enable if mist coolant is present
  #define COOLANT_FLOOD               // Enable if flood coolant is present
  #define COOLANT_MIST_INVERT  false  // Set "true" if the on/off function is reversed
  #define COOLANT_FLOOD_INVERT false  // Set "true" if the on/off function is reversed
#endif

/**
 * Filament Width Sensor
 *
 * Measures the filament width in real-time and adjusts
 * flow rate to compensate for any irregularities.
 *
 * Also allows the measured filament diameter to set the
 * extrusion rate, so the slicer only has to specify the
 * volume.
 *
 * Only a single extruder is supported at this time.
 *
 *  34 RAMPS_14    : Analog input 5 on the AUX2 connector
 *  81 PRINTRBOARD : Analog input 2 on the Exp1 connector (version B,C,D,E)
 * 301 RAMBO       : Analog input 3
 *
 * Note: May require analog pins to be defined for other boards.
 */
//#define FILAMENT_WIDTH_SENSOR

#if ENABLED(FILAMENT_WIDTH_SENSOR)
    #define FILAMENT_SENSOR_EXTRUDER_NUM 0 // Index of the extruder that has the filament sensor. :[0,1,2,3,4]
    #define MEASUREMENT_DELAY_CM 14 // (cm) The distance from the filament sensor to the melting chamber

    #define FILWIDTH_ERROR_MARGIN 1.0 // (mm) If a measurement differs too much from nominal width ignore it
    #define MAX_MEASUREMENT_DELAY 20 // (bytes) Buffer size for stored measurements (1 byte per cm). Must be larger than MEASUREMENT_DELAY_CM.

    #define DEFAULT_MEASURED_FILAMENT_DIA DEFAULT_NOMINAL_FILAMENT_DIA // Set measured to nominal initially

// Display filament width on the LCD status line. Status messages will expire after 5 seconds.
//#define FILAMENT_LCD_DISPLAY
#endif

/**
 * Power Monitor
 * Monitor voltage (V) and/or current (A), and -when possible- power (W)
 *
 * Read and configure with M430
 *
 * The current sensor feeds DC voltage (relative to the measured current) to an analog pin
 * The voltage sensor feeds DC voltage (relative to the measured voltage) to an analog pin
 */
//#define POWER_MONITOR_CURRENT   // Monitor the system current
//#define POWER_MONITOR_VOLTAGE   // Monitor the system voltage

#if ENABLED(POWER_MONITOR_CURRENT)
  #define POWER_MONITOR_VOLTS_PER_AMP    0.05000  // Input voltage to the MCU analog pin per amp  - DO NOT apply more than ADC_VREF!
  #define POWER_MONITOR_CURRENT_OFFSET   0        // Offset (in amps) applied to the calculated current
  #define POWER_MONITOR_FIXED_VOLTAGE   13.6      // Voltage for a current sensor with no voltage sensor (for power display)
#endif

#if ENABLED(POWER_MONITOR_VOLTAGE)
  #define POWER_MONITOR_VOLTS_PER_VOLT  0.077933  // Input voltage to the MCU analog pin per volt - DO NOT apply more than ADC_VREF!
  #define POWER_MONITOR_VOLTAGE_OFFSET  0         // Offset (in volts) applied to the calculated voltage
#endif

 /**
 * Stepper Driver Anti-SNAFU Protection
 *
 * If the SAFE_POWER_PIN is defined for your board, Marlin will check
 * that stepper drivers are properly plugged in before applying power.
 * Disable protection if your stepper drivers don't support the feature.
 */
//#define DISABLE_DRIVER_SAFE_POWER_PROTECT

/**
 * CNC Coordinate Systems
 *
 * Enables G53 and G54-G59.3 commands to select coordinate systems
 * and G92.1 to reset the workspace to native machine space.
 */
//#define CNC_COORDINATE_SYSTEMS

/**
 * Auto-report fan speed with M123 S<seconds>
 * Requires fans with tachometer pins
 */
//#define AUTO_REPORT_FANS

/**
 * Auto-report temperatures with M155 S<seconds>
 */
#define AUTO_REPORT_TEMPERATURES
#if ENABLED(AUTO_REPORT_TEMPERATURES) && TEMP_SENSOR_REDUNDANT
  //#define AUTO_REPORT_REDUNDANT // Include the "R" sensor in the auto-report
#endif

/**
 * Auto-report position with M154 S<seconds>
 */
//#define AUTO_REPORT_POSITION

/**
 * Include capabilities in M115 output
 */
#define EXTENDED_CAPABILITIES_REPORT
#if ENABLED(EXTENDED_CAPABILITIES_REPORT)
  //#define M115_GEOMETRY_REPORT
#endif

/**
 * Disable all Volumetric extrusion options
 */
//#define NO_VOLUMETRICS

#if DISABLED(NO_VOLUMETRICS)
  /**
   * Volumetric extrusion default state
   * Activate to make volumetric extrusion the default method,
   * with DEFAULT_NOMINAL_FILAMENT_DIA as the default diameter.
   *
   * M200 D0 to disable, M200 Dn to set a new diameter (and enable volumetric).
   * M200 S0/S1 to disable/enable volumetric extrusion.
   */
  //#define VOLUMETRIC_DEFAULT_ON

  //#define VOLUMETRIC_EXTRUDER_LIMIT
  #if ENABLED(VOLUMETRIC_EXTRUDER_LIMIT)
    /**
     * Default volumetric extrusion limit in cubic mm per second (mm^3/sec).
     * This factory setting applies to all extruders.
     * Use 'M200 [T<extruder>] L<limit>' to override and 'M502' to reset.
     * A non-zero value activates Volume-based Extrusion Limiting.
     */
    #define DEFAULT_VOLUMETRIC_EXTRUDER_LIMIT 0.00      // (mm^3/sec)
  #endif
#endif

/**
 * Enable this option for a leaner build of Marlin that removes all
 * workspace offsets, simplifying coordinate transformations, leveling, etc.
 *
 *  - M206 and M428 are disabled.
 *  - G92 will revert to its behavior from Marlin 1.0.
 */
//#define NO_WORKSPACE_OFFSETS

// Extra options for the M114 "Current Position" report
//#define M114_DETAIL         // Use 'M114` for details to check planner calculations
//#define M114_REALTIME       // Real current position based on forward kinematics
//#define M114_LEGACY         // M114 used to synchronize on every call. Enable if needed.

//#define REPORT_FAN_CHANGE   // Report the new fan speed when changed by M106 (and others)

/**
 * Spend 28 bytes of SRAM to optimize the GCode parser
 */
#define FASTER_GCODE_PARSER

#if ENABLED(FASTER_GCODE_PARSER)
  //#define GCODE_QUOTED_STRINGS  // Support for quoted string parameters
#endif

// Support for MeatPack G-code compression (https://github.com/scottmudge/OctoPrint-MeatPack)
//#define MEATPACK_ON_SERIAL_PORT_1
//#define MEATPACK_ON_SERIAL_PORT_2

//#define GCODE_CASE_INSENSITIVE  // Accept G-code sent to the firmware in lowercase

//#define REPETIER_GCODE_M360     // Add commands originally from Repetier FW

/**
 * CNC G-code options
 * Support CNC-style G-code dialects used by laser cutters, drawing machine cams, etc.
 * Note that G0 feedrates should be used with care for 3D printing (if used at all).
 * High feedrates may cause ringing and harm print quality.
 */
//#define PAREN_COMMENTS      // Support for parentheses-delimited comments
//#define GCODE_MOTION_MODES  // Remember the motion mode (G0 G1 G2 G3 G5 G38.X) and apply for X Y Z E F, etc.

// Enable and set a (default) feedrate for all G0 moves
//#define G0_FEEDRATE 3000 // (mm/m)
#ifdef G0_FEEDRATE
//#define VARIABLE_G0_FEEDRATE // The G0 feedrate is set by F in G0 motion mode
#endif

/**
 * Startup commands
 *
 * Execute certain G-code commands immediately after power-on.
 */
//#define STARTUP_COMMANDS "M17 Z"

/**
 * G-code Macros
 *
 * Add G-codes M810-M819 to define and run G-code macros.
 * Macros are not saved to EEPROM.
 */
//#define GCODE_MACROS
#if ENABLED(GCODE_MACROS)
    #define GCODE_MACROS_SLOTS 5 // Up to 10 may be used
    #define GCODE_MACROS_SLOT_SIZE 50 // Maximum length of a single macro
#endif

/**
 * User-defined menu items to run custom G-code.
 * Up to 25 may be defined, but the actual number is LCD-dependent.
 */

// Custom Menu: Main Menu
//#define CUSTOM_MENU_MAIN
#if ENABLED(CUSTOM_MENU_MAIN)
  //#define CUSTOM_MENU_MAIN_TITLE "Custom Commands"
  #define CUSTOM_MENU_MAIN_SCRIPT_DONE "M117 User Script Done"
  #define CUSTOM_MENU_MAIN_SCRIPT_AUDIBLE_FEEDBACK
  //#define CUSTOM_MENU_MAIN_SCRIPT_RETURN   // Return to status screen after a script
  #define CUSTOM_MENU_MAIN_ONLY_IDLE         // Only show custom menu when the machine is idle

  #define MAIN_MENU_ITEM_1_DESC "Home & UBL Info"
  #define MAIN_MENU_ITEM_1_GCODE "G28\nG29 W"
  //#define MAIN_MENU_ITEM_1_CONFIRM          // Show a confirmation dialog before this action

  #define MAIN_MENU_ITEM_2_DESC "Preheat for " PREHEAT_1_LABEL
  #define MAIN_MENU_ITEM_2_GCODE "M140 S" STRINGIFY(PREHEAT_1_TEMP_BED) "\nM104 S" STRINGIFY(PREHEAT_1_TEMP_HOTEND)
  //#define MAIN_MENU_ITEM_2_CONFIRM

  //#define MAIN_MENU_ITEM_3_DESC "Preheat for " PREHEAT_2_LABEL
  //#define MAIN_MENU_ITEM_3_GCODE "M140 S" STRINGIFY(PREHEAT_2_TEMP_BED) "\nM104 S" STRINGIFY(PREHEAT_2_TEMP_HOTEND)
  //#define MAIN_MENU_ITEM_3_CONFIRM

  //#define MAIN_MENU_ITEM_4_DESC "Heat Bed/Home/Level"
  //#define MAIN_MENU_ITEM_4_GCODE "M140 S" STRINGIFY(PREHEAT_2_TEMP_BED) "\nG28\nG29"
  //#define MAIN_MENU_ITEM_4_CONFIRM

  //#define MAIN_MENU_ITEM_5_DESC "Home & Info"
  //#define MAIN_MENU_ITEM_5_GCODE "G28\nM503"
  //#define MAIN_MENU_ITEM_5_CONFIRM
#endif

// Custom Menu: Configuration Menu
//#define CUSTOM_MENU_CONFIG
#if ENABLED(CUSTOM_MENU_CONFIG)
  //#define CUSTOM_MENU_CONFIG_TITLE "Custom Commands"
  #define CUSTOM_MENU_CONFIG_SCRIPT_DONE "M117 Wireless Script Done"
  #define CUSTOM_MENU_CONFIG_SCRIPT_AUDIBLE_FEEDBACK
  //#define CUSTOM_MENU_CONFIG_SCRIPT_RETURN  // Return to status screen after a script
  #define CUSTOM_MENU_CONFIG_ONLY_IDLE        // Only show custom menu when the machine is idle

  #define CONFIG_MENU_ITEM_1_DESC "Wifi ON"
  #define CONFIG_MENU_ITEM_1_GCODE "M118 [ESP110] WIFI-STA pwd=12345678"
  //#define CONFIG_MENU_ITEM_1_CONFIRM        // Show a confirmation dialog before this action

  #define CONFIG_MENU_ITEM_2_DESC "Bluetooth ON"
  #define CONFIG_MENU_ITEM_2_GCODE "M118 [ESP110] BT pwd=12345678"
  //#define CONFIG_MENU_ITEM_2_CONFIRM

  //#define CONFIG_MENU_ITEM_3_DESC "Radio OFF"
  //#define CONFIG_MENU_ITEM_3_GCODE "M118 [ESP110] OFF pwd=12345678"
  //#define CONFIG_MENU_ITEM_3_CONFIRM

  //#define CONFIG_MENU_ITEM_4_DESC "Wifi ????"
  //#define CONFIG_MENU_ITEM_4_GCODE "M118 ????"
  //#define CONFIG_MENU_ITEM_4_CONFIRM

  //#define CONFIG_MENU_ITEM_5_DESC "Wifi ????"
  //#define CONFIG_MENU_ITEM_5_GCODE "M118 ????"
  //#define CONFIG_MENU_ITEM_5_CONFIRM
#endif

/**
 * User-defined buttons to run custom G-code.
 * Up to 25 may be defined.
 */
//#define CUSTOM_USER_BUTTONS
#if ENABLED(CUSTOM_USER_BUTTONS)
  //#define BUTTON1_PIN -1
  #if PIN_EXISTS(BUTTON1)
    #define BUTTON1_HIT_STATE     LOW       // State of the triggered button. NC=LOW. NO=HIGH.
    #define BUTTON1_WHEN_PRINTING false     // Button allowed to trigger during printing?
    #define BUTTON1_GCODE         "G28"
    #define BUTTON1_DESC          "Homing"  // Optional string to set the LCD status
  #endif

  //#define BUTTON2_PIN -1
  #if PIN_EXISTS(BUTTON2)
    #define BUTTON2_HIT_STATE     LOW
    #define BUTTON2_WHEN_PRINTING false
    #define BUTTON2_GCODE         "M140 S" STRINGIFY(PREHEAT_1_TEMP_BED) "\nM104 S" STRINGIFY(PREHEAT_1_TEMP_HOTEND)
    #define BUTTON2_DESC          "Preheat for " PREHEAT_1_LABEL
  #endif

  //#define BUTTON3_PIN -1
  #if PIN_EXISTS(BUTTON3)
    #define BUTTON3_HIT_STATE     LOW
    #define BUTTON3_WHEN_PRINTING false
    #define BUTTON3_GCODE         "M140 S" STRINGIFY(PREHEAT_2_TEMP_BED) "\nM104 S" STRINGIFY(PREHEAT_2_TEMP_HOTEND)
    #define BUTTON3_DESC          "Preheat for " PREHEAT_2_LABEL
  #endif
#endif

/**
 * Host Action Commands
 *
 * Define host streamer action commands in compliance with the standard.
 *
 * See https://reprap.org/wiki/G-code#Action_commands
 * Common commands ........ poweroff, pause, paused, resume, resumed, cancel
 * G29_RETRY_AND_RECOVER .. probe_rewipe, probe_failed
 *
 * Some features add reason codes to extend these commands.
 *
 * Host Prompt Support enables Marlin to use the host for user prompts so
 * filament runout and other processes can be managed from the host side.
 */
#define HOST_ACTION_COMMANDS
#if ENABLED(HOST_ACTION_COMMANDS)
    //#define HOST_PAUSE_M76                // Tell the host to pause in response to M76
    #define HOST_PROMPT_SUPPORT             // Initiate host prompts to get user feedback
    #if ENABLED(HOST_PROMPT_SUPPORT)
        //#define HOST_STATUS_NOTIFICATIONS   // Send some status messages to the host as notifications
    #endif
    //#define HOST_START_MENU_ITEM          // Add a menu item that tells the host to start
    //#define HOST_SHUTDOWN_MENU_ITEM       // Add a menu item that tells the host to shut down
#endif

/**
 * Cancel Objects
 *
 * Implement M486 to allow Marlin to skip objects
 */
//#define CANCEL_OBJECTS
#if ENABLED(CANCEL_OBJECTS)
  #define CANCEL_OBJECTS_REPORTING // Emit the current object as a status message
#endif

/**
 * I2C position encoders for closed loop control.
 * Developed by Chris Barr at Aus3D.
 *
 * Wiki: https://wiki.aus3d.com.au/Magnetic_Encoder
 * Github: https://github.com/Aus3D/MagneticEncoder
 *
 * Supplier: https://aus3d.com.au/magnetic-encoder-module
 * Alternative Supplier: https://reliabuild3d.com/
 *
 * Reliabuild encoders have been modified to improve reliability.
 */

//#define I2C_POSITION_ENCODERS
#if ENABLED(I2C_POSITION_ENCODERS)

  #define I2CPE_ENCODER_CNT         1                       // The number of encoders installed; max of 5
                                                            // encoders supported currently.

  #define I2CPE_ENC_1_ADDR          I2CPE_PRESET_ADDR_X     // I2C address of the encoder. 30-200.
  #define I2CPE_ENC_1_AXIS          X_AXIS                  // Axis the encoder module is installed on.  <X|Y|Z|E>_AXIS.
  #define I2CPE_ENC_1_TYPE          I2CPE_ENC_TYPE_LINEAR   // Type of encoder:  I2CPE_ENC_TYPE_LINEAR -or-
                                                            // I2CPE_ENC_TYPE_ROTARY.
  #define I2CPE_ENC_1_TICKS_UNIT    2048                    // 1024 for magnetic strips with 2mm poles; 2048 for
                                                            // 1mm poles. For linear encoders this is ticks / mm,
                                                            // for rotary encoders this is ticks / revolution.
  //#define I2CPE_ENC_1_TICKS_REV     (16 * 200)            // Only needed for rotary encoders; number of stepper
                                                            // steps per full revolution (motor steps/rev * microstepping)
  //#define I2CPE_ENC_1_INVERT                              // Invert the direction of axis travel.
  #define I2CPE_ENC_1_EC_METHOD     I2CPE_ECM_MICROSTEP     // Type of error error correction.
  #define I2CPE_ENC_1_EC_THRESH     0.10                    // Threshold size for error (in mm) above which the
                                                            // printer will attempt to correct the error; errors
                                                            // smaller than this are ignored to minimize effects of
                                                            // measurement noise / latency (filter).

  #define I2CPE_ENC_2_ADDR          I2CPE_PRESET_ADDR_Y     // Same as above, but for encoder 2.
  #define I2CPE_ENC_2_AXIS          Y_AXIS
  #define I2CPE_ENC_2_TYPE          I2CPE_ENC_TYPE_LINEAR
  #define I2CPE_ENC_2_TICKS_UNIT    2048
  //#define I2CPE_ENC_2_TICKS_REV   (16 * 200)
  //#define I2CPE_ENC_2_INVERT
  #define I2CPE_ENC_2_EC_METHOD     I2CPE_ECM_MICROSTEP
  #define I2CPE_ENC_2_EC_THRESH     0.10

  #define I2CPE_ENC_3_ADDR          I2CPE_PRESET_ADDR_Z     // Encoder 3.  Add additional configuration options
  #define I2CPE_ENC_3_AXIS          Z_AXIS                  // as above, or use defaults below.

  #define I2CPE_ENC_4_ADDR          I2CPE_PRESET_ADDR_E     // Encoder 4.
  #define I2CPE_ENC_4_AXIS          E_AXIS

  #define I2CPE_ENC_5_ADDR          34                      // Encoder 5.
  #define I2CPE_ENC_5_AXIS          E_AXIS

  // Default settings for encoders which are enabled, but without settings configured above.
  #define I2CPE_DEF_TYPE            I2CPE_ENC_TYPE_LINEAR
  #define I2CPE_DEF_ENC_TICKS_UNIT  2048
  #define I2CPE_DEF_TICKS_REV       (16 * 200)
  #define I2CPE_DEF_EC_METHOD       I2CPE_ECM_NONE
  #define I2CPE_DEF_EC_THRESH       0.1

  //#define I2CPE_ERR_THRESH_ABORT  100.0                   // Threshold size for error (in mm) error on any given
                                                            // axis after which the printer will abort. Comment out to
                                                            // disable abort behavior.

  #define I2CPE_TIME_TRUSTED        10000                   // After an encoder fault, there must be no further fault
                                                            // for this amount of time (in ms) before the encoder
                                                            // is trusted again.

  /**
   * Position is checked every time a new command is executed from the buffer but during long moves,
   * this setting determines the minimum update time between checks. A value of 100 works well with
   * error rolling average when attempting to correct only for skips and not for vibration.
   */
  #define I2CPE_MIN_UPD_TIME_MS     4                       // (ms) Minimum time between encoder checks.

  // Use a rolling average to identify persistent errors that indicate skips, as opposed to vibration and noise.
  #define I2CPE_ERR_ROLLING_AVERAGE

#endif // I2C_POSITION_ENCODERS

/**
 * Analog Joystick(s)
 */
//#define JOYSTICK
#if ENABLED(JOYSTICK)
  #define JOY_X_PIN    5  // RAMPS: Suggested pin A5  on AUX2
  #define JOY_Y_PIN   10  // RAMPS: Suggested pin A10 on AUX2
  #define JOY_Z_PIN   12  // RAMPS: Suggested pin A12 on AUX2
  #define JOY_EN_PIN  44  // RAMPS: Suggested pin D44 on AUX2

  //#define INVERT_JOY_X  // Enable if X direction is reversed
  //#define INVERT_JOY_Y  // Enable if Y direction is reversed
  //#define INVERT_JOY_Z  // Enable if Z direction is reversed

  // Use M119 with JOYSTICK_DEBUG to find reasonable values after connecting:
  #define JOY_X_LIMITS { 5600, 8190-100, 8190+100, 10800 } // min, deadzone start, deadzone end, max
  #define JOY_Y_LIMITS { 5600, 8250-100, 8250+100, 11000 }
  #define JOY_Z_LIMITS { 4800, 8080-100, 8080+100, 11550 }
  //#define JOYSTICK_DEBUG
#endif

/**
 * Mechanical Gantry Calibration
 * Modern replacement for the Prusa TMC_Z_CALIBRATION.
 * Adds capability to work with any adjustable current drivers.
 * Implemented as G34 because M915 is deprecated.
 */
//#define MECHANICAL_GANTRY_CALIBRATION
#if ENABLED(MECHANICAL_GANTRY_CALIBRATION)
  #define GANTRY_CALIBRATION_CURRENT          600     // Default calibration current in ma
  #define GANTRY_CALIBRATION_EXTRA_HEIGHT      15     // Extra distance in mm past Z_###_POS to move
  #define GANTRY_CALIBRATION_FEEDRATE         500     // Feedrate for correction move
  //#define GANTRY_CALIBRATION_TO_MIN                 // Enable to calibrate Z in the MIN direction

  //#define GANTRY_CALIBRATION_SAFE_POSITION XY_CENTER // Safe position for nozzle
  //#define GANTRY_CALIBRATION_XY_PARK_FEEDRATE 3000  // XY Park Feedrate - MMM
  //#define GANTRY_CALIBRATION_COMMANDS_PRE   ""
  #define GANTRY_CALIBRATION_COMMANDS_POST  "G28"     // G28 highly recommended to ensure an accurate position
#endif

/**
 * Instant freeze / unfreeze functionality
 * Potentially useful for emergency stop that allows being resumed.
 */
//#define FREEZE_FEATURE
#if ENABLED(FREEZE_FEATURE)
  //#define FREEZE_PIN 41   // Override the default (KILL) pin here
  #define FREEZE_STATE LOW  // State of pin indicating freeze
#endif
/**
 * MAX7219 Debug Matrix
 *
 * Add support for a low-cost 8x8 LED Matrix based on the Max7219 chip as a realtime status display.
 * Requires 3 signal wires. Some useful debug options are included to demonstrate its usage.
 */
//#define MAX7219_DEBUG
#if ENABLED(MAX7219_DEBUG)
  #define MAX7219_CLK_PIN   64
  #define MAX7219_DIN_PIN   57
  #define MAX7219_LOAD_PIN  44

  //#define MAX7219_GCODE          // Add the M7219 G-code to control the LED matrix
  #define MAX7219_INIT_TEST    2   // Test pattern at startup: 0=none, 1=sweep, 2=spiral
  #define MAX7219_NUMBER_UNITS 1   // Number of Max7219 units in chain.
  #define MAX7219_ROTATE       0   // Rotate the display clockwise (in multiples of +/- 90°)
                                   // connector at:  right=0   bottom=-90  top=90  left=180
  //#define MAX7219_REVERSE_ORDER  // The individual LED matrix units may be in reversed order
  //#define MAX7219_SIDE_BY_SIDE   // Big chip+matrix boards can be chained side-by-side

  /**
   * Sample debug features
   * If you add more debug displays, be careful to avoid conflicts!
   */
  #define MAX7219_DEBUG_PRINTER_ALIVE    // Blink corner LED of 8x8 matrix to show that the firmware is functioning
  #define MAX7219_DEBUG_PLANNER_HEAD  3  // Show the planner queue head position on this and the next LED matrix row
  #define MAX7219_DEBUG_PLANNER_TAIL  5  // Show the planner queue tail position on this and the next LED matrix row

  #define MAX7219_DEBUG_PLANNER_QUEUE 0  // Show the current planner queue depth on this and the next LED matrix row
                                         // If you experience stuttering, reboots, etc. this option can reveal how
                                         // tweaks made to the configuration are affecting the printer in real-time.
#endif

/**
 * NanoDLP Sync support
 *
 * Support for Synchronized Z moves when used with NanoDLP. G0/G1 axis moves will
 * output a "Z_move_comp" string to enable synchronization with DLP projector exposure.
 * This feature allows you to use [[WaitForDoneMessage]] instead of M400 commands.
 */
//#define NANODLP_Z_SYNC
#if ENABLED(NANODLP_Z_SYNC)
  //#define NANODLP_ALL_AXIS  // Send a "Z_move_comp" report for any axis move (not just Z).
#endif

/**
 * Ethernet. Use M552 to enable and set the IP address.
 */
#if HAS_ETHERNET
  #define MAC_ADDRESS { 0xDE, 0xAD, 0xBE, 0xEF, 0xF0, 0x0D }  // A MAC address unique to your network
#endif

/**
 * WiFi Support (Espressif ESP32 WiFi)
 */
//#define WIFISUPPORT         // Marlin embedded WiFi managenent
//#define ESP3D_WIFISUPPORT   // ESP3D Library WiFi management (https://github.com/luc-github/ESP3DLib)

#if EITHER(WIFISUPPORT, ESP3D_WIFISUPPORT)
  //#define WEBSUPPORT          // Start a webserver (which may include auto-discovery)
  //#define OTASUPPORT          // Support over-the-air firmware updates
  //#define WIFI_CUSTOM_COMMAND // Accept feature config commands (e.g., WiFi ESP3D) from the host

  /**
   * To set a default WiFi SSID / Password, create a file called Configuration_Secure.h with
   * the following defines, customized for your network. This specific file is excluded via
   * .gitignore to prevent it from accidentally leaking to the public.
   *
   *   #define WIFI_SSID "WiFi SSID"
   *   #define WIFI_PWD  "WiFi Password"
   */
  //#include "Configuration_Secure.h" // External file with WiFi SSID / Password
#endif

/**
 * Prusa Multi-Material Unit (MMU)
 * Enable in Configuration.h
 *
 * These devices allow a single stepper driver on the board to drive
 * multi-material feeders with any number of stepper motors.
 */
#if HAS_PRUSA_MMU1
  /**
   * This option only allows the multiplexer to switch on tool-change.
   * Additional options to configure custom E moves are pending.
   *
   * Override the default DIO selector pins here, if needed.
   * Some pins files may provide defaults for these pins.
   */
  //#define E_MUX0_PIN 40  // Always Required
  //#define E_MUX1_PIN 42  // Needed for 3 to 8 inputs
  //#define E_MUX2_PIN 44  // Needed for 5 to 8 inputs
#elif HAS_PRUSA_MMU2
  // Serial port used for communication with MMU2.
  #define MMU2_SERIAL_PORT 2

  // Use hardware reset for MMU if a pin is defined for it
  //#define MMU2_RST_PIN 23

  // Enable if the MMU2 has 12V stepper motors (MMU2 Firmware 1.0.2 and up)
  //#define MMU2_MODE_12V

  // G-code to execute when MMU2 F.I.N.D.A. probe detects filament runout
  #define MMU2_FILAMENT_RUNOUT_SCRIPT "M600"

  // Add an LCD menu for MMU2
  //#define MMU2_MENUS
  #if EITHER(MMU2_MENUS, HAS_PRUSA_MMU2S)
    // Settings for filament load / unload from the LCD menu.
    // This is for Průša MK3-style extruders. Customize for your hardware.
    #define MMU2_FILAMENTCHANGE_EJECT_FEED 80.0
    #define MMU2_LOAD_TO_NOZZLE_SEQUENCE \
      {  7.2, 1145 }, \
      { 14.4,  871 }, \
      { 36.0, 1393 }, \
      { 14.4,  871 }, \
      { 50.0,  198 }

    #define MMU2_RAMMING_SEQUENCE \
      {   1.0, 1000 }, \
      {   1.0, 1500 }, \
      {   2.0, 2000 }, \
      {   1.5, 3000 }, \
      {   2.5, 4000 }, \
      { -15.0, 5000 }, \
      { -14.0, 1200 }, \
      {  -6.0,  600 }, \
      {  10.0,  700 }, \
      { -10.0,  400 }, \
      { -50.0, 2000 }
  #endif

  /**
   * Using a sensor like the MMU2S
   * This mode requires a MK3S extruder with a sensor at the extruder idler, like the MMU2S.
   * See https://help.prusa3d.com/en/guide/3b-mk3s-mk2-5s-extruder-upgrade_41560, step 11
   */
  #if HAS_PRUSA_MMU2S
    #define MMU2_C0_RETRY   5             // Number of retries (total time = timeout*retries)

    #define MMU2_CAN_LOAD_FEEDRATE 800    // (mm/min)
    #define MMU2_CAN_LOAD_SEQUENCE \
      {  0.1, MMU2_CAN_LOAD_FEEDRATE }, \
      {  60.0, MMU2_CAN_LOAD_FEEDRATE }, \
      { -52.0, MMU2_CAN_LOAD_FEEDRATE }

    #define MMU2_CAN_LOAD_RETRACT   6.0   // (mm) Keep under the distance between Load Sequence values
    #define MMU2_CAN_LOAD_DEVIATION 0.8   // (mm) Acceptable deviation

    #define MMU2_CAN_LOAD_INCREMENT 0.2   // (mm) To reuse within MMU2 module
    #define MMU2_CAN_LOAD_INCREMENT_SEQUENCE \
      { -MMU2_CAN_LOAD_INCREMENT, MMU2_CAN_LOAD_FEEDRATE }

  #else

    /**
     * MMU1 Extruder Sensor
     *
     * Support for a Průša (or other) IR Sensor to detect filament near the extruder
     * and make loading more reliable. Suitable for an extruder equipped with a filament
     * sensor less than 38mm from the gears.
     *
     * During loading the extruder will stop when the sensor is triggered, then do a last
     * move up to the gears. If no filament is detected, the MMU2 can make some more attempts.
     * If all attempts fail, a filament runout will be triggered.
     */
    //#define MMU_EXTRUDER_SENSOR
    #if ENABLED(MMU_EXTRUDER_SENSOR)
      #define MMU_LOADING_ATTEMPTS_NR 5 // max. number of attempts to load filament if first load fail
    #endif

  #endif

  //#define MMU2_DEBUG  // Write debug info to serial output

#endif // HAS_PRUSA_MMU2

/**
 * Advanced Print Counter settings
 */
#if ENABLED(PRINTCOUNTER)
    #define SERVICE_WARNING_BUZZES 3
// Activate up to 3 service interval watchdogs
//#define SERVICE_NAME_1      "Service S"
//#define SERVICE_INTERVAL_1  100 // print hours
//#define SERVICE_NAME_2      "Service L"
//#define SERVICE_INTERVAL_2  200 // print hours
//#define SERVICE_NAME_3      "Service 3"
//#define SERVICE_INTERVAL_3    1 // print hours
#endif

// Prusa M73 implementation
#define M73_PRUSA

// Enable SDCARD gcodes M20 - M30
#define SDCARD_GCODES

/**
 * M999 reset MCU. Prusa STM32 platform specific
 */
#define M999_MCU_RESET

// @section develop

//
// M100 Free Memory Watcher to debug memory usage
//
//#define M100_FREE_MEMORY_WATCHER

//
// M42 - Set pin states
//
//#define DIRECT_PIN_CONTROL

//
// M43 - display pin status, toggle pins, watch pins, watch endstops & toggle LED, test servo probe
//
//#define PINS_DEBUGGING

// Enable Marlin dev mode which adds some special commands
//#define MARLIN_DEV_MODE

#if ENABLED(MARLIN_DEV_MODE)
  /**
   * D576 - Buffer Monitoring
   * To help diagnose print quality issues stemming from empty command buffers.
   */
  //#define BUFFER_MONITORING
#endif

/**
 * Postmortem Debugging captures misbehavior and outputs the CPU status and backtrace to serial.
 * When running in the debugger it will break for debugging. This is useful to help understand
 * a crash from a remote location. Requires ~400 bytes of SRAM and 5Kb of flash.
 */
//#define POSTMORTEM_DEBUGGING

/**
 * Software Reset options
 */
//#define SOFT_RESET_VIA_SERIAL         // 'KILL' and '^X' commands will soft-reset the controller
//#define SOFT_RESET_ON_KILL            // Use a digital button to soft-reset the controller after KILL

// Report uncleaned reset reason from register r2 instead of MCUSR. Supported by Optiboot on AVR.
//#define OPTIBOOT_RESET_REASON<|MERGE_RESOLUTION|>--- conflicted
+++ resolved
@@ -871,9 +871,8 @@
 #endif// HOMING_MAX_ATTEMPTS
 
 // Homing hits each endstop, retracts by these distances, then does a slower bump.
-<<<<<<< HEAD
-#define HOMING_BUMP_MM      { 0, 0, 2 }       // (linear=mm, rotational=°) Backoff from endstops after first bump
-#define HOMING_BUMP_DIVISOR { 2, 2, 4 } // Re-Bump Speed Divisor (Divides the Homing Feedrate)
+#define HOMING_BUMP_MM      { 10, 10, 2 }       // (linear=mm, rotational=°) Backoff from endstops after first bump
+#define HOMING_BUMP_DIVISOR { 1, 1, 4 } // Re-Bump Speed Divisor (Divides the Homing Feedrate)
 
 //#define HOMING_BACKOFF_POST_MM { 2, 2, 2 }  // (linear=mm, rotational=°) Backoff from endstops after homing
 
@@ -947,14 +946,6 @@
    * Set the default state here, change with 'M401 S' or UI, use M500 to save, M502 to reset.
    */
   //#define BLTOUCH_HS_MODE true
-=======
-#define X_HOME_BUMP_MM 10
-#define Y_HOME_BUMP_MM 10
-#define Z_HOME_BUMP_MM 2
-#define HOMING_BUMP_DIVISOR \
-    { 1, 1, 4 } // Re-Bump Speed Divisor (Divides the Homing Feedrate)
-//#define QUICK_HOME                     // If homing includes X and Y, do a diagonal move initially
->>>>>>> f54e1765
 
   // Safety: Enable voltage mode settings in the LCD menu.
   //#define BLTOUCH_LCD_VOLTAGE_MENU
@@ -3401,7 +3392,6 @@
         #define STOP_ON_ERROR
     #endif
 
-<<<<<<< HEAD
     /**
        * TMC2130, TMC2160, TMC2208, TMC5130 and TMC5160 only
        * The driver will switch to spreadCycle when stepper speed is over HYBRID_THRESHOLD.
@@ -3433,29 +3423,6 @@
     #define E5_HYBRID_THRESHOLD     30
     #define E6_HYBRID_THRESHOLD     30
     #define E7_HYBRID_THRESHOLD     30
-=======
-/**
-   * TMC2130, TMC2160, TMC2208, TMC5130 and TMC5160 only
-   * The driver will switch to spreadCycle when stepper speed is over HYBRID_THRESHOLD.
-   * This mode allows for faster movements at the expense of higher noise levels.
-   * STEALTHCHOP_(XY|Z|E) must be enabled to use HYBRID_THRESHOLD.
-   * M913 X/Y/Z/E to live tune the setting
-   */
-//#define HYBRID_THRESHOLD
-
-    #define X_HYBRID_THRESHOLD 100 // [mm/s]
-    #define X2_HYBRID_THRESHOLD 100
-    #define Y_HYBRID_THRESHOLD 100
-    #define Y2_HYBRID_THRESHOLD 100
-    #define Z_HYBRID_THRESHOLD 3
-    #define Z2_HYBRID_THRESHOLD 3
-    #define Z3_HYBRID_THRESHOLD 3
-    #define E0_HYBRID_THRESHOLD 30
-    #define E1_HYBRID_THRESHOLD 30
-    #define E2_HYBRID_THRESHOLD 30
-    #define E3_HYBRID_THRESHOLD 30
-    #define E4_HYBRID_THRESHOLD 30
-    #define E5_HYBRID_THRESHOLD 30
 
     /**
      * Provides crash detection during printing and proper crash recovery.
@@ -3474,25 +3441,7 @@
     #define AXIS_MEASURE_STALL_GUARD 130
     #define AXIS_MEASURE_CRASH_PERIOD 210
 
-/**
-   * TMC2130, TMC2160, TMC2660, TMC5130, and TMC5160 only
-   * Use StallGuard2 to sense an obstacle and trigger an endstop.
-   * Connect the stepper driver's DIAG1 pin to the X/Y endstop pin.
-   * X, Y, and Z homing will always be done in spreadCycle mode.
-   *
-   * X/Y/Z_STALL_SENSITIVITY is used for tuning the trigger sensitivity.
-   * Higher values make the system LESS sensitive.
-   * Lower value make the system MORE sensitive.
-   * Too low values can lead to false positives, while too high values will collide the axis without triggering.
-   * It is advised to set X/Y/Z_HOME_BUMP_MM to 0.
-   * M914 X/Y/Z to live tune the setting
-   *
-   * Stall threshold defines maximal period between steps to trigger a stallguard
-   */
-#define SENSORLESS_HOMING // TMC2130 only
->>>>>>> f54e1765
-
-    /**
+     /**
      * Use StallGuard to home / probe X, Y, Z.
      *
      * TMC2130, TMC2160, TMC2209, TMC2660, TMC5130, and TMC5160 only
@@ -3517,16 +3466,22 @@
      *
      * Comment *_STALL_SENSITIVITY to disable sensorless homing for that axis.
      */
-    //#define SENSORLESS_HOMING // StallGuard capable drivers only
+    #define SENSORLESS_HOMING // StallGuard capable drivers only
 
     #if EITHER(SENSORLESS_HOMING, SENSORLESS_PROBING)
-<<<<<<< HEAD
         // TMC2209: 0...255. TMC2130: -64...63
-        #define X_STALL_SENSITIVITY  8
+        #if X_DRIVER_TYPE == TMC2209
+            #define X_STALL_SENSITIVITY 130
+        #endif
+
         #define X2_STALL_SENSITIVITY X_STALL_SENSITIVITY
-        #define Y_STALL_SENSITIVITY  8
+        #if Y_DRIVER_TYPE == TMC2209
+            #define Y_STALL_SENSITIVITY 130
+        #endif
         #define Y2_STALL_SENSITIVITY Y_STALL_SENSITIVITY
-        //#define Z_STALL_SENSITIVITY  8
+        #if Z_DRIVER_TYPE == TMC2209
+            #define Z_STALL_SENSITIVITY 100
+        #endif
         //#define Z2_STALL_SENSITIVITY Z_STALL_SENSITIVITY
         //#define Z3_STALL_SENSITIVITY Z_STALL_SENSITIVITY
         //#define Z4_STALL_SENSITIVITY Z_STALL_SENSITIVITY
@@ -3538,19 +3493,6 @@
         //#define W_STALL_SENSITIVITY  8
         //#define SPI_ENDSTOPS              // TMC2130 only
         //#define IMPROVE_HOMING_RELIABILITY
-=======
-        #if X_DRIVER_TYPE == TMC2209
-            #define X_STALL_SENSITIVITY 130
-        #endif
-
-        #if Y_DRIVER_TYPE == TMC2209
-            #define Y_STALL_SENSITIVITY 130
-        #endif
-
-        #if Z_DRIVER_TYPE == TMC2209
-            #define Z_STALL_SENSITIVITY 100
-        #endif
->>>>>>> f54e1765
 
         #define STALL_THRESHOLD_TMC2130 0xFFFFF
         #define STALL_THRESHOLD_TMC2209 400
