--- conflicted
+++ resolved
@@ -1865,13 +1865,9 @@
     #define UBL_SAVE_ACTIVE_ON_M500 // Save the currently active mesh in the current slot on M500
 
     //#define UBL_Z_RAISE_WHEN_OFF_MESH 2.5 // When the nozzle is off the mesh, this value is used
-<<<<<<< HEAD
                                             // as the Z-Height correction value.
 
     //#define UBL_MESH_WIZARD         // Run several commands in a row to get a complete mesh
-=======
-    // as the Z-Height correction value.
->>>>>>> f54e1765
 
 #elif ENABLED(MESH_BED_LEVELING)
 
