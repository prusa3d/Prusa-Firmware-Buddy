--- conflicted
+++ resolved
@@ -2734,14 +2734,8 @@
         } else {
             uri = "401";
         }
-<<<<<<< HEAD
-    } else if (!strncmp(uri, "/api/files", 10)) {
-        wui_api_files(&api_file);
-        file = &api_file;
     } else {
         uri = "404";
-=======
->>>>>>> ee31808c
     }
 
 process_file:
