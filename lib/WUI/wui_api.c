/*
 * wui_api.c
 * \brief   interface functions for Web User Interface library
 *
 *  Created on: April 22, 2020
 *      Author: joshy <joshymjose[at]gmail.com>
  *  Modify on 09/17/2021
 *      Author: Marek Mosna <marek.mosna[at]prusa3d.cz>
 */

#include "wui_api.h"
#include "netdev.h"
#include "version.h"
#include "otp.h"
#include "ini_handler.h"
#include "eeprom.h"
#include "stm32f4xx_hal.h"
#include "print_utils.hpp"
#include "marlin_client.h"

#include <assert.h>
#include <time.h>
#include <string.h>
#include <stdio.h>

#define USB_MOUNT_POINT        "/usb/"
#define USB_MOUNT_POINT_LENGTH 5

extern RTC_HandleTypeDef hrtc;

uint32_t start_print = 0;
char filename[FILE_NAME_MAX_LEN];

static FILE *upload_file = NULL;
static char tmp_filename[FILE_NAME_MAX_LEN];
static bool sntp_time_init = false;
static char wui_media_LFN[FILE_NAME_MAX_LEN + 1]; // static buffer for gcode file name

void wui_marlin_client_init(void) {
    marlin_vars_t *vars = marlin_client_init(); // init the client
    // force update variables when starts
    marlin_client_set_event_notify(MARLIN_EVT_MSK_DEF - MARLIN_EVT_MSK_FSM, NULL);
    marlin_client_set_change_notify(MARLIN_VAR_MSK_DEF | MARLIN_VAR_MSK_WUI, NULL);
    if (vars) {
        vars->media_LFN = wui_media_LFN;
    }
}

struct ini_load_def {
    // eth::ipv4 or wifi::ipv4
    const char *ip_section;
    // The config to store to (must not be NULL).
    ETH_config_t *config;
    // The wifi AP definition. May be NULL (in which case it isn't loaded).
    ap_entry_t *ap;
};

static bool ini_string_match(const char *section, const char *section_var, const char *name, const char *name_var) {
    return strcmp(section_var, section) == 0 && strcmp(name_var, name) == 0;
}

static int ini_handler_func(void *user, const char *section, const char *name, const char *value) {
    struct ini_load_def *def = user;

    ETH_config_t *tmp_config = def->config;

    if (ini_string_match(section, def->ip_section, name, "type")) {
        if (strncasecmp(value, "DHCP", 4) == 0) {
            CHANGE_FLAG_TO_DHCP(tmp_config->lan.flag);
            tmp_config->var_mask |= ETHVAR_MSK(ETHVAR_LAN_FLAGS);
        } else if (strncasecmp(value, "STATIC", 6) == 0) {
            CHANGE_FLAG_TO_STATIC(tmp_config->lan.flag);
            tmp_config->var_mask |= ETHVAR_MSK(ETHVAR_LAN_FLAGS);
        }
    } else if (ini_string_match(section, "network", name, "hostname")) {
        strlcpy(tmp_config->hostname, value, ETH_HOSTNAME_LEN + 1);
        tmp_config->var_mask |= ETHVAR_MSK(ETHVAR_HOSTNAME);
    } else if (ini_string_match(section, def->ip_section, name, "addr")) {
        if (ip4addr_aton(value, &tmp_config->lan.addr_ip4)) {
            tmp_config->var_mask |= ETHVAR_MSK(ETHVAR_LAN_ADDR_IP4);
        }
    } else if (ini_string_match(section, def->ip_section, name, "mask")) {
        if (ip4addr_aton(value, &tmp_config->lan.msk_ip4)) {
            tmp_config->var_mask |= ETHVAR_MSK(ETHVAR_LAN_MSK_IP4);
        }
    } else if (ini_string_match(section, def->ip_section, name, "gw")) {
        if (ip4addr_aton(value, &tmp_config->lan.gw_ip4)) {
            tmp_config->var_mask |= ETHVAR_MSK(ETHVAR_LAN_GW_IP4);
        }
    } else if (ini_string_match(section, "network", name, "dns4")) {

        if (NULL != strchr(value, ';')) {
            char *token;
            char *rest = (char *)value;
            for (int i = 0; i < 2; i++) {
                token = strtok_r(rest, ";", &rest);
                if (NULL != token) {
                    switch (i) {
                    case 0:
                        if (ip4addr_aton(token, &tmp_config->dns1_ip4)) {
                            tmp_config->var_mask |= ETHVAR_MSK(ETHVAR_DNS1_IP4);
                        }
                        break;
                    case 1:
                        if (ip4addr_aton(token, &tmp_config->dns2_ip4)) {
                            tmp_config->var_mask |= ETHVAR_MSK(ETHVAR_DNS2_IP4);
                        }
                        break;
                    default:
                        break;
                    }
                }
            }
        } else {
            if (ip4addr_aton(value, &tmp_config->dns1_ip4)) {
                tmp_config->var_mask |= ETHVAR_MSK(ETHVAR_DNS1_IP4);
            }
        }
    }

    if (def->ap) {
        if (ini_string_match(section, "wifi", name, "key_mgmt")) {
            if (strcasecmp("WPA", value) == 0) {
                def->ap->security = AP_SEC_WPA;
            } else if (strcasecmp("WEP", value) == 0) {
                def->ap->security = AP_SEC_WEP;
            } else if (strcasecmp("NONE", value) == 0) {
                def->ap->security = AP_SEC_NONE;
            }
            // TODO: else -> ??? Any way to tell the user?
            tmp_config->var_mask |= ETHVAR_MSK(APVAR_SECURITY);
        } else if (ini_string_match(section, "wifi", name, "ssid")) {
            strlcpy(def->ap->ssid, value, SSID_MAX_LEN + 1);
            tmp_config->var_mask |= ETHVAR_MSK(APVAR_SSID);
        } else if (ini_string_match(section, "wifi", name, "psk")) {
            strlcpy(def->ap->pass, value, WIFI_PSK_MAX + 1);
            tmp_config->var_mask |= ETHVAR_MSK(APVAR_PASS);
        }
    }

    return 1;
}

uint32_t load_ini_file_eth(ETH_config_t *config) {
    return ini_load_file(ini_handler_func, &(struct ini_load_def) {
                                               .config = config,
                                               .ip_section = "eth::ipv4",
                                           });
}

uint32_t load_ini_file_wifi(ETH_config_t *config, ap_entry_t *ap) {
    return ini_load_file(ini_handler_func, &(struct ini_load_def) {
                                               .config = config,
                                               .ip_section = "wifi::ipv4",
                                               .ap = ap,
                                           });
}

// Pick the right variable depending on the net device we use.
// Note this abuses the fact that both EEVAR_ETH and EEVAR_WIFI blocks have the same order.
static enum eevar_id vid(enum eevar_id id, uint32_t net_id) {
    uint8_t offset = 0;
    switch (net_id) {
    case NETDEV_ETH_ID:
        // offset = 0
        break;
    case NETDEV_ESP_ID:
        offset = EEVAR_WIFI_FLAG - EEVAR_LAN_FLAG;
        break;
    default:
        assert(0 /* Unknown net device */);
    }

    return id + offset;
}

uint32_t save_net_params(ETH_config_t *ethconfig, ap_entry_t *ap, uint32_t netdev_id) {
    if (ethconfig->var_mask & (ETHVAR_MSK(ETHVAR_LAN_FLAGS) | ETHVAR_MSK(APVAR_SECURITY))) {
        uint8_t flags = ethconfig->lan.flag;
        if (ap != NULL) {
            flags |= ap->security;
        }
        eeprom_set_var(vid(EEVAR_LAN_FLAG, netdev_id), variant8_ui8(ethconfig->lan.flag));
    }
    if (ethconfig->var_mask & ETHVAR_MSK(ETHVAR_LAN_ADDR_IP4)) {
        eeprom_set_var(vid(EEVAR_LAN_IP4_ADDR, netdev_id), variant8_ui32(ethconfig->lan.addr_ip4.addr));
    }
    if (ethconfig->var_mask & ETHVAR_MSK(ETHVAR_DNS1_IP4)) {
        eeprom_set_var(vid(EEVAR_LAN_IP4_DNS1, netdev_id), variant8_ui32(ethconfig->dns1_ip4.addr));
    }
    if (ethconfig->var_mask & ETHVAR_MSK(ETHVAR_DNS2_IP4)) {
        eeprom_set_var(vid(EEVAR_LAN_IP4_DNS2, netdev_id), variant8_ui32(ethconfig->dns2_ip4.addr));
    }
    if (ethconfig->var_mask & ETHVAR_MSK(ETHVAR_LAN_MSK_IP4)) {
        eeprom_set_var(vid(EEVAR_LAN_IP4_MSK, netdev_id), variant8_ui32(ethconfig->lan.msk_ip4.addr));
    }
    if (ethconfig->var_mask & ETHVAR_MSK(ETHVAR_LAN_GW_IP4)) {
        eeprom_set_var(vid(EEVAR_LAN_IP4_GW, netdev_id), variant8_ui32(ethconfig->lan.gw_ip4.addr));
    }
    if (ethconfig->var_mask & ETHVAR_MSK(ETHVAR_HOSTNAME)) {
        variant8_t hostname = variant8_pchar(ethconfig->hostname, 0, 0);
        eeprom_set_var(vid(EEVAR_LAN_HOSTNAME, netdev_id), hostname);
        //variant8_done() is not called, variant_pchar with init flag 0 doesnt hold its memory
    }

    if (ap != NULL) {
        assert(netdev_id == NETDEV_ESP_ID);
        // For technical reasons, we have this limit in two places. Check they match.
        //
        // Any chance of static_assert in plain old C? :-( The compiler will
        // optimize it out as always-true if OK, but it'd fail at runtime in
        // instead of compile-time, harder to debug and fix.
        assert(SSID_MAX_LEN == WIFI_MAX_SSID_LEN);
        assert(WIFI_PSK_MAX == WIFI_MAX_PASSWD_LEN);

        if (ethconfig->var_mask & ETHVAR_MSK(APVAR_SSID)) {
            eeprom_set_var(EEVAR_WIFI_AP_SSID, variant8_pchar(ap->ssid, 0, 0));
            //variant8_done() is not called, variant_pchar with init flag 0 doesnt hold its memory
        }
        if (ethconfig->var_mask & ETHVAR_MSK(APVAR_PASS)) {
            eeprom_set_var(EEVAR_WIFI_AP_PASSWD, variant8_pchar(ap->pass, 0, 0));
            //variant8_done() is not called, variant_pchar with init flag 0 doesnt hold its memory
        }
    }

    return 0;
}

// Extract a fixed-sized string from EEPROM to provided buffer.
//
// maxlen is the length of the buffer, including the byte for \0.
static void strextract(char *into, size_t maxlen, enum eevar_id var) {
    variant8_t tmp = eeprom_get_var(var);
    strlcpy(into, variant8_get_pch(tmp), maxlen);
    variant8_t *ptmp = &tmp;
    variant8_done(&ptmp);
}

uint32_t load_net_params(ETH_config_t *ethconfig, ap_entry_t *ap, uint32_t netdev_id) {
    if (ethconfig->var_mask & ETHVAR_MSK(ETHVAR_LAN_FLAGS)) {
        // Just the flags, without (possibly) the wifi secutiry
        ethconfig->lan.flag = variant8_get_ui8(eeprom_get_var(vid(EEVAR_LAN_FLAG, netdev_id))) & ~APSEC_MASK;
    }
    if (ethconfig->var_mask & ETHVAR_MSK(ETHVAR_LAN_ADDR_IP4)) {
        ethconfig->lan.addr_ip4.addr = variant8_get_ui32(eeprom_get_var(vid(EEVAR_LAN_IP4_ADDR, netdev_id)));
    }
    if (ethconfig->var_mask & ETHVAR_MSK(ETHVAR_DNS1_IP4)) {
        ethconfig->dns1_ip4.addr = variant8_get_ui32(eeprom_get_var(vid(EEVAR_LAN_IP4_DNS1, netdev_id)));
    }
    if (ethconfig->var_mask & ETHVAR_MSK(ETHVAR_DNS2_IP4)) {
        ethconfig->dns2_ip4.addr = variant8_get_ui32(eeprom_get_var(vid(EEVAR_LAN_IP4_DNS2, netdev_id)));
    }
    if (ethconfig->var_mask & ETHVAR_MSK(ETHVAR_LAN_MSK_IP4)) {
        ethconfig->lan.msk_ip4.addr = variant8_get_ui32(eeprom_get_var(vid(EEVAR_LAN_IP4_MSK, netdev_id)));
    }
    if (ethconfig->var_mask & ETHVAR_MSK(ETHVAR_LAN_GW_IP4)) {
        ethconfig->lan.gw_ip4.addr = variant8_get_ui32(eeprom_get_var(vid(EEVAR_LAN_IP4_GW, netdev_id)));
    }
    if (ethconfig->var_mask & ETHVAR_MSK(ETHVAR_HOSTNAME)) {
        strextract(ethconfig->hostname, ETH_HOSTNAME_LEN + 1, vid(EEVAR_LAN_HOSTNAME, netdev_id));
    }

    if (ap != NULL) {
        assert(netdev_id == NETDEV_ESP_ID);

        if (ethconfig->var_mask & ETHVAR_MSK(APVAR_SECURITY)) {
            ap->security = eeprom_get_var(EEVAR_WIFI_FLAG) & APSEC_MASK;
        }
        if (ethconfig->var_mask & ETHVAR_MSK(APVAR_SSID)) {
            strextract(ap->ssid, SSID_MAX_LEN + 1, EEVAR_WIFI_AP_SSID);
        }
        if (ethconfig->var_mask & ETHVAR_MSK(APVAR_PASS)) {
            strextract(ap->pass, WIFI_PSK_MAX + 1, EEVAR_WIFI_AP_PASSWD);
        }
    }

    return 0;
}

<<<<<<< HEAD
=======
bool net_load_ini_to_eeprom() {
    return netdev_load_ini_to_eeprom();
}

void get_printer_info(printer_info_t *printer_info) {
    // FIRMWARE VERSION
    strlcpy(printer_info->firmware_version, project_version_full, FW_VER_STR_LEN);
    // PRINTER TYPE
    printer_info->printer_type = *(volatile uint8_t *)PRINTER_TYPE_ADDR;
    // PRINTER_VERSION
    printer_info->printer_version = *(volatile uint8_t *)PRINTER_VERSION_ADDR;
    // MAC ADDRESS
    parse_MAC_address(&printer_info->mac_address);
    // SERIAL NUMBER
    for (int i = 0; i < OTP_SERIAL_NUMBER_SIZE; i++) {
        printer_info->serial_number[i] = *(volatile char *)(OTP_SERIAL_NUMBER_ADDR + i);
    }
    // UUID - 96 bits
    volatile uint32_t *uuid_ptr = (volatile uint32_t *)OTP_STM32_UUID_ADDR;
    snprintf(printer_info->mcu_uuid, UUID_STR_LEN, "%08lx-%08lx-%08lx", *uuid_ptr, *(uuid_ptr + 1), *(uuid_ptr + 2));
}

void parse_MAC_address(mac_address_t *dest) {
    volatile uint8_t *mac_ptr = (volatile uint8_t *)OTP_MAC_ADDRESS_ADDR;
    snprintf(*dest, MAC_ADDR_STR_LEN, "%02x:%02x:%02x:%02x:%02x:%02x",
        *mac_ptr, *(mac_ptr + 1), *(mac_ptr + 2), *(mac_ptr + 3), *(mac_ptr + 4), *(mac_ptr + 5));
}

>>>>>>> b5f1ba65
void stringify_eth_for_ini(ini_file_str_t *dest, ETH_config_t *config) {
    char addr[IP4_ADDR_STR_SIZE], msk[IP4_ADDR_STR_SIZE], gw[IP4_ADDR_STR_SIZE];
    char dns1[IP4_ADDR_STR_SIZE], dns2[IP4_ADDR_STR_SIZE];

    ip4addr_ntoa_r(&(config->lan.addr_ip4), addr, IP4_ADDR_STR_SIZE);
    ip4addr_ntoa_r(&(config->lan.msk_ip4), msk, IP4_ADDR_STR_SIZE);
    ip4addr_ntoa_r(&(config->lan.gw_ip4), gw, IP4_ADDR_STR_SIZE);
    ip4addr_ntoa_r(&(config->dns1_ip4), dns1, IP4_ADDR_STR_SIZE);
    ip4addr_ntoa_r(&(config->dns2_ip4), dns2, IP4_ADDR_STR_SIZE);

    snprintf(*dest, MAX_INI_SIZE,
        "[eth::ipv4]\ntype=%s\naddr=%s\nmask=%s\ngw=%s\n\n"
        "[network]\nhostname=%s\ndns4=%s;%s",
        IS_LAN_STATIC(config->lan.flag) ? "STATIC" : "DHCP", addr, msk, gw,
        config->hostname, dns1, dns2);
}

time_t sntp_get_system_time(void) {

    if (sntp_time_init) {
        RTC_TimeTypeDef currTime;
        RTC_DateTypeDef currDate;
        HAL_RTC_GetTime(&hrtc, &currTime, RTC_FORMAT_BIN);
        HAL_RTC_GetDate(&hrtc, &currDate, RTC_FORMAT_BIN);
        time_t secs;
        struct tm system_time;
        system_time.tm_isdst = -1; // Is DST on? 1 = yes, 0 = no, -1 = unknown
        system_time.tm_hour = currTime.Hours;
        system_time.tm_min = currTime.Minutes;
        system_time.tm_sec = currTime.Seconds;
        system_time.tm_mday = currDate.Date;
        system_time.tm_mon = currDate.Month;
        system_time.tm_year = currDate.Year;
        system_time.tm_wday = currDate.WeekDay;
        secs = mktime(&system_time);
        return secs;
    } else {
        return 0;
    }
}

void sntp_set_system_time(uint32_t sec, int8_t last_timezone) {

    int8_t config_timezone = variant8_get_i8(eeprom_get_var(EEVAR_TIMEZONE));

    RTC_TimeTypeDef currTime;
    RTC_DateTypeDef currDate;

    struct tm current_time_val;
    int8_t diff = config_timezone - last_timezone;
    time_t current_time = (time_t)sec + (diff * 3600);

    localtime_r(&current_time, &current_time_val);

    currTime.Seconds = current_time_val.tm_sec;
    currTime.Minutes = current_time_val.tm_min;
    currTime.Hours = current_time_val.tm_hour;
    currDate.Date = current_time_val.tm_mday;
    currDate.Month = current_time_val.tm_mon;
    currDate.Year = current_time_val.tm_year;
    currDate.WeekDay = current_time_val.tm_wday;

    HAL_RTC_SetTime(&hrtc, &currTime, RTC_FORMAT_BIN);
    HAL_RTC_SetDate(&hrtc, &currDate, RTC_FORMAT_BIN);

    sntp_time_init = true;
}

void add_time_to_timestamp(int32_t secs_to_add, struct tm *timestamp) {

    if (secs_to_add == 0) {
        return;
    }
    time_t secs_from_epoch_start = mktime(timestamp);
    time_t current_time = secs_from_epoch_start + secs_to_add;
    localtime_r(&current_time, timestamp);
}

uint32_t wui_upload_begin(const char *fname) {
    uint32_t fname_length = strlen(fname);
    if ((fname_length + USB_MOUNT_POINT_LENGTH) < FILE_NAME_MAX_LEN) {
        strcpy(tmp_filename, USB_MOUNT_POINT);
        strcpy(tmp_filename + USB_MOUNT_POINT_LENGTH, fname);
        upload_file = fopen(tmp_filename, "w");
    }
    return upload_file == NULL;
}

uint32_t wui_upload_data(const char *data, uint32_t length) {
    return fwrite(data, sizeof(char), length, upload_file);
}

uint32_t wui_upload_finish(const char *old_filename, const char *new_filename, uint32_t start) {
    uint32_t fname_length = strlen(new_filename);
    uint32_t error_code = 200;
    int result = 0;

    fclose(upload_file);

    if (!strstr(new_filename, "gcode")) {
        error_code = 415;
        goto clean_temp_file;
    }

    if ((fname_length + USB_MOUNT_POINT_LENGTH) >= FILE_NAME_MAX_LEN) {
        error_code = 409;
        goto clean_temp_file;
    } else {
        strlcpy(filename, USB_MOUNT_POINT, USB_MOUNT_POINT_LENGTH + 1);
        strlcat(filename, new_filename, FILE_PATH_MAX_LEN - USB_MOUNT_POINT_LENGTH);
    }

    result = rename(tmp_filename, filename);
    if (result != 0) {
        error_code = 409;
        goto clean_temp_file;
    }

    if (marlin_vars()->sd_printing && start) {
        error_code = 409;
        goto return_error_code;
    } else {
        if (start) {
            strlcpy(marlin_vars()->media_LFN, new_filename, FILE_PATH_MAX_LEN);
            print_begin(filename);
        }
        start_print = start;
        goto return_error_code;
    }

clean_temp_file:
    remove(tmp_filename);
return_error_code:
    return error_code;
}<|MERGE_RESOLUTION|>--- conflicted
+++ resolved
@@ -277,37 +277,6 @@
     return 0;
 }
 
-<<<<<<< HEAD
-=======
-bool net_load_ini_to_eeprom() {
-    return netdev_load_ini_to_eeprom();
-}
-
-void get_printer_info(printer_info_t *printer_info) {
-    // FIRMWARE VERSION
-    strlcpy(printer_info->firmware_version, project_version_full, FW_VER_STR_LEN);
-    // PRINTER TYPE
-    printer_info->printer_type = *(volatile uint8_t *)PRINTER_TYPE_ADDR;
-    // PRINTER_VERSION
-    printer_info->printer_version = *(volatile uint8_t *)PRINTER_VERSION_ADDR;
-    // MAC ADDRESS
-    parse_MAC_address(&printer_info->mac_address);
-    // SERIAL NUMBER
-    for (int i = 0; i < OTP_SERIAL_NUMBER_SIZE; i++) {
-        printer_info->serial_number[i] = *(volatile char *)(OTP_SERIAL_NUMBER_ADDR + i);
-    }
-    // UUID - 96 bits
-    volatile uint32_t *uuid_ptr = (volatile uint32_t *)OTP_STM32_UUID_ADDR;
-    snprintf(printer_info->mcu_uuid, UUID_STR_LEN, "%08lx-%08lx-%08lx", *uuid_ptr, *(uuid_ptr + 1), *(uuid_ptr + 2));
-}
-
-void parse_MAC_address(mac_address_t *dest) {
-    volatile uint8_t *mac_ptr = (volatile uint8_t *)OTP_MAC_ADDRESS_ADDR;
-    snprintf(*dest, MAC_ADDR_STR_LEN, "%02x:%02x:%02x:%02x:%02x:%02x",
-        *mac_ptr, *(mac_ptr + 1), *(mac_ptr + 2), *(mac_ptr + 3), *(mac_ptr + 4), *(mac_ptr + 5));
-}
-
->>>>>>> b5f1ba65
 void stringify_eth_for_ini(ini_file_str_t *dest, ETH_config_t *config) {
     char addr[IP4_ADDR_STR_SIZE], msk[IP4_ADDR_STR_SIZE], gw[IP4_ADDR_STR_SIZE];
     char dns1[IP4_ADDR_STR_SIZE], dns2[IP4_ADDR_STR_SIZE];
