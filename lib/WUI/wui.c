--- conflicted
+++ resolved
@@ -18,12 +18,6 @@
 #include "stm32_port.h"
 #include "lwip/altcp_tcp.h"
 #include "esp_tcp.h"
-<<<<<<< HEAD
-=======
-#include "esp.h"
-#include "esp/apps/esp_http_server.h"
-#include "esp/apps/esp_http_server_fs.h"
->>>>>>> d3718ad7
 #include "netifapi.h"
 #include "dns.h"
 #include "httpd.h"
@@ -32,7 +26,6 @@
     WUI_IP4_DHCP,
     WUI_IP4_STATIC
 } WUI_IP4_TYPE;
-<<<<<<< HEAD
 
 /**
  * \brief           Lookup table for preferred SSIDs with password for auto connect feature
@@ -52,18 +45,6 @@
 
 #define LOOP_EVT_TIMEOUT           500UL
 #define IS_TIME_TO_CHECK_ESP(time) (((time) % 1000) == 0)
-=======
-
-#define DNS_1                       0
-#define DNS_2                       1
-#define create_evt_eth(flag, value) (((flag) << 16) | (value))
-
-#define EVT_ETH_INIT_FINISHED (0xFFFFFFFFUL)
-#define EVT_ETH_OFF           create_evt_eth(LAN_FLAG_ONOFF_POS, 1)
-#define EVT_ETH_ON            create_evt_eth(LAN_FLAG_ONOFF_POS, 0)
-#define EVT_ETH_STATIC        create_evt_eth(LAN_FLAG_TYPE_POS, 1)
-#define EVT_ETH_DHCP          create_evt_eth(LAN_FLAG_TYPE_POS, 0)
->>>>>>> d3718ad7
 
 osMessageQDef(networkMbox, 16, NULL);
 static osMessageQId networkMbox_id;
@@ -76,8 +57,6 @@
 wui_vars_t wui_vars;                              // global vriable for data relevant to WUI
 static char wui_media_LFN[FILE_NAME_MAX_LEN + 1]; // static buffer for gcode file name
 static uint32_t ip4_type = WUI_IP4_DHCP;
-struct netif eth0;           // network interface structure for ETH
-ETH_config_t wui_eth_config; // the active WUI configuration for ethernet, connect and server
 
 struct netif eth0; // network interface structure for ETH
 
@@ -128,70 +107,14 @@
 
 static void netif_link_callback(struct netif *eth) {
     ethernetif_update_config(eth);
-<<<<<<< HEAD
     eth->hostname = wui_eth_config.hostname;
     osMessagePut(networkMbox_id, EVT_NETDEV_INIT_FINISHED(NETDEV_ETH_ID, 0), 0);
-=======
 }
 
 static void netif_status_callback(struct netif *eth) {
     ethernetif_update_config(eth);
 }
 
-static void tcpip_init_done_callback(void *arg) {
-    ETH_config_t *ethconfig = (ETH_config_t *)arg;
-    uint32_t message = EVT_ETH_INIT_FINISHED;
-
-    if (IS_LAN_STATIC(ethconfig->lan.flag)) {
-        ip4_type = WUI_IP4_STATIC;
-        dns_setserver(DNS_1, &ethconfig->dns1_ip4);
-        dns_setserver(DNS_2, &ethconfig->dns2_ip4);
-    } else {
-        ip4_type = WUI_IP4_DHCP;
-        ethconfig->lan.addr_ip4.addr = 0;
-        ethconfig->lan.msk_ip4.addr = 0;
-        ethconfig->lan.gw_ip4.addr = 0;
-    }
-
-    /* add the network interface (IPv4/IPv6) with RTOS */
-    netif_add(&eth0, (const ip4_addr_t *)&(ethconfig->lan.addr_ip4.addr), (const ip4_addr_t *)&(ethconfig->lan.msk_ip4.addr), (const ip4_addr_t *)&(ethconfig->lan.gw_ip4.addr), NULL, &ethernetif_init, &tcpip_input);
-
-    // set the host name
-    eth0.hostname = ethconfig->hostname;
-    /* Setting necessary callbacks after initial setup */
-    netif_set_link_callback(&eth0, netif_link_callback);
-    netif_set_status_callback(&eth0, netif_status_callback);
-    osMessagePut(networkMbox_id, message, 0);
-}
-
-const ETH_STATUS_t get_eth_status(void) {
-    if (!ethernetif_link(&eth0)) {
-        return ETH_UNLINKED;
-    }
-    return !netif_is_link_up(&eth0) ? ETH_NETIF_DOWN : ETH_NETIF_UP;
-}
-
-uint8_t get_lan_flag(void) {
-    return wui_eth_config.lan.flag;
-}
-
-void get_eth_address(ETH_config_t *config) {
-    config->lan.addr_ip4.addr = netif_ip4_addr(&eth0)->addr;
-    config->lan.msk_ip4.addr = netif_ip4_netmask(&eth0)->addr;
-    config->lan.gw_ip4.addr = netif_ip4_gw(&eth0)->addr;
-}
-
-void eth_change_setting(uint16_t flag, uint16_t value) {
-    uint32_t message = create_evt_eth(flag, value);
-    osMessagePut(networkMbox_id, message, 0);
->>>>>>> d3718ad7
-}
-
-static void netif_status_callback(struct netif *eth) {
-    ethernetif_update_config(eth);
-}
-
-<<<<<<< HEAD
 static void tcpip_init_done_callback(void *arg) {
     if (netif_add_noaddr(&eth0, NULL, ethernetif_init, tcpip_input)) {
         netif_set_link_callback(&eth0, netif_link_callback);
@@ -206,24 +129,6 @@
     }
     return !netif_is_link_up(&eth0) ? ETH_NETIF_DOWN : ETH_NETIF_UP;
 }
-=======
-void StartWebServerTask(void const *argument) {
-    ap_entry_t ap = { "ssid", "password" };
-    uint32_t res;
-    _dbg("wui starts");
-    networkMbox_id = osMessageCreate(osMessageQ(networkMbox), NULL);
-    if (networkMbox_id == NULL) {
-        _dbg("networkMbox was not created");
-        return;
-    }
-
-    // mutex for passing marlin variables to tcp thread
-    wui_thread_mutex_id = osMutexCreate(osMutex(wui_thread_mutex));
-    if (wui_thread_mutex_id == NULL) {
-        _dbg("wui_thread_mutex was not created");
-        return;
-    }
->>>>>>> d3718ad7
 
 uint32_t netdev_set_dhcp(uint32_t netdev_id) {
     if (netdev_id == NETDEV_ETH_ID) {
@@ -362,7 +267,6 @@
         _dbg("networkMbox was not created");
         return;
     }
-<<<<<<< HEAD
 
     // mutex for passing marlin variables to tcp thread
     wui_thread_mutex_id = osMutexCreate(osMutex(wui_thread_mutex));
@@ -423,86 +327,6 @@
             }
         } else {
             ++esp_check_counter;
-=======
-    // marlin client initialization for WUI
-    wui_marlin_client_init();
-    res = esp_initialize();
-    _dbg("LwESP initialized with result = %ld", res);
-    LWIP_UNUSED_ARG(res);
-
-    // TcpIp related initalizations
-    httpd_init();
-    sntp_client_init();
-
-    if (!esp_connect_to_AP(&ap)) {
-
-        _dbg("LwESP connect to AP %s!", ap.ssid);
-        esp_http_server_init(NULL, 80);
-        // esp_sys_thread_create(NULL, "netconn_client", (esp_sys_thread_fn)netconn_client_thread, NULL, 512, ESP_SYS_THREAD_PRIO);
-    }
-
-    // TcpIp related initalizations
-    tcpip_init(tcpip_init_done_callback, &wui_eth_config);
-    httpd_init();
-    sntp_client_init();
-
-    for (;;) {
-        osEvent evt = osMessageGet(networkMbox_id, 500);
-        if (evt.status == osEventMessage) {
-            load_eth_params(&wui_eth_config);
-            switch (evt.value.v) {
-            case EVT_ETH_INIT_FINISHED:
-                /* Registers the default network interface */
-                netifapi_netif_set_default(&eth0);
-
-                if (IS_LAN_ON(wui_eth_config.lan.flag)) {
-                    /* When the netif is fully configured this function must be called */
-                    netifapi_netif_set_link_up(&eth0);
-                    netifapi_netif_set_up(&eth0);
-                    // start the DHCP if needed!
-                    if (!IS_LAN_STATIC(wui_eth_config.lan.flag)) {
-                        netifapi_dhcp_start(&eth0);
-                    } else {
-                        dns_setserver(DNS_1, &wui_eth_config.dns1_ip4);
-                        dns_setserver(DNS_2, &wui_eth_config.dns2_ip4);
-                        netifapi_netif_set_addr(&eth0, &wui_eth_config.lan.addr_ip4, &wui_eth_config.lan.msk_ip4, &wui_eth_config.lan.gw_ip4);
-                        netifapi_dhcp_inform(&eth0);
-                    }
-                } else {
-                    /* When the netif link is down this function must be called */
-                    netifapi_netif_set_link_down(&eth0);
-                    netifapi_netif_set_down(&eth0);
-                }
-                break;
-            case EVT_ETH_DHCP:
-                netifapi_dhcp_start(&eth0);
-                break;
-            case EVT_ETH_STATIC:
-                dns_setserver(DNS_1, &wui_eth_config.dns1_ip4);
-                dns_setserver(DNS_2, &wui_eth_config.dns2_ip4);
-                netifapi_netif_set_addr(&eth0, &wui_eth_config.lan.addr_ip4, &wui_eth_config.lan.msk_ip4, &wui_eth_config.lan.gw_ip4);
-                netifapi_dhcp_inform(&eth0);
-                break;
-            case EVT_ETH_ON:
-                netifapi_netif_set_link_up(&eth0);
-                netifapi_netif_set_up(&eth0);
-                // start the DHCP if needed!
-                if (!IS_LAN_STATIC(wui_eth_config.lan.flag)) {
-                    netifapi_dhcp_start(&eth0);
-                }
-                TURN_FLAG_ON(wui_eth_config.lan.flag);
-                break;
-            case EVT_ETH_OFF:
-                /* When the netif link is down this function must be called */
-                netifapi_netif_set_link_down(&eth0);
-                netifapi_netif_set_down(&eth0);
-                TURN_FLAG_OFF(wui_eth_config.lan.flag);
-                break;
-            default:
-                break;
-            }
-            save_eth_params(&wui_eth_config);
->>>>>>> d3718ad7
         }
 
         sync_with_marlin_server();
