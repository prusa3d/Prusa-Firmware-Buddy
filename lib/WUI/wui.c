/*
 * wui.h
 * \brief main interface functions for Web User Interface (WUI) thread
 *
 *  Created on: Dec 12, 2019
 *      Author: joshy
 */

#include "wui.h"
#include "wui_vars.h"
#include "marlin_client.h"
#include "wui_api.h"
#include "ethernetif.h"
#include <string.h>
#include "sntp_client.h"
#include "httpc/httpc.h"
#include "dbg.h"
<<<<<<< HEAD
#include "netifapi.h"
#include "dns.h"
#include "httpd.h"
=======
#include "esp/esp.h"
#include "stm32_port.h"
#include "lwip/altcp_tcp.h"
#include "esp_tcp.h"

#include "esp.h"
#include "esp/apps/esp_http_server.h"
#include "esp/apps/esp_http_server_fs.h"

osThreadId httpcTaskHandle;
>>>>>>> 9d7bdd67

typedef enum {
    WUI_IP4_DHCP,
    WUI_IP4_STATIC
} WUI_IP4_TYPE;

#define DNS_1                       0
#define DNS_2                       1
#define create_evt_eth(flag, value) (((flag) << 16) | (value))

#define EVT_ETH_INIT_FINISHED (0xFFFFFFFFUL)
#define EVT_ETH_OFF           create_evt_eth(LAN_FLAG_ONOFF_POS, 1)
#define EVT_ETH_ON            create_evt_eth(LAN_FLAG_ONOFF_POS, 0)
#define EVT_ETH_STATIC        create_evt_eth(LAN_FLAG_TYPE_POS, 1)
#define EVT_ETH_DHCP          create_evt_eth(LAN_FLAG_TYPE_POS, 0)

osMessageQDef(networkMbox, 16, NULL);
static osMessageQId networkMbox_id;

// WUI thread mutex for updating marlin vars
osMutexDef(wui_thread_mutex);
osMutexId(wui_thread_mutex_id);

static marlin_vars_t *wui_marlin_vars;
wui_vars_t wui_vars;                              // global vriable for data relevant to WUI
static char wui_media_LFN[FILE_NAME_MAX_LEN + 1]; // static buffer for gcode file name
static uint32_t ip4_type = WUI_IP4_DHCP;
struct netif eth0;           // network interface structure for ETH
ETH_config_t wui_eth_config; // the active WUI configuration for ethernet, connect and server

static void wui_marlin_client_init(void) {
    wui_marlin_vars = marlin_client_init(); // init the client
    // force update variables when starts
    marlin_client_set_event_notify(MARLIN_EVT_MSK_DEF - MARLIN_EVT_MSK_FSM, NULL);
    marlin_client_set_change_notify(MARLIN_VAR_MSK_DEF | MARLIN_VAR_MSK_WUI, NULL);
    if (wui_marlin_vars) {
        wui_marlin_vars->media_LFN = wui_media_LFN;
    }
}

static void sync_with_marlin_server(void) {
    if (wui_marlin_vars) {
        marlin_client_loop();
    } else {
        return;
    }
    osMutexWait(wui_thread_mutex_id, osWaitForever);
    for (int i = 0; i < 4; i++) {
        wui_vars.pos[i] = wui_marlin_vars->pos[i];
    }
    wui_vars.temp_nozzle = wui_marlin_vars->temp_nozzle;
    wui_vars.temp_bed = wui_marlin_vars->temp_bed;
    wui_vars.target_nozzle = wui_marlin_vars->target_nozzle;
    wui_vars.target_bed = wui_marlin_vars->target_bed;
    wui_vars.fan_speed = wui_marlin_vars->fan_speed;
    wui_vars.print_speed = wui_marlin_vars->print_speed;
    wui_vars.flow_factor = wui_marlin_vars->flow_factor;
    wui_vars.print_dur = wui_marlin_vars->print_duration;
    wui_vars.sd_precent_done = wui_marlin_vars->sd_percent_done;
    wui_vars.sd_printing = wui_marlin_vars->sd_printing;
    wui_vars.time_to_end = wui_marlin_vars->time_to_end;
    wui_vars.print_state = wui_marlin_vars->print_state;
    if (marlin_change_clr(MARLIN_VAR_FILENAME)) {
        strlcpy(wui_vars.gcode_name, wui_marlin_vars->media_LFN, FILE_NAME_MAX_LEN);
    }

    osMutexRelease(wui_thread_mutex_id);
}

static void netif_link_callback(struct netif *eth) {
    ethernetif_update_config(eth);
}

static void netif_status_callback(struct netif *eth) {
    ethernetif_update_config(eth);
}

static void tcpip_init_done_callback(void *arg) {
    ETH_config_t *ethconfig = (ETH_config_t *)arg;
    uint32_t message = EVT_ETH_INIT_FINISHED;

    if (IS_LAN_STATIC(ethconfig->lan.flag)) {
        ip4_type = WUI_IP4_STATIC;
        dns_setserver(DNS_1, &ethconfig->dns1_ip4);
        dns_setserver(DNS_2, &ethconfig->dns2_ip4);
    } else {
        ip4_type = WUI_IP4_DHCP;
        ethconfig->lan.addr_ip4.addr = 0;
        ethconfig->lan.msk_ip4.addr = 0;
        ethconfig->lan.gw_ip4.addr = 0;
    }

    /* add the network interface (IPv4/IPv6) with RTOS */
    netif_add(&eth0, (const ip4_addr_t *)&(ethconfig->lan.addr_ip4.addr), (const ip4_addr_t *)&(ethconfig->lan.msk_ip4.addr), (const ip4_addr_t *)&(ethconfig->lan.gw_ip4.addr), NULL, &ethernetif_init, &tcpip_input);

    // set the host name
    eth0.hostname = ethconfig->hostname;
    /* Setting necessary callbacks after initial setup */
    netif_set_link_callback(&eth0, netif_link_callback);
    netif_set_status_callback(&eth0, netif_status_callback);
    osMessagePut(networkMbox_id, message, 0);
}

const ETH_STATUS_t get_eth_status(void) {
    if (!ethernetif_link(&eth0)) {
        return ETH_UNLINKED;
    }
    return !netif_is_link_up(&eth0) ? ETH_NETIF_DOWN : ETH_NETIF_UP;
}

uint8_t get_lan_flag(void) {
    return wui_eth_config.lan.flag;
}

void get_eth_address(ETH_config_t *config) {
    config->lan.addr_ip4.addr = netif_ip4_addr(&eth0)->addr;
    config->lan.msk_ip4.addr = netif_ip4_netmask(&eth0)->addr;
    config->lan.gw_ip4.addr = netif_ip4_gw(&eth0)->addr;
}

void eth_change_setting(uint16_t flag, uint16_t value) {
    uint32_t message = create_evt_eth(flag, value);
    osMessagePut(networkMbox_id, message, 0);
}

extern void netconn_client_thread(void const *arg);

void StartWebServerTask(void const *argument) {
<<<<<<< HEAD
    networkMbox_id = osMessageCreate(osMessageQ(networkMbox), NULL);
    if (networkMbox_id == NULL) {
        _dbg("networkMbox was not created");
        return;
    }

    // mutex for passing marlin variables to tcp thread
    wui_thread_mutex_id = osMutexCreate(osMutex(wui_thread_mutex));
    if (wui_thread_mutex_id == NULL) {
        _dbg("wui_thread_mutex was not created");
        return;
    }
=======
    ap_entry_t ap = { "ssid", "password" };
    uint32_t res;

    // get settings from ini file
    osDelay(1000);
    _dbg("wui starts");
>>>>>>> 9d7bdd67

    wui_eth_config.var_mask = ETHVAR_EEPROM_CONFIG;
    load_eth_params(&wui_eth_config);

    // get settings from ini file
    if (IS_LAN_ON(wui_eth_config.lan.flag) && load_ini_file(&wui_eth_config)) {
        save_eth_params(&wui_eth_config);
    }
    // marlin client initialization for WUI
    wui_marlin_client_init();
<<<<<<< HEAD

    // TcpIp related initalizations
    tcpip_init(tcpip_init_done_callback, &wui_eth_config);
    httpd_init();
    sntp_client_init();
=======
    // LwIP related initalizations
    MX_LWIP_Init(&wui_eth_config);
    //    http_server_init();
    sntp_client_init();
    osDelay(WUI_NETIF_SETUP_DELAY); // wait for all settings to take effect
    // Initialize the thread for httpc
    // osThreadDef(httpcTask, StarthttpcTask, osPriorityNormal, 0, 512);
    // httpcTaskHandle = osThreadCreate(osThread(httpcTask), NULL);
    // http_server_init();
    // lwesp stuffs
    res = esp_initialize();
    _dbg("LwESP initialized with result = %ld", res);
    LWIP_UNUSED_ARG(res);

    if (!esp_connect_to_AP(&ap)) {

        _dbg("LwESP connect to AP %s!", ap.ssid);
        esp_http_server_init(NULL, 80);
        // esp_sys_thread_create(NULL, "netconn_client", (esp_sys_thread_fn)netconn_client_thread, NULL, 512, ESP_SYS_THREAD_PRIO);
    }
>>>>>>> 9d7bdd67

    for (;;) {
        osEvent evt = osMessageGet(networkMbox_id, 500);
        if (evt.status == osEventMessage) {
            load_eth_params(&wui_eth_config);
            switch (evt.value.v) {
            case EVT_ETH_INIT_FINISHED:
                /* Registers the default network interface */
                netifapi_netif_set_default(&eth0);

                if (IS_LAN_ON(wui_eth_config.lan.flag)) {
                    /* When the netif is fully configured this function must be called */
                    netifapi_netif_set_link_up(&eth0);
                    netifapi_netif_set_up(&eth0);
                    // start the DHCP if needed!
                    if (!IS_LAN_STATIC(wui_eth_config.lan.flag)) {
                        netifapi_dhcp_start(&eth0);
                    } else {
                        dns_setserver(DNS_1, &wui_eth_config.dns1_ip4);
                        dns_setserver(DNS_2, &wui_eth_config.dns2_ip4);
                        netifapi_netif_set_addr(&eth0, &wui_eth_config.lan.addr_ip4, &wui_eth_config.lan.msk_ip4, &wui_eth_config.lan.gw_ip4);
                        netifapi_dhcp_inform(&eth0);
                    }
                } else {
                    /* When the netif link is down this function must be called */
                    netifapi_netif_set_link_down(&eth0);
                    netifapi_netif_set_down(&eth0);
                }
                break;
            case EVT_ETH_DHCP:
                netifapi_dhcp_start(&eth0);
                break;
            case EVT_ETH_STATIC:
                dns_setserver(DNS_1, &wui_eth_config.dns1_ip4);
                dns_setserver(DNS_2, &wui_eth_config.dns2_ip4);
                netifapi_netif_set_addr(&eth0, &wui_eth_config.lan.addr_ip4, &wui_eth_config.lan.msk_ip4, &wui_eth_config.lan.gw_ip4);
                netifapi_dhcp_inform(&eth0);
                break;
            case EVT_ETH_ON:
                netifapi_netif_set_link_up(&eth0);
                netifapi_netif_set_up(&eth0);
                // start the DHCP if needed!
                if (!IS_LAN_STATIC(wui_eth_config.lan.flag)) {
                    netifapi_dhcp_start(&eth0);
                }
                TURN_FLAG_ON(wui_eth_config.lan.flag);
                break;
            case EVT_ETH_OFF:
                /* When the netif link is down this function must be called */
                netifapi_netif_set_link_down(&eth0);
                netifapi_netif_set_down(&eth0);
                TURN_FLAG_OFF(wui_eth_config.lan.flag);
                break;
            default:
                break;
            }
            save_eth_params(&wui_eth_config);
        }

        sync_with_marlin_server();
<<<<<<< HEAD
=======

        osDelay(1000);
>>>>>>> 9d7bdd67
    }
}

struct altcp_pcb *prusa_alloc(void *arg, uint8_t ip_type) {
    if (netif_status == WUI_ETH_NETIF_UP)
        return altcp_tcp_new_ip_type(ip_type);
    else
        return NULL;
    // return altcp_esp_new_ip_type(ip_type);
}<|MERGE_RESOLUTION|>--- conflicted
+++ resolved
@@ -13,24 +13,15 @@
 #include "ethernetif.h"
 #include <string.h>
 #include "sntp_client.h"
-#include "httpc/httpc.h"
 #include "dbg.h"
-<<<<<<< HEAD
-#include "netifapi.h"
-#include "dns.h"
-#include "httpd.h"
-=======
 #include "esp/esp.h"
 #include "stm32_port.h"
 #include "lwip/altcp_tcp.h"
 #include "esp_tcp.h"
-
-#include "esp.h"
-#include "esp/apps/esp_http_server.h"
-#include "esp/apps/esp_http_server_fs.h"
-
-osThreadId httpcTaskHandle;
->>>>>>> 9d7bdd67
+#include "netifapi.h"
+#include "dns.h"
+#include "httpd.h"
+
 
 typedef enum {
     WUI_IP4_DHCP,
@@ -159,7 +150,9 @@
 extern void netconn_client_thread(void const *arg);
 
 void StartWebServerTask(void const *argument) {
-<<<<<<< HEAD
+    ap_entry_t ap = { "ssid", "password" };
+    uint32_t res;
+    _dbg("wui starts");
     networkMbox_id = osMessageCreate(osMessageQ(networkMbox), NULL);
     if (networkMbox_id == NULL) {
         _dbg("networkMbox was not created");
@@ -172,14 +165,6 @@
         _dbg("wui_thread_mutex was not created");
         return;
     }
-=======
-    ap_entry_t ap = { "ssid", "password" };
-    uint32_t res;
-
-    // get settings from ini file
-    osDelay(1000);
-    _dbg("wui starts");
->>>>>>> 9d7bdd67
 
     wui_eth_config.var_mask = ETHVAR_EEPROM_CONFIG;
     load_eth_params(&wui_eth_config);
@@ -190,13 +175,6 @@
     }
     // marlin client initialization for WUI
     wui_marlin_client_init();
-<<<<<<< HEAD
-
-    // TcpIp related initalizations
-    tcpip_init(tcpip_init_done_callback, &wui_eth_config);
-    httpd_init();
-    sntp_client_init();
-=======
     // LwIP related initalizations
     MX_LWIP_Init(&wui_eth_config);
     //    http_server_init();
@@ -207,17 +185,21 @@
     // httpcTaskHandle = osThreadCreate(osThread(httpcTask), NULL);
     // http_server_init();
     // lwesp stuffs
+    tcpip_init(tcpip_init_done_callback, &wui_eth_config);
     res = esp_initialize();
     _dbg("LwESP initialized with result = %ld", res);
     LWIP_UNUSED_ARG(res);
 
-    if (!esp_connect_to_AP(&ap)) {
+    // TcpIp related initalizations
+    httpd_init();
+    sntp_client_init();
+
+  if (!esp_connect_to_AP(&ap)) {
 
         _dbg("LwESP connect to AP %s!", ap.ssid);
         esp_http_server_init(NULL, 80);
         // esp_sys_thread_create(NULL, "netconn_client", (esp_sys_thread_fn)netconn_client_thread, NULL, 512, ESP_SYS_THREAD_PRIO);
     }
->>>>>>> 9d7bdd67
 
     for (;;) {
         osEvent evt = osMessageGet(networkMbox_id, 500);
@@ -278,11 +260,6 @@
         }
 
         sync_with_marlin_server();
-<<<<<<< HEAD
-=======
-
-        osDelay(1000);
->>>>>>> 9d7bdd67
     }
 }
 
