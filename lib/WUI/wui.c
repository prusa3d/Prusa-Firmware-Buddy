--- conflicted
+++ resolved
@@ -97,7 +97,6 @@
     //    http_server_init();
     sntp_client_init();
     osDelay(WUI_NETIF_SETUP_DELAY); // wait for all settings to take effect
-<<<<<<< HEAD
 
     lwesp_mode_t mode = LWESP_MODE_STA_AP;
     if (!serial_flashing) {
@@ -118,35 +117,16 @@
         };
         loader_port_stm32_init(&config);
     }
-=======
-    // Initialize the thread for httpc
-    osThreadDef(httpcTask, StarthttpcTask, osPriorityNormal, 0, 512);
-    httpcTaskHandle = osThreadCreate(osThread(httpcTask), NULL);
-    // lwesp stuffs
-    //    if (lwesp_init(NULL, 1) != lwespOK) {
-    //        printf("Cannot initialize LwESP!\r\n");
-    //    } else {
-    //        printf("LwESP initialized!\r\n");
-    //    }
-    //    lwesp_mode_t mode = LWESP_MODE_STA_AP;
->>>>>>> d1524d92
 
     for (;;) {
         update_eth_changes();
         sync_with_marlin_server();
-<<<<<<< HEAD
         if (!serial_flashing) {
             lwesp_get_wifi_mode(&mode, NULL, NULL, 0);
             if (mode == LWESP_MODE_STA) {
                 printf("test ok");
             }
         }
-=======
-        //        lwesp_get_wifi_mode(&mode, NULL, NULL, 0);
-        //        if (mode == LWESP_MODE_STA) {
-        //            printf("test ok");
-        //        }
->>>>>>> d1524d92
         osDelay(1000);
     }
 }