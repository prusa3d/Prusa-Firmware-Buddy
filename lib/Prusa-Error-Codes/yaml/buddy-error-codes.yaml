--- conflicted
+++ resolved
@@ -757,13 +757,8 @@
     approved: true
 
   - code: "XX609"
-<<<<<<< HEAD
     printers: [MK4, CUBE, iX, XL, MK3.5]
-    title: ""
-=======
-    printers: [MK4, iX, XL, MK3.5]
     title: "FIRMWARExPRINTER MISMATCH"
->>>>>>> 22ee63a1
     text: "Firmware and hardware versions do\nnot match. Make sure you have\nthe right firmware file for\nyour printer."
     id: "HW_VERSION_ERR"
     approved: true
@@ -930,13 +925,8 @@
     type: "CONNECT"
     
   - code: "XX815"
-<<<<<<< HEAD
     printers: [MK4, CUBE, MK3.5]
-    title: ""
-=======
-    printers: [MK4, MK3.5]
     title: "MMU Error" # This is a generic error for any MMU error, so we use generic title, until we send mmu errors directly
->>>>>>> 22ee63a1
     text: "Waiting for user input"
     id: "MMU_LOAD_UNLOAD_ERROR"
     type: "CONNECT"
@@ -1054,37 +1044,22 @@
     type: "CONNECT"
 
   - code: "XX833"
-<<<<<<< HEAD
     printers: [iX, MK4, CUBE, MK3.5, MINI, XL]
-    title: ""
-=======
-    printers: [iX, MK4, MK3.5, MINI, XL]
-    title: "Warning"
->>>>>>> 22ee63a1
+    title: "Warning"
     text: "Bed leveling failed. Try again?"
     id: "PROBING_FAILED"
     type: "CONNECT"
 
   - code: "XX834"
-<<<<<<< HEAD
     printers: [iX, MK4, CUBE, XL]
-    title: ""
-=======
-    printers: [iX, MK4, XL]
-    title: "Warning"
->>>>>>> 22ee63a1
+    title: "Warning"
     text: "Nozzle cleaning failed."
     id: "NOZZLE_CLEANING_FAILED"
     type: "CONNECT"
 
   - code: "XX835"
-<<<<<<< HEAD
     printers: [iX, MK4, CUBE, MK3.5, MINI, XL]
-    title: ""
-=======
-    printers: [iX, MK4, MK3.5, MINI, XL]
     title: "Quick Pause"
->>>>>>> 22ee63a1
     text: "Waiting for the user. Press \"Resume\" once the printer is ready."
     id: "QUICK_PAUSE"
     type: "CONNECT"