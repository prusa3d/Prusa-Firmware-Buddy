--- conflicted
+++ resolved
@@ -176,12 +176,12 @@
                                  planner.settings.max_acceleration_mm_per_s2[Y_AXIS]
                                  OPTARG(DELTA, planner.settings.max_acceleration_mm_per_s2[Z_AXIS])
                                );
-    planner.settings.max_acceleration_mm_per_s2[X_AXIS] = 100;
-    planner.settings.max_acceleration_mm_per_s2[Y_AXIS] = 100;
+    planner.settings.max_acceleration_mm_per_s2[X_AXIS] = XY_HOMING_ACCELERATION;
+    planner.settings.max_acceleration_mm_per_s2[Y_AXIS] = XY_HOMING_ACCELERATION;
     TERN_(DELTA, planner.settings.max_acceleration_mm_per_s2[Z_AXIS] = 100);
     #if HAS_CLASSIC_JERK
       motion_state.jerk_state = planner.max_jerk;
-      planner.max_jerk.set(0, 0 OPTARG(DELTA, 0));
+      planner.max_jerk.set(XY_HOMING_JERK, XY_HOMING_JERK OPTARG(DELTA, 0));
     #endif
     planner.refresh_acceleration_rates();
     return motion_state;
@@ -310,7 +310,6 @@
     #define HAS_HOMING_CURRENT 1
   #endif
 
-<<<<<<< HEAD
   #if HAS_HOMING_CURRENT
     auto debug_current = [](FSTR_P const s, const int16_t a, const int16_t b) {
       DEBUG_ECHOF(s); DEBUG_ECHOLNPGM(" current: ", a, " -> ", b);
@@ -339,17 +338,6 @@
       const int16_t tmc_save_current_Z = stepperZ.getMilliamps();
       stepperZ.rms_current(Z_CURRENT_HOME);
       if (DEBUGGING(LEVELING)) debug_current(F(STR_Z), tmc_save_current_Z, Z_CURRENT_HOME);
-=======
-  #if ENABLED(IMPROVE_HOMING_RELIABILITY)
-    slow_homing_t slow_homing{0};
-    slow_homing.acceleration.set(planner.settings.max_acceleration_mm_per_s2[X_AXIS],
-                                 planner.settings.max_acceleration_mm_per_s2[Y_AXIS]);
-    planner.settings.max_acceleration_mm_per_s2[X_AXIS] = XY_HOMING_ACCELERATION;
-    planner.settings.max_acceleration_mm_per_s2[Y_AXIS] = XY_HOMING_ACCELERATION;
-    #if HAS_CLASSIC_JERK
-      slow_homing.jerk_xy = planner.max_jerk;
-      planner.max_jerk.set(XY_HOMING_JERK, XY_HOMING_JERK);
->>>>>>> e4ab8f70
     #endif
     #if HAS_CURRENT_HOME(I)
       const int16_t tmc_save_current_I = stepperI.getMilliamps();
