--- conflicted
+++ resolved
@@ -74,13 +74,17 @@
   _GRIDPOS(X,  0), _GRIDPOS(X,  1), _GRIDPOS(X,  2), _GRIDPOS(X,  3),
   _GRIDPOS(X,  4), _GRIDPOS(X,  5), _GRIDPOS(X,  6), _GRIDPOS(X,  7),
   _GRIDPOS(X,  8), _GRIDPOS(X,  9), _GRIDPOS(X, 10), _GRIDPOS(X, 11),
-  _GRIDPOS(X, 12), _GRIDPOS(X, 13), _GRIDPOS(X, 14), _GRIDPOS(X, 15)
+  _GRIDPOS(X, 12), _GRIDPOS(X, 13), _GRIDPOS(X, 14), _GRIDPOS(X, 15),
+  _GRIDPOS(X, 16), _GRIDPOS(X, 17), _GRIDPOS(X, 18), _GRIDPOS(X, 19),
+  _GRIDPOS(X, 20), _GRIDPOS(X, 21), _GRIDPOS(X, 22), _GRIDPOS(X, 23)
 ),
 unified_bed_leveling::_mesh_index_to_ypos[GRID_MAX_POINTS_Y] PROGMEM = ARRAY_N(GRID_MAX_POINTS_Y,
   _GRIDPOS(Y,  0), _GRIDPOS(Y,  1), _GRIDPOS(Y,  2), _GRIDPOS(Y,  3),
   _GRIDPOS(Y,  4), _GRIDPOS(Y,  5), _GRIDPOS(Y,  6), _GRIDPOS(Y,  7),
   _GRIDPOS(Y,  8), _GRIDPOS(Y,  9), _GRIDPOS(Y, 10), _GRIDPOS(Y, 11),
-  _GRIDPOS(Y, 12), _GRIDPOS(Y, 13), _GRIDPOS(Y, 14), _GRIDPOS(Y, 15)
+  _GRIDPOS(Y, 12), _GRIDPOS(Y, 13), _GRIDPOS(Y, 14), _GRIDPOS(Y, 15),
+  _GRIDPOS(Y, 16), _GRIDPOS(Y, 17), _GRIDPOS(Y, 18), _GRIDPOS(Y, 19),
+  _GRIDPOS(Y, 20), _GRIDPOS(Y, 21), _GRIDPOS(Y, 22), _GRIDPOS(Y, 23)
 );
 
 volatile int16_t unified_bed_leveling::encoder_diff;
@@ -172,7 +176,6 @@
 
   const bool human = !(map_type & 0x3), csv = map_type == 1, lcd = map_type == 2, comp = map_type & 0x4;
 
-<<<<<<< HEAD
   SERIAL_ECHOPGM("\nBed Topography Report");
   if (human) {
     SERIAL_ECHOLNPGM(":\n");
@@ -183,25 +186,6 @@
   }
   else
     SERIAL_ECHOPGM(" for ", csv ? F("CSV:\n") : F("LCD:\n"));
-=======
-  const float
-  unified_bed_leveling::_mesh_index_to_xpos[GRID_MAX_POINTS_X] PROGMEM = ARRAY_N(GRID_MAX_POINTS_X,
-    _GRIDPOS(X,  0), _GRIDPOS(X,  1), _GRIDPOS(X,  2), _GRIDPOS(X,  3),
-    _GRIDPOS(X,  4), _GRIDPOS(X,  5), _GRIDPOS(X,  6), _GRIDPOS(X,  7),
-    _GRIDPOS(X,  8), _GRIDPOS(X,  9), _GRIDPOS(X, 10), _GRIDPOS(X, 11),
-    _GRIDPOS(X, 12), _GRIDPOS(X, 13), _GRIDPOS(X, 14), _GRIDPOS(X, 15),
-    _GRIDPOS(X, 16), _GRIDPOS(X, 17), _GRIDPOS(X, 18), _GRIDPOS(X, 19),
-    _GRIDPOS(X, 20), _GRIDPOS(X, 21), _GRIDPOS(X, 22), _GRIDPOS(X, 23)
-  ),
-  unified_bed_leveling::_mesh_index_to_ypos[GRID_MAX_POINTS_Y] PROGMEM = ARRAY_N(GRID_MAX_POINTS_Y,
-    _GRIDPOS(Y,  0), _GRIDPOS(Y,  1), _GRIDPOS(Y,  2), _GRIDPOS(Y,  3),
-    _GRIDPOS(Y,  4), _GRIDPOS(Y,  5), _GRIDPOS(Y,  6), _GRIDPOS(Y,  7),
-    _GRIDPOS(Y,  8), _GRIDPOS(Y,  9), _GRIDPOS(Y, 10), _GRIDPOS(Y, 11),
-    _GRIDPOS(Y, 12), _GRIDPOS(Y, 13), _GRIDPOS(Y, 14), _GRIDPOS(Y, 15),
-    _GRIDPOS(Y, 16), _GRIDPOS(Y, 17), _GRIDPOS(Y, 18), _GRIDPOS(Y, 19),
-    _GRIDPOS(Y, 20), _GRIDPOS(Y, 21), _GRIDPOS(Y, 22), _GRIDPOS(Y, 23)
-  );
->>>>>>> f54e1765
 
   // Add XY probe offset from extruder because probe.probe_at_point() subtracts them when
   // moving to the XY position to be measured. This ensures better agreement between
@@ -265,10 +249,12 @@
 bool unified_bed_leveling::sanity_check() {
   uint8_t error_flag = 0;
 
-  if (settings.calc_num_meshes() < 1) {
-    SERIAL_ECHOLNPGM("?Mesh too big for EEPROM.");
-    error_flag++;
-  }
+    #if ENABLED(EEPROM_SETTINGS)
+      if (settings.calc_num_meshes() < 1) {
+        SERIAL_ECHOLNPGM("?Mesh too big for EEPROM.");
+        error_flag++;
+      }
+    #endif
 
   return !!error_flag;
 }
@@ -304,20 +290,11 @@
                               PROBE_GCODE "\n"    // Build mesh with available hardware
                               "G29P3\nG29P3"));   // Ensure mesh is complete by running smart fill twice
 
-<<<<<<< HEAD
     if (parser.seenval('S')) {
       char umw_gcode[32];
       sprintf_P(umw_gcode, PSTR("G29S%i"), parser.value_int());
       queue.inject(umw_gcode);
     }
-=======
-    #if ENABLED(EEPROM_SETTINGS)
-      if (settings.calc_num_meshes() < 1) {
-        SERIAL_ECHOLNPGM("?Mesh too big for EEPROM.");
-        error_flag++;
-      }
-    #endif
->>>>>>> f54e1765
 
     process_subcommands_now(F("G29A\nG29F10\n"    // Set UBL Active & Fade 10
                               "M140S0\nM104S0\n"  // Turn off heaters
