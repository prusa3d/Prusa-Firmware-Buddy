/**
 * Marlin 3D Printer Firmware
 * Copyright (c) 2020 MarlinFirmware [https://github.com/MarlinFirmware/Marlin]
 *
 * Based on Sprinter and grbl.
 * Copyright (c) 2011 Camiel Gubbels / Erik van der Zalm
 *
 * This program is free software: you can redistribute it and/or modify
 * it under the terms of the GNU General Public License as published by
 * the Free Software Foundation, either version 3 of the License, or
 * (at your option) any later version.
 *
 * This program is distributed in the hope that it will be useful,
 * but WITHOUT ANY WARRANTY; without even the implied warranty of
 * MERCHANTABILITY or FITNESS FOR A PARTICULAR PURPOSE.  See the
 * GNU General Public License for more details.
 *
 * You should have received a copy of the GNU General Public License
 * along with this program.  If not, see <https://www.gnu.org/licenses/>.
 *
 */

#include "../../../inc/MarlinConfig.h"

#if ENABLED(AUTO_BED_LEVELING_UBL)

<<<<<<< HEAD
#include "../bedlevel.h"
=======
  #include "../bedlevel.h"

  #include "../../../Marlin.h"
  #include "../../../HAL/shared/persistent_store_api.h"
  #include "../../../libs/hex_print_routines.h"
  #include "../../../module/configuration_store.h"
  #include "../../../lcd/ultralcd.h"
  #include "../../../module/stepper.h"
  #include "../../../module/planner.h"
  #include "../../../module/motion.h"
  #include "../../../module/probe.h"
  #include "../../../gcode/gcode.h"
  #include "../../../libs/least_squares_fit.h"
  #include "../../../feature/print_area.h"

  #if ENABLED(DUAL_X_CARRIAGE)
    #include "../../../module/tool_change.h"
  #endif
>>>>>>> f54e1765

#include "../../../MarlinCore.h"
#include "../../../HAL/shared/eeprom_api.h"
#include "../../../libs/hex_print.h"
#include "../../../module/settings.h"
#include "../../../lcd/marlinui.h"
#include "../../../module/stepper.h"
#include "../../../module/planner.h"
#include "../../../module/motion.h"
#include "../../../module/probe.h"
#include "../../../gcode/gcode.h"
#include "../../../libs/least_squares_fit.h"

#if HAS_MULTI_HOTEND
  #include "../../../module/tool_change.h"
#endif

<<<<<<< HEAD
#define DEBUG_OUT ENABLED(DEBUG_LEVELING_FEATURE)
#include "../../../core/debug_out.h"
=======
  #if ENABLED(POWER_PANIC)
    #include "power_panic.hpp"
  #endif

  #include <math.h>
  #include <algorithm>
>>>>>>> f54e1765

#if ENABLED(EXTENSIBLE_UI)
  #include "../../../lcd/extui/ui_api.h"
#endif

#if ENABLED(UBL_HILBERT_CURVE)
  #include "../hilbert_curve.h"
#endif

#include <math.h>

<<<<<<< HEAD
#define UBL_G29_P31
=======
  int    unified_bed_leveling::g29_verbose_level,
         unified_bed_leveling::g29_phase_value,
         unified_bed_leveling::g29_repetition_cnt,
         unified_bed_leveling::g29_storage_slot = 0,
         unified_bed_leveling::g29_map_type;
  bool   unified_bed_leveling::g29_c_flag;
  float  unified_bed_leveling::g29_card_thickness = 0,
         unified_bed_leveling::g29_constant = 0;
  xy_bool_t unified_bed_leveling::xy_seen;
  xy_pos_t unified_bed_leveling::g29_pos;
  xy_float_t unified_bed_leveling::g29_size;
  bool unified_bed_leveling::g29_size_seen;
>>>>>>> f54e1765

#if HAS_MARLINUI_MENU

  bool unified_bed_leveling::lcd_map_control = false;

  void unified_bed_leveling::steppers_were_disabled() {
    if (lcd_map_control) {
      lcd_map_control = false;
      ui.defer_status_screen(false);
    }
  }

  void ubl_map_screen();

#endif

#define SIZE_OF_LITTLE_RAISE 1
#define BIG_RAISE_NOT_NEEDED 0

/**
 *   G29: Unified Bed Leveling by Roxy
 *
 *   Parameters understood by this leveling system:
 *
 *   A     Activate   Activate the Unified Bed Leveling system.
 *
 *   B #   Business   Use the 'Business Card' mode of the Manual Probe subsystem with P2.
 *                    Note: A non-compressible Spark Gap feeler gauge is recommended over a business card.
 *                    In this mode of G29 P2, a business or index card is used as a shim that the nozzle can
 *                    grab onto as it is lowered. In principle, the nozzle-bed distance is the same when the
 *                    same resistance is felt in the shim. You can omit the numerical value on first invocation
 *                    of G29 P2 B to measure shim thickness. Subsequent use of 'B' will apply the previously-
 *                    measured thickness by default.
 *
 *   C     Continue   G29 P1 C continues the generation of a partially-constructed Mesh without invalidating
 *                    previous measurements.
 *
 *   C                G29 P2 C tells the Manual Probe subsystem to not use the current nozzle
 *                    location in its search for the closest unmeasured Mesh Point. Instead, attempt to
 *                    start at one end of the uprobed points and Continue sequentially.
 *
 *                    G29 P3 C specifies the Constant for the fill. Otherwise, uses a "reasonable" value.
 *
 *   C     Current    G29 Z C uses the Current location (instead of bed center or nearest edge).
 *
 *   D     Disable    Disable the Unified Bed Leveling system.
 *
 *   E     Stow_probe Stow the probe after each sampled point.
 *
 *   F #   Fade       Fade the amount of Mesh Based Compensation over a specified height. At the
 *                    specified height, no correction is applied and natural printer kenimatics take over. If no
 *                    number is specified for the command, 10mm is assumed to be reasonable.
 *
 *   H #   Height     With P2, 'H' specifies the Height to raise the nozzle after each manual probe of the bed.
 *                    If omitted, the nozzle will raise by Z_CLEARANCE_BETWEEN_PROBES.
 *
 *   H #   Offset     With P4, 'H' specifies the Offset above the mesh height to place the nozzle.
 *                    If omitted, Z_CLEARANCE_BETWEEN_PROBES will be used.
 *
 *   I #   Invalidate Invalidate the specified number of Mesh Points near the given 'X' 'Y'. If X or Y are omitted,
 *                    the nozzle location is used. If no 'I' value is given, only the point nearest to the location
 *                    is invalidated. Use 'T' to produce a map afterward. This command is useful to invalidate a
 *                    portion of the Mesh so it can be adjusted using other UBL tools. When attempting to invalidate
 *                    an isolated bad mesh point, the 'T' option shows the nozzle position in the Mesh with (#). You
 *                    can move the nozzle around and use this feature to select the center of the area (or cell) to
 *                    invalidate.
 *
 *   J #   Grid       Perform a Grid Based Leveling of the current Mesh using a grid with n points on a side.
 *                    Not specifying a grid size will invoke the 3-Point leveling function.
 *
 *   L     Load       Load Mesh from the previously activated location in the EEPROM.
 *
 *   L #   Load       Load Mesh from the specified location in the EEPROM. Set this location as activated
 *                    for subsequent Load and Store operations.
 *
 *   The P or Phase commands are used for the bulk of the work to setup a Mesh. In general, your Mesh will
 *   start off being initialized with a G29 P0 or a G29 P1. Further refinement of the Mesh happens with
 *   each additional Phase that processes it.
 *
 *   P0    Phase 0    Zero Mesh Data and turn off the Mesh Compensation System. This reverts the
 *                    3D Printer to the same state it was in before the Unified Bed Leveling Compensation
 *                    was turned on. Setting the entire Mesh to Zero is a special case that allows
 *                    a subsequent G or T leveling operation for backward compatibility.
 *
 *   P1    Phase 1    Invalidate entire Mesh and continue with automatic generation of the Mesh data using
 *                    the Z-Probe. Usually the probe can't reach all areas that the nozzle can reach. For delta
 *                    printers only the areas where the probe and nozzle can both reach will be automatically probed.
 *
 *                    Unreachable points will be handled in Phase 2 and Phase 3.
 *
 *                    Use 'C' to leave the previous mesh intact and automatically probe needed points. This allows you
 *                    to invalidate parts of the Mesh but still use Automatic Probing.
 *
 *                    The 'X' and 'Y' parameters prioritize where to try and measure points. If omitted, the current
 *                    probe position is used.
 *
 *                    Use 'T' (Topology) to generate a report of mesh generation.
 *
 *                    P1 will suspend Mesh generation if the controller button is held down. Note that you may need
 *                    to press and hold the switch for several seconds if moves are underway.
 *
 *   P2    Phase 2    Probe unreachable points.
 *
 *                    Use 'H' to set the height between Mesh points. If omitted, Z_CLEARANCE_BETWEEN_PROBES is used.
 *                    Smaller values will be quicker. Move the nozzle down till it barely touches the bed. Make sure the
 *                    nozzle is clean and unobstructed. Use caution and move slowly. This can damage your printer!
 *                    (Uses SIZE_OF_LITTLE_RAISE mm if the nozzle is moving less than BIG_RAISE_NOT_NEEDED mm.)
 *
 *                    The 'H' value can be negative if the Mesh dips in a large area. Press and hold the
 *                    controller button to terminate the current Phase 2 command. You can then re-issue "G29 P 2"
 *                    with an 'H' parameter more suitable for the area you're manually probing. Note that the command
 *                    tries to start in a corner of the bed where movement will be predictable. Override the distance
 *                    calculation location with the X and Y parameters. You can print a Mesh Map (G29 T) to see where
 *                    the mesh is invalidated and where the nozzle needs to move to complete the command. Use 'C' to
 *                    indicate that the search should be based on the current position.
 *
 *                    The 'B' parameter for this command is described above. It places the manual probe subsystem into
 *                    Business Card mode where the thickness of a business card is measured and then used to accurately
 *                    set the nozzle height in all manual probing for the duration of the command. A Business card can
 *                    be used, but you'll get better results with a flexible Shim that doesn't compress. This makes it
 *                    easier to produce similar amounts of force and get more accurate measurements. Google if you're
 *                    not sure how to use a shim.
 *
 *                    The 'T' (Map) parameter helps track Mesh building progress.
 *
 *                    NOTE: P2 requires an LCD controller!
 *
 *   P3    Phase 3    Fill the unpopulated regions of the Mesh with a fixed value. There are two different paths to
 *                    go down:
 *
 *                    - If a 'C' constant is specified, the closest invalid mesh points to the nozzle will be filled,
 *                      and a repeat count can then also be specified with 'R'.
 *
 *                    - Leaving out 'C' invokes Smart Fill, which scans the mesh from the edges inward looking for
 *                      invalid mesh points. Adjacent points are used to determine the bed slope. If the bed is sloped
 *                      upward from the invalid point, it takes the value of the nearest point. If sloped downward, it's
 *                      replaced by a value that puts all three points in a line. This version of G29 P3 is a quick, easy
 *                      and (usually) safe way to populate unprobed mesh regions before continuing to G26 Mesh Validation
 *                      Pattern. Note that this populates the mesh with unverified values. Pay attention and use caution.
 *
 *   P4    Phase 4    Fine tune the Mesh. The Delta Mesh Compensation System assumes the existence of
 *                    an LCD Panel. It is possible to fine tune the mesh without an LCD Panel using
 *                    G42 and M421. See the UBL documentation for further details.
 *
 *                    Phase 4 is meant to be used with G26 Mesh Validation to fine tune the mesh by direct editing
 *                    of Mesh Points. Raise and lower points to fine tune the mesh until it gives consistently reliable
 *                    adhesion.
 *
 *                    P4 moves to the closest Mesh Point (and/or the given X Y), raises the nozzle above the mesh height
 *                    by the given 'H' offset (or default 0), and waits while the controller is used to adjust the nozzle
 *                    height. On click the displayed height is saved in the mesh.
 *
 *                    Start Phase 4 at a specific location with X and Y. Adjust a specific number of Mesh Points with
 *                    the 'R' (Repeat) parameter. (If 'R' is left out, the whole matrix is assumed.) This command can be
 *                    terminated early (e.g., after editing the area of interest) by pressing and holding the encoder button.
 *
 *                    The general form is G29 P4 [R points] [X position] [Y position]
 *
 *                    The H [offset] parameter is useful if a shim is used to fine-tune the mesh. For a 0.4mm shim the
 *                    command would be G29 P4 H0.4. The nozzle is moved to the shim height, you adjust height to the shim,
 *                    and on click the height minus the shim thickness will be saved in the mesh.
 *
 *                    !!Use with caution, as a very poor mesh could cause the nozzle to crash into the bed!!
 *
 *                    NOTE:  P4 is not available unless you have LCD support enabled!
 *
 *   P5    Phase 5    Find Mean Mesh Height and Standard Deviation. Typically, it is easier to use and
 *                    work with the Mesh if it is Mean Adjusted. You can specify a C parameter to
 *                    Correct the Mesh to a 0.00 Mean Height. Adding a C parameter will automatically
 *                    execute a G29 P6 C <mean height>.
 *
 *   P6    Phase 6    Shift Mesh height. The entire Mesh's height is adjusted by the height specified
 *                    with the C parameter. Being able to adjust the height of a Mesh is useful tool. It
 *                    can be used to compensate for poorly calibrated Z-Probes and other errors. Ideally,
 *                    you should have the Mesh adjusted for a Mean Height of 0.00 and the Z-Probe measuring
 *                    0.000 at the Z Home location.
 *
 *   Q     Test       Load specified Test Pattern to assist in checking correct operation of system. This
 *                    command is not anticipated to be of much value to the typical user. It is intended
 *                    for developers to help them verify correct operation of the Unified Bed Leveling System.
 *
 *   R #   Repeat     Repeat this command the specified number of times. If no number is specified the
 *                    command will be repeated GRID_MAX_POINTS_X * GRID_MAX_POINTS_Y times.
 *
 *   S     Store      Store the current Mesh in the Activated area of the EEPROM. It will also store the
 *                    current state of the Unified Bed Leveling system in the EEPROM.
 *
 *   S #   Store      Store the current Mesh at the specified location in EEPROM. Activate this location
 *                    for subsequent Load and Store operations. Valid storage slot numbers begin at 0 and
 *                    extend to a limit related to the available EEPROM storage.
 *
 *   S -1  Store      Print the current Mesh as G-code that can be used to restore the mesh anytime.
 *
 *   T     Topology   Display the Mesh Map Topology.
 *                    'T' can be used alone (e.g., G29 T) or in combination with most of the other commands.
 *                    This option works with all Phase commands (e.g., G29 P4 R 5 T X 50 Y100 C -.1 O)
 *                    This parameter can also specify a Map Type. T0 (the default) is user-readable. T1
 *                    is suitable to paste into a spreadsheet for a 3D graph of the mesh.
 *
 *   U     Unlevel    Perform a probe of the outer perimeter to assist in physically leveling unlevel beds.
 *                    Only used for G29 P1 T U. This speeds up the probing of the edge of the bed. Useful
 *                    when the entire bed doesn't need to be probed because it will be adjusted.
 *
 *   V #   Verbosity  Set the verbosity level (0-4) for extra details. (Default 0)
 *
 *   X #              X Location for this command
 *
 *   Y #              Y Location for this command
 *
 * With UBL_DEVEL_DEBUGGING:
 *
 *   K #  Kompare     Kompare current Mesh with stored Mesh #, replacing current Mesh with the result.
 *                    This command literally performs a diff between two Meshes.
 *
 *   Q-1  Dump EEPROM Dump the UBL contents stored in EEPROM as HEX format. Useful for developers to help
 *                    verify correct operation of the UBL.
 *
 *   W    What?       Display valuable UBL data.
 *
 *
 *   Release Notes:
 *   You MUST do M502, M500 to initialize the storage. Failure to do this will cause all
 *   kinds of problems. Enabling EEPROM Storage is required.
 *
 *   When you do a G28 and G29 P1 to automatically build your first mesh, you are going to notice that
 *   UBL probes points increasingly further from the starting location. (The starting location defaults
 *   to the center of the bed.) In contrast, ABL and MBL follow a zigzag pattern. The spiral pattern is
 *   especially better for Delta printers, since it populates the center of the mesh first, allowing for
 *   a quicker test print to verify settings. You don't need to populate the entire mesh to use it.
 *   After all, you don't want to spend a lot of time generating a mesh only to realize the resolution
 *   or probe offsets are incorrect. Mesh-generation gathers points starting closest to the nozzle unless
 *   an (X,Y) coordinate pair is given.
 *
 *   Unified Bed Leveling uses a lot of EEPROM storage to hold its data, and it takes some effort to get
 *   the mesh just right. To prevent this valuable data from being destroyed as the EEPROM structure
 *   evolves, UBL stores all mesh data at the end of EEPROM.
 *
 *   UBL is founded on Edward Patel's Mesh Bed Leveling code. A big 'Thanks!' to him and the creators of
 *   3-Point and Grid Based leveling. Combining their contributions we now have the functionality and
 *   features of all three systems combined.
 */

G29_parameters_t unified_bed_leveling::param;

void unified_bed_leveling::G29() {

  bool probe_deployed = false;
  if (G29_parse_parameters()) return; // Abort on parameter error

  const uint8_t p_val = parser.byteval('P');
  const bool may_move = p_val == 1 || p_val == 2 || p_val == 4 || parser.seen_test('J');
  #if HAS_MULTI_HOTEND
    const uint8_t old_tool_index = active_extruder;
  #endif

  // Check for commands that require the printer to be homed
  if (may_move) {
    planner.synchronize();
    // Send 'N' to force homing before G29 (internal only)
    if (axes_should_home() || parser.seen_test('N')) gcode.home_all_axes();
    TERN_(HAS_MULTI_HOTEND, if (active_extruder != 0) tool_change(0, true));

    // Position bed horizontally and Z probe vertically.
    #if    defined(SAFE_BED_LEVELING_START_X) || defined(SAFE_BED_LEVELING_START_Y) || defined(SAFE_BED_LEVELING_START_Z) \
        || defined(SAFE_BED_LEVELING_START_I) || defined(SAFE_BED_LEVELING_START_J) || defined(SAFE_BED_LEVELING_START_K) \
        || defined(SAFE_BED_LEVELING_START_U) || defined(SAFE_BED_LEVELING_START_V) || defined(SAFE_BED_LEVELING_START_W)
      xyze_pos_t safe_position = current_position;
      #ifdef SAFE_BED_LEVELING_START_X
        safe_position.x = SAFE_BED_LEVELING_START_X;
      #endif
      #ifdef SAFE_BED_LEVELING_START_Y
        safe_position.y = SAFE_BED_LEVELING_START_Y;
      #endif
      #ifdef SAFE_BED_LEVELING_START_Z
        safe_position.z = SAFE_BED_LEVELING_START_Z;
      #endif
      #ifdef SAFE_BED_LEVELING_START_I
        safe_position.i = SAFE_BED_LEVELING_START_I;
      #endif
      #ifdef SAFE_BED_LEVELING_START_J
        safe_position.j = SAFE_BED_LEVELING_START_J;
      #endif
      #ifdef SAFE_BED_LEVELING_START_K
        safe_position.k = SAFE_BED_LEVELING_START_K;
      #endif
      #ifdef SAFE_BED_LEVELING_START_U
        safe_position.u = SAFE_BED_LEVELING_START_U;
      #endif
      #ifdef SAFE_BED_LEVELING_START_V
        safe_position.v = SAFE_BED_LEVELING_START_V;
      #endif
      #ifdef SAFE_BED_LEVELING_START_W
        safe_position.w = SAFE_BED_LEVELING_START_W;
      #endif

      do_blocking_move_to(safe_position);
    #endif
  }

  // Invalidate one or more nearby mesh points, possibly all.
  if (parser.seen('I')) {
    uint8_t count = parser.has_value() ? parser.value_byte() : 1;
    bool invalidate_all = count >= GRID_MAX_POINTS;
    if (!invalidate_all) {
      while (count--) {
        if ((count & 0x0F) == 0x0F) idle(false);
        const mesh_index_pair closest = find_closest_mesh_point_of_type(REAL, param.XY_pos);
        // No more REAL mesh points to invalidate? Assume the user meant
        // to invalidate the ENTIRE mesh, which can't be done with
        // find_closest_mesh_point (which only returns REAL points).
        if (closest.pos.x < 0) { invalidate_all = true; break; }
        z_values[closest.pos.x][closest.pos.y] = NAN;
        TERN_(EXTENSIBLE_UI, ExtUI::onMeshUpdate(closest.pos.x, closest.pos.y, 0));
      }
    }
    if (invalidate_all) {
      invalidate();
      SERIAL_ECHOPGM("Entire Mesh");
    }
    else
      SERIAL_ECHOPGM("Locations");
    SERIAL_ECHOLNPGM(" invalidated.\n");
  }

  if (parser.seen('Q')) {
    const int16_t test_pattern = parser.has_value() ? parser.value_int() : -99;
    if (!WITHIN(test_pattern, TERN0(UBL_DEVEL_DEBUGGING, -1), 2)) {
      SERIAL_ECHOLNPGM("?Invalid (Q) test pattern. (" TERN(UBL_DEVEL_DEBUGGING, "-1", "0") " to 2)\n");
      return;
    }
    SERIAL_ECHOLNPGM("Applying test pattern.\n");
    switch (test_pattern) {

      default:
      case -1: TERN_(UBL_DEVEL_DEBUGGING, g29_eeprom_dump()); break;

      case 0:
        GRID_LOOP(x, y) {                                     // Create a bowl shape similar to a poorly-calibrated Delta
          const float p1 = 0.5f * (GRID_MAX_POINTS_X) - x,
                      p2 = 0.5f * (GRID_MAX_POINTS_Y) - y;
          z_values[x][y] += 2.0f * HYPOT(p1, p2);
          TERN_(EXTENSIBLE_UI, ExtUI::onMeshUpdate(x, y, z_values[x][y]));
        }
        break;

      case 1:
        LOOP_L_N(x, GRID_MAX_POINTS_X) {                     // Create a diagonal line several Mesh cells thick that is raised
          const uint8_t x2 = x + (x < (GRID_MAX_POINTS_Y) - 1 ? 1 : -1);
          z_values[x][x] += 9.999f;
          z_values[x][x2] += 9.999f; // We want the altered line several mesh points thick
          #if ENABLED(EXTENSIBLE_UI)
            ExtUI::onMeshUpdate(x, x, z_values[x][x]);
            ExtUI::onMeshUpdate(x, (x2), z_values[x][x2]);
          #endif
        }
        break;

      case 2:
        // Allow the user to specify the height because 10mm is a little extreme in some cases.
        for (uint8_t x = (GRID_MAX_POINTS_X) / 3; x < 2 * (GRID_MAX_POINTS_X) / 3; x++)     // Create a rectangular raised area in
          for (uint8_t y = (GRID_MAX_POINTS_Y) / 3; y < 2 * (GRID_MAX_POINTS_Y) / 3; y++) { // the center of the bed
            z_values[x][y] += parser.seen_test('C') ? param.C_constant : 9.99f;
            TERN_(EXTENSIBLE_UI, ExtUI::onMeshUpdate(x, y, z_values[x][y]));
          }
        break;
    }
  }

  #if HAS_BED_PROBE

    if (parser.seen_test('J')) {
      save_ubl_active_state_and_disable();
      tilt_mesh_based_on_probed_grid(param.J_grid_size == 0); // Zero size does 3-Point
      restore_ubl_active_state_and_leave();
      #if ENABLED(UBL_G29_J_RECENTER)
        do_blocking_move_to_xy(0.5f * ((MESH_MIN_X) + (MESH_MAX_X)), 0.5f * ((MESH_MIN_Y) + (MESH_MAX_Y)));
      #endif
      report_current_position();
      probe_deployed = true;
    }

  #endif // HAS_BED_PROBE

  if (parser.seen_test('P')) {
    if (WITHIN(param.P_phase, 0, 1) && storage_slot == -1) {
      storage_slot = 0;
      SERIAL_ECHOLNPGM("Default storage slot 0 selected.");
    }

    switch (param.P_phase) {
      case 0:
        //
        // Zero Mesh Data
        //
        reset();
        SERIAL_ECHOLNPGM("Mesh zeroed.");
        break;

      #if HAS_BED_PROBE

        case 1: {
          //
          // Invalidate Entire Mesh and Automatically Probe Mesh in areas that can be reached by the probe
          //
          if (!parser.seen_test('C')) {
            invalidate();
            SERIAL_ECHOLNPGM("Mesh invalidated. Probing mesh.");
          }
          if (param.V_verbosity > 1) {
            SERIAL_ECHOPGM("Probing around (", param.XY_pos.x);
            SERIAL_CHAR(',');
            SERIAL_DECIMAL(param.XY_pos.y);
            SERIAL_ECHOLNPGM(").\n");
          }
          probe_entire_mesh(param.XY_pos, parser.seen_test('T'), parser.seen_test('E'), parser.seen_test('U'));

          report_current_position();
          probe_deployed = true;
        } break;

      #endif // HAS_BED_PROBE

      case 2: {
        #if HAS_MARLINUI_MENU
          //
          // Manually Probe Mesh in areas that can't be reached by the probe
          //
<<<<<<< HEAD
          SERIAL_ECHOLNPGM("Manually probing unreachable points.");
          do_z_clearance(Z_CLEARANCE_BETWEEN_PROBES);

          if (parser.seen_test('C') && !param.XY_seen) {

            /**
             * Use a good default location for the path.
             * The flipped > and < operators in these comparisons is intentional.
             * It should cause the probed points to follow a nice path on Cartesian printers.
             * It may make sense to have Delta printers default to the center of the bed.
             * Until that is decided, this can be forced with the X and Y parameters.
             */
            param.XY_pos.set(
              #if IS_KINEMATIC
                X_HOME_POS, Y_HOME_POS
              #else
                probe.offset_xy.x > 0 ? X_BED_SIZE : 0,
                probe.offset_xy.y < 0 ? Y_BED_SIZE : 0
              #endif
            );
          }
=======
          reset();
          SERIAL_ECHOLNPGM("Mesh zeroed.");
          break;

        #if HAS_BED_PROBE

          case 1: {
            //
            // Invalidate Entire Mesh and Automatically Probe Mesh in areas that can be reached by the probe
            //
            if (!parser.seen('C')) {
              invalidate();
              SERIAL_ECHOLNPGM("Mesh invalidated. Probing mesh.");
            }

            probe_major_points(parser.seen('T'), parser.seen('E'));
>>>>>>> f54e1765

          if (parser.seen('B')) {
            param.B_shim_thickness = parser.has_value() ? parser.value_float() : measure_business_card_thickness();
            if (ABS(param.B_shim_thickness) > 1.5f) {
              SERIAL_ECHOLNPGM("?Error in Business Card measurement.");
              return;
            }
            probe_deployed = true;
          }

          if (!position_is_reachable(param.XY_pos)) {
            SERIAL_ECHOLNPGM("XY outside printable radius.");
            return;
          }

          const float height = parser.floatval('H', Z_CLEARANCE_BETWEEN_PROBES);
          manually_probe_remaining_mesh(param.XY_pos, height, param.B_shim_thickness, parser.seen_test('T'));

          SERIAL_ECHOLNPGM("G29 P2 finished.");

          report_current_position();

        #else

          SERIAL_ECHOLNPGM("?P2 is only available when an LCD is present.");
          return;

        #endif
      } break;

      case 3: {
        /**
         * Populate invalid mesh areas. Proceed with caution.
         * Two choices are available:
         *   - Specify a constant with the 'C' parameter.
         *   - Allow 'G29 P3' to choose a 'reasonable' constant.
         */

        if (param.C_seen) {
          if (param.R_repetition >= GRID_MAX_POINTS) {
            set_all_mesh_points_to_value(param.C_constant);
          }
          else {
<<<<<<< HEAD
            while (param.R_repetition--) {  // this only populates reachable mesh points near
              const mesh_index_pair closest = find_closest_mesh_point_of_type(INVALID, param.XY_pos);
              const xy_int8_t &cpos = closest.pos;
              if (cpos.x < 0) {
                // No more REAL INVALID mesh points to populate, so we ASSUME
                // user meant to populate ALL INVALID mesh points to value
                GRID_LOOP(x, y) if (isnan(z_values[x][y])) z_values[x][y] = param.C_constant;
                break; // No more invalid Mesh Points to populate
              }
              else {
                z_values[cpos.x][cpos.y] = param.C_constant;
                TERN_(EXTENSIBLE_UI, ExtUI::onMeshUpdate(cpos.x, cpos.y, param.C_constant));
              }
=======
            const float cvf = parser.value_float();
            switch ((int)truncf(cvf * 10.0f) - 30) {   // 3.1 -> 1
              #if ENABLED(UBL_G29_P31)
                case 1: {

                  // P3.1  use least squares fit to fill missing mesh values
                  // P3.10 zero weighting for distance, all grid points equal, best fit tilted plane
                  // P3.11 10X weighting for nearest grid points versus farthest grid points
                  // P3.12 100X distance weighting
                  // P3.13 1000X distance weighting, approaches simple average of nearest points

                  const float weight_power  = (cvf - 3.10f) * 100.0f,  // 3.12345 -> 2.345
                              weight_factor = weight_power ? POW(10.0f, weight_power) : 0;
                  smart_fill_wlsf(weight_factor);
                }
                break;
              case 2: {
                bicubic_fill_mesh();
                break;
              }
              #endif
              case 0:   // P3 or P3.0
              default:  // and anything P3.x that's not P3.1
                smart_fill_mesh();  // Do a 'Smart' fill using nearby known values
                break;
>>>>>>> f54e1765
            }
          }
        }
<<<<<<< HEAD
        else {
          const float cvf = parser.value_float();
          switch ((int)TRUNC(cvf * 10.0f) - 30) {   // 3.1 -> 1
            #if ENABLED(UBL_G29_P31)
              case 1: {

                // P3.1  use least squares fit to fill missing mesh values
                // P3.10 zero weighting for distance, all grid points equal, best fit tilted plane
                // P3.11 10X weighting for nearest grid points versus farthest grid points
                // P3.12 100X distance weighting
                // P3.13 1000X distance weighting, approaches simple average of nearest points

                const float weight_power  = (cvf - 3.10f) * 100.0f,  // 3.12345 -> 2.345
                            weight_factor = weight_power ? POW(10.0f, weight_power) : 0;
                smart_fill_wlsf(weight_factor);
              }
              break;
            #endif
            case 0:   // P3 or P3.0
            default:  // and anything P3.x that's not P3.1
              smart_fill_mesh();  // Do a 'Smart' fill using nearby known values
              break;
          }
        }
        break;
=======

        case 4: // Fine Tune (i.e., Edit) the Mesh
          #if HAS_LCD_MENU
            fine_tune_mesh(g29_pos, parser.seen('T'));
          #else
            SERIAL_ECHOLNPGM("?P4 is only available when an LCD is present.");
            return;
          #endif
          break;

        case 5: adjust_mesh_to_mean(g29_c_flag, g29_constant); break;

        case 6: shift_mesh_height(); break;
        case 10: probe_at_point(g29_pos, parser.seen('E') ? PROBE_PT_STOW : PROBE_PT_RAISE, g29_verbose_level); break;
>>>>>>> f54e1765
      }

      case 4: // Fine Tune (i.e., Edit) the Mesh
        #if HAS_MARLINUI_MENU
          fine_tune_mesh(param.XY_pos, parser.seen_test('T'));
        #else
          SERIAL_ECHOLNPGM("?P4 is only available when an LCD is present.");
          return;
        #endif
        break;

      case 5: adjust_mesh_to_mean(param.C_seen, param.C_constant); break;

      case 6: shift_mesh_height(); break;
    }
  }

  #if ENABLED(UBL_DEVEL_DEBUGGING)

<<<<<<< HEAD
    //
    // Much of the 'What?' command can be eliminated. But until we are fully debugged, it is
    // good to have the extra information. Soon... we prune this to just a few items
    //
    if (parser.seen_test('W')) g29_what_command();

    //
    // When we are fully debugged, this may go away. But there are some valid
    // use cases for the users. So we can wait and see what to do with it.
    //

    if (parser.seen('K')) // Kompare Current Mesh Data to Specified Stored Mesh
      g29_compare_current_mesh_to_stored_mesh();

  #endif // UBL_DEVEL_DEBUGGING


  //
  // Load a Mesh from the EEPROM
  //

  if (parser.seen('L')) {     // Load Current Mesh Data
    param.KLS_storage_slot = parser.has_value() ? (int8_t)parser.value_int() : storage_slot;

    int16_t a = settings.calc_num_meshes();

    if (!a) {
      SERIAL_ECHOLNPGM("?EEPROM storage not available.");
      return;
    }

    if (!WITHIN(param.KLS_storage_slot, 0, a - 1)) {
      SERIAL_ECHOLNPGM("?Invalid storage slot.\n?Use 0 to ", a - 1);
      return;
    }

    settings.load_mesh(param.KLS_storage_slot);
    storage_slot = param.KLS_storage_slot;

    SERIAL_ECHOLNPGM(STR_DONE);
  }

  //
  // Store a Mesh in the EEPROM
  //

  if (parser.seen('S')) {     // Store (or Save) Current Mesh Data
    param.KLS_storage_slot = parser.has_value() ? (int8_t)parser.value_int() : storage_slot;

    if (param.KLS_storage_slot == -1)               // Special case: 'Export' the mesh to the
      return report_current_mesh();                 // host so it can be saved in a file.

    int16_t a = settings.calc_num_meshes();

    if (!a) {
      SERIAL_ECHOLNPGM("?EEPROM storage not available.");
      goto LEAVE;
    }
=======
    #if ENABLED(EEPROM_SETTINGS)
      //
      // Load a Mesh from the EEPROM
      //
      if (parser.seen('L')) {     // Load Current Mesh Data
        g29_storage_slot = parser.has_value() ? parser.value_int() : storage_slot;

        int16_t a = settings.calc_num_meshes();

        if (!a) {
          SERIAL_ECHOLNPGM("?EEPROM storage not available.");
          return;
        }

        if (!WITHIN(g29_storage_slot, 0, a - 1)) {
          SERIAL_ECHOLNPAIR("?Invalid storage slot.\n?Use 0 to ", a - 1);
          return;
        }

        settings.load_mesh(g29_storage_slot);
        storage_slot = g29_storage_slot;

        SERIAL_ECHOLNPGM("Done.");
      }

      //
      // Store a Mesh in the EEPROM
      //

      if (parser.seen('S')) {     // Store (or Save) Current Mesh Data
        g29_storage_slot = parser.has_value() ? parser.value_int() : storage_slot;

        if (g29_storage_slot == -1)                     // Special case, the user wants to 'Export' the mesh to the
          return report_current_mesh();                 // host program to be saved on the user's computer

        int16_t a = settings.calc_num_meshes();

        if (!a) {
          SERIAL_ECHOLNPGM("?EEPROM storage not available.");
          goto LEAVE;
        }

        if (!WITHIN(g29_storage_slot, 0, a - 1)) {
          SERIAL_ECHOLNPAIR("?Invalid storage slot.\n?Use 0 to ", a - 1);
          goto LEAVE;
        }

        settings.store_mesh(g29_storage_slot);
        storage_slot = g29_storage_slot;

        SERIAL_ECHOLNPGM("Done.");
      }
    #endif
>>>>>>> f54e1765

    if (!WITHIN(param.KLS_storage_slot, 0, a - 1)) {
      SERIAL_ECHOLNPGM("?Invalid storage slot.\n?Use 0 to ", a - 1);
      goto LEAVE;
    }

    settings.store_mesh(param.KLS_storage_slot);
    storage_slot = param.KLS_storage_slot;

    SERIAL_ECHOLNPGM(STR_DONE);
  }

  if (parser.seen_test('T'))
    display_map(param.T_map_type);

    if (!parser.seen_any()) {
        // backward compatibility with ABL
        gcode.process_subcommands_now_P("G29 P1 X0 Y0");
        gcode.process_subcommands_now_P("G29 P3.2");
        gcode.process_subcommands_now_P("G29 P3.13");
        gcode.process_subcommands_now_P("G29 A");
    }

<<<<<<< HEAD
  LEAVE:
=======
    #if ENABLED(EEPROM_SETTINGS)
    LEAVE:
    #endif
>>>>>>> f54e1765

  #if HAS_MARLINUI_MENU
    ui.reset_alert_level();
    ui.quick_feedback();
    ui.reset_status();
    ui.release();
  #endif

  #ifdef Z_PROBE_END_SCRIPT
    if (DEBUGGING(LEVELING)) DEBUG_ECHOLNPGM("Z Probe End Script: ", Z_PROBE_END_SCRIPT);
    if (probe_deployed) {
      planner.synchronize();
      gcode.process_subcommands_now(F(Z_PROBE_END_SCRIPT));
    }
  #else
    UNUSED(probe_deployed);
  #endif

  TERN_(HAS_MULTI_HOTEND, if (old_tool_index != 0) tool_change(old_tool_index));
  return;
}

/**
 * M420 C<value>
 * G29 P5 C<value> : Adjust Mesh To Mean (and subtract the given offset).
 *                   Find the mean average and shift the mesh to center on that value.
 */
void unified_bed_leveling::adjust_mesh_to_mean(const bool cflag, const_float_t offset) {
  float sum = 0;
  uint8_t n = 0;
  GRID_LOOP(x, y)
    if (!isnan(z_values[x][y])) {
      sum += z_values[x][y];
      n++;
    }

  const float mean = sum / n;

<<<<<<< HEAD
  //
  // Sum the squares of difference from mean
  //
  float sum_of_diff_squared = 0;
  GRID_LOOP(x, y)
    if (!isnan(z_values[x][y]))
      sum_of_diff_squared += sq(z_values[x][y] - mean);

  SERIAL_ECHOLNPGM("# of samples: ", n);
  SERIAL_ECHOLNPAIR_F("Mean Mesh Height: ", mean, 6);
=======
  void unified_bed_leveling::shift_mesh_height() {
    for (uint8_t x = 0; x < GRID_MAX_POINTS_X; x++)
      for (uint8_t y = 0; y < GRID_MAX_POINTS_Y; y++)
        if (!isnan(z_values[x][y])) {
          z_values[x][y] += g29_constant;
          #if ENABLED(EXTENSIBLE_UI)
            ExtUI::onMeshUpdate(x, y, z_values[x][y]);
          #endif
        }
  }
  int unified_bed_leveling::count_points_to_probe(){

/// probe area is print area enlarged by one major point
    auto probe_area = print_area.get_bounding_rect().inset(-MESH_X_DIST * GRID_MAJOR_STEP,
                                                           -MESH_Y_DIST * GRID_MAJOR_STEP);
// count points that are reachable to be probed
    int num_of_points_to_probe = 0;
    for (int y = GRID_MAX_POINTS_Y - GRID_BORDER - 1; y >= GRID_BORDER; y -= GRID_MAJOR_STEP) {
      int y_idx = (y - GRID_BORDER) / GRID_MAJOR_STEP;
      bool is_odd_y_position = y_idx % 2 == 1;
      int x0 = is_odd_y_position ? GRID_BORDER : GRID_MAX_POINTS_X - 1 - GRID_BORDER;
      int xStep = is_odd_y_position ? GRID_MAJOR_STEP : -GRID_MAJOR_STEP;

      for (int x = x0; GRID_BORDER <= x && x < GRID_MAX_POINTS_X - GRID_BORDER; x += xStep) {
        xy_pos_t pos = {mesh_index_to_xpos(x), mesh_index_to_ypos(y)};

        if (probe_area.contains(pos))
          num_of_points_to_probe ++;

      }
    }
    return num_of_points_to_probe;
  }

#if HAS_BED_PROBE
/**
 * Probe all invalidated locations of the mesh that can be reached by the probe.
 * This attempts to fill in locations closest to the nozzle's start location first.
 */
    void unified_bed_leveling::probe_entire_mesh(const xy_pos_t &near, const bool do_ubl_mesh_map, const bool stow_probe, const bool do_furthest) {
      #if HAS_LCD_MENU
        ui.capture();
      #endif
>>>>>>> f54e1765

  const float sigma = SQRT(sum_of_diff_squared / (n + 1));
  SERIAL_ECHOLNPAIR_F("Standard Deviation: ", sigma, 6);

<<<<<<< HEAD
  if (cflag)
    GRID_LOOP(x, y)
      if (!isnan(z_values[x][y])) {
        z_values[x][y] -= mean + offset;
        TERN_(EXTENSIBLE_UI, ExtUI::onMeshUpdate(x, y, z_values[x][y]));
      }
}

/**
 * G29 P6 C<offset> : Shift Mesh Height by a uniform constant.
 */
void unified_bed_leveling::shift_mesh_height() {
  GRID_LOOP(x, y)
    if (!isnan(z_values[x][y])) {
      z_values[x][y] += param.C_constant;
      TERN_(EXTENSIBLE_UI, ExtUI::onMeshUpdate(x, y, z_values[x][y]));
    }
}
=======
      uint16_t count = GRID_MAX_POINTS;

      mesh_index_pair best = find_closest_mesh_point_of_type(INVALID, near);
      do {
        if (do_ubl_mesh_map) display_map(g29_map_type);
>>>>>>> f54e1765

#if HAS_BED_PROBE
  /**
   * G29 P1 T<maptype> V<verbosity> : Probe Entire Mesh
   *   Probe all invalidated locations of the mesh that can be reached by the probe.
   *   This attempts to fill in locations closest to the nozzle's start location first.
   */
  void unified_bed_leveling::probe_entire_mesh(const xy_pos_t &nearby, const bool do_ubl_mesh_map, const bool stow_probe, const bool do_furthest) {

    TERN_(HAS_MARLINUI_MENU, ui.capture());
    TERN_(EXTENSIBLE_UI, ExtUI::onLevelingStart());
    TERN_(DWIN_LCD_PROUI, DWIN_LevelingStart());

    save_ubl_active_state_and_disable();  // No bed level correction so only raw data is obtained
    uint8_t count = GRID_MAX_POINTS;

    mesh_index_pair best;
    TERN_(EXTENSIBLE_UI, ExtUI::onMeshUpdate(best.pos, ExtUI::G29_START));
    do {
      if (do_ubl_mesh_map) display_map(param.T_map_type);

      const uint8_t point_num = (GRID_MAX_POINTS - count) + 1;
      SERIAL_ECHOLNPGM("Probing mesh point ", point_num, "/", GRID_MAX_POINTS, ".");
      TERN_(HAS_STATUS_MESSAGE, ui.status_printf(0, F(S_FMT " %i/%i"), GET_TEXT(MSG_PROBING_POINT), point_num, int(GRID_MAX_POINTS)));

      #if HAS_MARLINUI_MENU
        if (ui.button_pressed()) {
          ui.quick_feedback(false); // Preserve button state for click-and-hold
          SERIAL_ECHOLNPGM("\nMesh only partially populated.\n");
          ui.wait_for_release();
          ui.quick_feedback();
          ui.release();
          probe.stow(); // Release UI before stow to allow for PAUSE_BEFORE_DEPLOY_STOW
          TERN_(EXTENSIBLE_UI, ExtUI::onLevelingDone());
          return restore_ubl_active_state_and_leave();
        }
      #endif

      best = do_furthest
        ? find_furthest_invalid_mesh_point()
        : find_closest_mesh_point_of_type(INVALID, nearby, true);

      if (best.pos.x >= 0) {    // mesh point found and is reachable by probe
        TERN_(EXTENSIBLE_UI, ExtUI::onMeshUpdate(best.pos, ExtUI::G29_POINT_START));
        const float measured_z = probe.probe_at_point(
                      best.meshpos(),
                      stow_probe ? PROBE_PT_STOW : PROBE_PT_RAISE, param.V_verbosity
                    );
        z_values[best.pos.x][best.pos.y] = measured_z;
        #if ENABLED(EXTENSIBLE_UI)
          ExtUI::onMeshUpdate(best.pos.x, best.pos.y, ExtUI::G29_POINT_FINISH);
          ExtUI::onMeshUpdate(best.pos.x, best.pos.y, measured_z);
        #endif
      }
      SERIAL_FLUSH(); // Prevent host M105 buffer overrun.

<<<<<<< HEAD
    } while (best.pos.x >= 0 && --count);
=======
        best = do_furthest
          ? find_furthest_invalid_mesh_point()
          : find_closest_mesh_point_of_type(INVALID, best.meshpos(), true);
>>>>>>> f54e1765

    TERN_(EXTENSIBLE_UI, ExtUI::onMeshUpdate(best.pos.x, best.pos.y, ExtUI::G29_FINISH));
    // Release UI during stow to allow for PAUSE_BEFORE_DEPLOY_STOW
    TERN_(HAS_MARLINUI_MENU, ui.release());
    TERN_(HAS_MARLINUI_MENU, ui.capture());

    probe.move_z_after_probing();

    restore_ubl_active_state_and_leave();

    do_blocking_move_to_xy(
      constrain(nearby.x - probe.offset_xy.x, MESH_MIN_X, MESH_MAX_X),
      constrain(nearby.y - probe.offset_xy.y, MESH_MIN_Y, MESH_MAX_Y)
    );

    TERN_(EXTENSIBLE_UI, ExtUI::onLevelingDone());
    TERN_(DWIN_LCD_PROUI, DWIN_LevelingDone());
  }

<<<<<<< HEAD
#endif // HAS_BED_PROBE
=======
    void unified_bed_leveling::probe_major_points(const bool do_ubl_mesh_map, const bool stow_probe) {
      save_ubl_active_state_and_disable();  // No bed level correction so only raw data is obtained

      /// probe area is print area enlarged by one major point
      auto probe_area = print_area.get_bounding_rect().inset(-MESH_X_DIST * GRID_MAJOR_STEP,
                                                             -MESH_Y_DIST * GRID_MAJOR_STEP);

      bool is_initial_probe = true;
      const int  num_of_points_to_probe = count_points_to_probe();
      int num_of_probed_points = 0;
       // enumerate over all major points
      for (int y = GRID_MAX_POINTS_Y - GRID_BORDER - 1; y >= GRID_BORDER; y -= GRID_MAJOR_STEP) {
        int y_idx = (y - GRID_BORDER) / GRID_MAJOR_STEP;
        bool is_odd_y_position = y_idx % 2 == 1;
        int x0 = is_odd_y_position ? GRID_BORDER : GRID_MAX_POINTS_X - 1 - GRID_BORDER;
        int xStep = is_odd_y_position ? GRID_MAJOR_STEP : -GRID_MAJOR_STEP;

        for (int x = x0; GRID_BORDER <= x && x < GRID_MAX_POINTS_X - GRID_BORDER; x += xStep) {
          xy_pos_t pos = {mesh_index_to_xpos(x), mesh_index_to_ypos(y)};

          // skip points the probe can't reach
          if (!position_is_reachable_by_probe(pos.x, pos.y))
            continue;

          // skip points outside print area
          if (!probe_area.contains(pos))
            continue;

          // print UBL map if we were told to do so
          if (do_ubl_mesh_map)
            display_map(g29_map_type);

          // make initial move manually (has a different speed)
          if (is_initial_probe)
            do_blocking_move_to(pos.x, pos.y, Z_CLEARANCE_BEFORE_PROBING);
          is_initial_probe = false;
          num_of_probed_points ++;
          // and finally, probe
          ui.status_printf_P(0, PSTR(S_FMT " %i/%i"), GET_TEXT(MSG_PROBING_MESH), num_of_probed_points,num_of_points_to_probe);
          const float measured_z = probe_at_point(
                        pos,
                        stow_probe ? PROBE_PT_STOW : PROBE_PT_RAISE, g29_verbose_level
                      );
          if(std::isnan(measured_z)){
            LCD_MESSAGEPGM(MSG_LCD_PROBING_FAILED);
            STOW_PROBE();
            return;
          }
          z_values[x][y] = measured_z;
          #if ENABLED(EXTENSIBLE_UI)
            ExtUI::onMeshUpdate(x, y, measured_z);
          #endif
        }
      }

      // make sure the probe is stowed when finished no matter the `stow_probe` argument
      STOW_PROBE();

      #ifdef Z_AFTER_PROBING
        move_z_after_probing();
      #endif
      #ifdef HAS_DISPLAY
        ui.reset_status();
      #endif

      restore_ubl_active_state_and_leave();
    }


  #endif // HAS_BED_PROBE
>>>>>>> f54e1765

void set_message_with_feedback(FSTR_P const fstr) {
  #if HAS_MARLINUI_MENU
    ui.set_status(fstr);
    ui.quick_feedback();
  #else
    UNUSED(fstr);
  #endif
}

#if HAS_MARLINUI_MENU

  typedef void (*clickFunc_t)();

  bool _click_and_hold(const clickFunc_t func=nullptr) {
    if (ui.button_pressed()) {
      ui.quick_feedback(false);         // Preserve button state for click-and-hold
      const millis_t nxt = millis() + 1500UL;
      while (ui.button_pressed()) {     // Loop while the encoder is pressed. Uses hardware flag!
        idle(true);                     // idle, of course
        if (ELAPSED(millis(), nxt)) {   // After 1.5 seconds
          ui.quick_feedback();
          if (func) (*func)();
          ui.wait_for_release();
          return true;
        }
      }
    }
    serial_delay(15);
    return false;
  }

  void unified_bed_leveling::move_z_with_encoder(const_float_t multiplier) {
    ui.wait_for_release();
    while (!ui.button_pressed()) {
      idle(true);
      gcode.reset_stepper_timeout(); // Keep steppers powered
      if (encoder_diff) {
        do_blocking_move_to_z(current_position.z + float(encoder_diff) * multiplier);
        encoder_diff = 0;
      }
    }
  }

  float unified_bed_leveling::measure_point_with_encoder() {
    KEEPALIVE_STATE(PAUSED_FOR_USER);
    const float z_step = 0.01f;
    move_z_with_encoder(z_step);
    return current_position.z;
  }

  static void echo_and_take_a_measurement() { SERIAL_ECHOLNPGM(" and take a measurement."); }

  float unified_bed_leveling::measure_business_card_thickness() {
    ui.capture();
    save_ubl_active_state_and_disable();   // Disable bed level correction for probing

    do_blocking_move_to(0.5f * (MESH_MAX_X - (MESH_MIN_X)), 0.5f * (MESH_MAX_Y - (MESH_MIN_Y)), MANUAL_PROBE_START_Z);
      //, _MIN(planner.settings.max_feedrate_mm_s[X_AXIS], planner.settings.max_feedrate_mm_s[Y_AXIS]) * 0.5f);
    planner.synchronize();

    SERIAL_ECHOPGM("Place shim under nozzle");
    LCD_MESSAGE(MSG_UBL_BC_INSERT);
    ui.return_to_status();
    echo_and_take_a_measurement();

    const float z1 = measure_point_with_encoder();
    do_blocking_move_to_z(current_position.z + SIZE_OF_LITTLE_RAISE);
    planner.synchronize();

    SERIAL_ECHOPGM("Remove shim");
    LCD_MESSAGE(MSG_UBL_BC_REMOVE);
    echo_and_take_a_measurement();

    const float z2 = measure_point_with_encoder();
    do_blocking_move_to_z(current_position.z + Z_CLEARANCE_BETWEEN_PROBES);

    const float thickness = ABS(z1 - z2);

    if (param.V_verbosity > 1) {
      SERIAL_ECHOPAIR_F("Business Card is ", thickness, 4);
      SERIAL_ECHOLNPGM("mm thick.");
    }

    restore_ubl_active_state_and_leave();

    return thickness;
  }

  /**
   * G29 P2 : Manually Probe Remaining Mesh Points.
   *          Move to INVALID points and
   *          NOTE: Blocks the G-code queue and captures Marlin UI during use.
   */
  void unified_bed_leveling::manually_probe_remaining_mesh(const xy_pos_t &pos, const_float_t z_clearance, const_float_t thick, const bool do_ubl_mesh_map) {
    ui.capture();
    TERN_(EXTENSIBLE_UI, ExtUI::onLevelingStart());

    save_ubl_active_state_and_disable();  // No bed level correction so only raw data is obtained
    do_blocking_move_to_xy_z(current_position, z_clearance);

    ui.return_to_status();

    mesh_index_pair location;
    const xy_int8_t &lpos = location.pos;
    do {
      location = find_closest_mesh_point_of_type(INVALID, pos);
      // It doesn't matter if the probe can't reach the NAN location. This is a manual probe.
      if (!location.valid()) continue;

      const xyz_pos_t ppos = { get_mesh_x(lpos.x), get_mesh_y(lpos.y), z_clearance };

      if (!position_is_reachable(ppos)) break; // SHOULD NOT OCCUR (find_closest_mesh_point only returns reachable points)

      LCD_MESSAGE(MSG_UBL_MOVING_TO_NEXT);

      do_blocking_move_to(ppos);
      do_z_clearance(z_clearance);

      KEEPALIVE_STATE(PAUSED_FOR_USER);
      ui.capture();

      if (do_ubl_mesh_map) display_map(param.T_map_type);   // Show user where we're probing

      if (parser.seen_test('B')) {
        SERIAL_ECHOPGM("Place Shim & Measure");
        LCD_MESSAGE(MSG_UBL_BC_INSERT);
      }
      else {
        SERIAL_ECHOPGM("Measure");
        LCD_MESSAGE(MSG_UBL_BC_INSERT2);
      }

      const float z_step = 0.01f;                         // 0.01mm per encoder tick, occasionally step
      move_z_with_encoder(z_step);

      if (_click_and_hold([]{
        SERIAL_ECHOLNPGM("\nMesh only partially populated.");
        do_z_clearance(Z_CLEARANCE_DEPLOY_PROBE);
      })) return restore_ubl_active_state_and_leave();

      // Store the Z position minus the shim height
      z_values[lpos.x][lpos.y] = current_position.z - thick;

      // Tell the external UI to update
      TERN_(EXTENSIBLE_UI, ExtUI::onMeshUpdate(location, z_values[lpos.x][lpos.y]));

      if (param.V_verbosity > 2)
        SERIAL_ECHOLNPAIR_F("Mesh Point Measured at: ", z_values[lpos.x][lpos.y], 6);
      SERIAL_FLUSH(); // Prevent host M105 buffer overrun.
    } while (location.valid());

    if (do_ubl_mesh_map) display_map(param.T_map_type);  // show user where we're probing

    restore_ubl_active_state_and_leave();
    do_blocking_move_to_xy_z(pos, Z_CLEARANCE_DEPLOY_PROBE);

    TERN_(EXTENSIBLE_UI, ExtUI::onLevelingDone());
  }

  /**
   * G29 P4 : Mesh Fine-Tuning. Go to point(s) and adjust values with the LCD.
   *          NOTE: Blocks the G-code queue and captures Marlin UI during use.
   */
  void unified_bed_leveling::fine_tune_mesh(const xy_pos_t &pos, const bool do_ubl_mesh_map) {
    if (!parser.seen_test('R')) // fine_tune_mesh() is special. If no repetition count flag is specified
      param.R_repetition = 1;   // do exactly one mesh location. Otherwise use what the parser decided.

    #if ENABLED(UBL_MESH_EDIT_MOVES_Z)
      const float h_offset = parser.seenval('H') ? parser.value_linear_units() : MANUAL_PROBE_START_Z;
      if (!WITHIN(h_offset, 0, 10)) {
        SERIAL_ECHOLNPGM("Offset out of bounds. (0 to 10mm)\n");
        return;
      }
    #endif

    mesh_index_pair location;

    if (!position_is_reachable(pos)) {
      SERIAL_ECHOLNPGM("(X,Y) outside printable radius.");
      return;
    }

    save_ubl_active_state_and_disable();

    LCD_MESSAGE(MSG_UBL_FINE_TUNE_MESH);
    ui.capture();                                               // Take over control of the LCD encoder

    do_blocking_move_to_xy_z(pos, Z_CLEARANCE_BETWEEN_PROBES);  // Move to the given XY with probe clearance

    MeshFlags done_flags{0};
    const xy_int8_t &lpos = location.pos;

    #if IS_TFTGLCD_PANEL
      ui.ubl_mesh_edit_start(0);                          // Change current screen before calling ui.ubl_plot
      safe_delay(50);
    #endif

    do {
      location = find_closest_mesh_point_of_type(SET_IN_BITMAP, pos, false, &done_flags);

      if (lpos.x < 0) break;                              // Stop when there are no more reachable points

      done_flags.mark(lpos);                              // Mark this location as 'adjusted' so a new
                                                          // location is used on the next loop
      const xyz_pos_t raw = { get_mesh_x(lpos.x), get_mesh_y(lpos.y), Z_CLEARANCE_BETWEEN_PROBES };

      if (!position_is_reachable(raw)) break;             // SHOULD NOT OCCUR (find_closest_mesh_point_of_type only returns reachable)

      do_blocking_move_to(raw);                           // Move the nozzle to the edit point with probe clearance

      TERN_(UBL_MESH_EDIT_MOVES_Z, do_blocking_move_to_z(h_offset)); // Move Z to the given 'H' offset before editing

      KEEPALIVE_STATE(PAUSED_FOR_USER);

      if (do_ubl_mesh_map) display_map(param.T_map_type);     // Display the current point

      #if IS_TFTGLCD_PANEL
        ui.ubl_plot(lpos.x, lpos.y);   // update plot screen
      #endif

      ui.refresh();

      float new_z = z_values[lpos.x][lpos.y];
      if (isnan(new_z)) new_z = 0;                        // Invalid points begin at 0
      new_z = FLOOR(new_z * 1000) * 0.001f;               // Chop off digits after the 1000ths place

      ui.ubl_mesh_edit_start(new_z);

      SET_SOFT_ENDSTOP_LOOSE(true);

      do {
        idle_no_sleep(true);
        new_z = ui.ubl_mesh_value();
        TERN_(UBL_MESH_EDIT_MOVES_Z, do_blocking_move_to_z(h_offset + new_z)); // Move the nozzle as the point is edited
        SERIAL_FLUSH();                                   // Prevent host M105 buffer overrun.
      } while (!ui.button_pressed());

      SET_SOFT_ENDSTOP_LOOSE(false);

      if (!lcd_map_control) ui.return_to_status();        // Just editing a single point? Return to status

      // Button held down? Abort editing
      if (_click_and_hold([]{
        ui.return_to_status();
        do_z_clearance(Z_CLEARANCE_BETWEEN_PROBES);
        set_message_with_feedback(GET_TEXT_F(MSG_EDITING_STOPPED));
      })) break;

      // TODO: Disable leveling here so the Z value becomes the 'native' Z value.

      z_values[lpos.x][lpos.y] = new_z;                   // Save the updated Z value

      // TODO: Re-enable leveling here so Z is correctly based on the updated mesh.

      TERN_(EXTENSIBLE_UI, ExtUI::onMeshUpdate(location, new_z));

      serial_delay(20);                                   // No switch noise
      ui.refresh();

    } while (lpos.x >= 0 && --param.R_repetition > 0);

    if (do_ubl_mesh_map) display_map(param.T_map_type);
    restore_ubl_active_state_and_leave();

    do_blocking_move_to_xy_z(pos, Z_CLEARANCE_BETWEEN_PROBES);

    LCD_MESSAGE(MSG_UBL_DONE_EDITING_MESH);
    SERIAL_ECHOLNPGM("Done Editing Mesh");

    if (lcd_map_control)
      ui.goto_screen(ubl_map_screen);
    else
      ui.return_to_status();
  }

#endif // HAS_MARLINUI_MENU

/**
 * Parse and validate most G29 parameters, store for use by G29 functions.
 */
bool unified_bed_leveling::G29_parse_parameters() {
  bool err_flag = false;

  set_message_with_feedback(GET_TEXT_F(MSG_UBL_DOING_G29));

  param.C_constant = 0;
  param.R_repetition = 0;

  if (parser.seen('R')) {
    param.R_repetition = parser.has_value() ? parser.value_byte() : GRID_MAX_POINTS;
    NOMORE(param.R_repetition, GRID_MAX_POINTS);
    if (param.R_repetition < 1) {
      SERIAL_ECHOLNPGM("?(R)epetition count invalid (1+).\n");
      return UBL_ERR;
    }
  }

  param.V_verbosity = parser.byteval('V');
  if (!WITHIN(param.V_verbosity, 0, 4)) {
    SERIAL_ECHOLNPGM("?(V)erbose level implausible (0-4).\n");
    err_flag = true;
  }

  if (parser.seen('P')) {
    const uint8_t pv = parser.value_byte();
    #if !HAS_BED_PROBE
      if (pv == 1) {
        SERIAL_ECHOLNPGM("G29 P1 requires a probe.\n");
        err_flag = true;
      }
      else
    #endif
      {
        param.P_phase = pv;
        if (!WITHIN(param.P_phase, 0, 6)) {
          SERIAL_ECHOLNPGM("?(P)hase value invalid (0-6).\n");
          err_flag = true;
        }
<<<<<<< HEAD
      }
  }
=======
        else
      #endif
        {
          g29_phase_value = pv;
          if (!WITHIN(g29_phase_value, 0, 6) && !WITHIN(g29_phase_value, 9, 10)) {
            SERIAL_ECHOLNPGM("?(P)hase value invalid (0-6).\n");
            err_flag = true;
          }
        }
    }
>>>>>>> f54e1765

  if (parser.seen('J')) {
    #if HAS_BED_PROBE
      param.J_grid_size = parser.value_byte();
      if (param.J_grid_size && !WITHIN(param.J_grid_size, 2, 9)) {
        SERIAL_ECHOLNPGM("?Invalid grid size (J) specified (2-9).\n");
        err_flag = true;
      }
    #else
      SERIAL_ECHOLNPGM("G29 J action requires a probe.\n");
      err_flag = true;
    #endif
  }

  param.XY_seen.x = parser.seenval('X');
  float sx = param.XY_seen.x ? parser.value_float() : current_position.x;
  param.XY_seen.y = parser.seenval('Y');
  float sy = param.XY_seen.y ? parser.value_float() : current_position.y;

  if (param.XY_seen.x != param.XY_seen.y) {
    SERIAL_ECHOLNPGM("Both X & Y locations must be specified.\n");
    err_flag = true;
  }

<<<<<<< HEAD
  // If X or Y are not valid, use center of the bed values
  // (for UBL_HILBERT_CURVE default to lower-left corner instead)
  if (!COORDINATE_OKAY(sx, X_MIN_BED, X_MAX_BED)) sx = TERN(UBL_HILBERT_CURVE, 0, X_CENTER);
  if (!COORDINATE_OKAY(sy, Y_MIN_BED, Y_MAX_BED)) sy = TERN(UBL_HILBERT_CURVE, 0, Y_CENTER);
=======
    // Make sure <X,Y> is a valid positions
    sx = std::clamp(sx, static_cast<float>(X_MIN_POS), static_cast<float>(X_MAX_POS));
    sy = std::clamp(sy, static_cast<float>(Y_MIN_POS), static_cast<float>(Y_MAX_POS));
>>>>>>> f54e1765

  if (err_flag) return UBL_ERR;

  param.XY_pos.set(sx, sy);

<<<<<<< HEAD
  /**
   * Activate or deactivate UBL
   * Note: UBL's G29 restores the state set here when done.
   *       Leveling is being enabled here with old data, possibly
   *       none. Error handling should disable for safety...
   */
  if (parser.seen_test('A')) {
    if (parser.seen_test('D')) {
      SERIAL_ECHOLNPGM("?Can't activate and deactivate at the same time.\n");
      return UBL_ERR;
=======
    if (parser.seenval('W') && parser.seenval('H')) {
      g29_size.set(parser.floatval('W'), parser.floatval('H'));
      g29_size_seen = true;
    } else {
      g29_size_seen = false;
    }

    /**
     * Activate or deactivate UBL
     * Note: UBL's G29 restores the state set here when done.
     *       Leveling is being enabled here with old data, possibly
     *       none. Error handling should disable for safety...
     */
    if (parser.seen('A')) {
      if (parser.seen('D')) {
        SERIAL_ECHOLNPGM("?Can't activate and deactivate at the same time.\n");
        return UBL_ERR;
      }
      set_bed_leveling_enabled(true);
      report_state();

      #if ENABLED(POWER_PANIC)
      // prepare for PP only when successful
      if (!planner.draining())
        power_panic::prepare();
      #endif
    }
    else if (parser.seen('D')) {
      set_bed_leveling_enabled(false);
      report_state();
>>>>>>> f54e1765
    }
    set_bed_leveling_enabled(true);
    report_state();
  }
  else if (parser.seen_test('D')) {
    set_bed_leveling_enabled(false);
    report_state();
  }

  // Set global 'C' flag and its value
  if ((param.C_seen = parser.seen('C')))
    param.C_constant = parser.value_float();

  #if ENABLED(ENABLE_LEVELING_FADE_HEIGHT)
    if (parser.seenval('F')) {
      const float fh = parser.value_float();
      if (!WITHIN(fh, 0, 100)) {
        SERIAL_ECHOLNPGM("?(F)ade height for Bed Level Correction not plausible.\n");
        return UBL_ERR;
      }
      set_z_fade_height(fh);
    }
  #endif

  param.T_map_type = parser.byteval('T');
  if (!WITHIN(param.T_map_type, 0, 2)) {
    SERIAL_ECHOLNPGM("Invalid map type.\n");
    return UBL_ERR;
  }
  return UBL_OK;
}

static uint8_t ubl_state_at_invocation = 0;

#if ENABLED(UBL_DEVEL_DEBUGGING)
  static uint8_t ubl_state_recursion_chk = 0;
#endif

void unified_bed_leveling::save_ubl_active_state_and_disable() {
  #if ENABLED(UBL_DEVEL_DEBUGGING)
    ubl_state_recursion_chk++;
    if (ubl_state_recursion_chk != 1) {
      SERIAL_ECHOLNPGM("save_ubl_active_state_and_disabled() called multiple times in a row.");
      set_message_with_feedback(GET_TEXT_F(MSG_UBL_SAVE_ERROR));
      return;
    }
  #endif
  ubl_state_at_invocation = planner.leveling_active;
  set_bed_leveling_enabled(false);
}

void unified_bed_leveling::restore_ubl_active_state_and_leave() {
  TERN_(HAS_MARLINUI_MENU, ui.release());
  #if ENABLED(UBL_DEVEL_DEBUGGING)
    if (--ubl_state_recursion_chk) {
      SERIAL_ECHOLNPGM("restore_ubl_active_state_and_leave() called too many times.");
      set_message_with_feedback(GET_TEXT_F(MSG_UBL_RESTORE_ERROR));
      return;
    }
  #endif
  set_bed_leveling_enabled(ubl_state_at_invocation);
  TERN_(EXTENSIBLE_UI, ExtUI::onLevelingDone());
}

mesh_index_pair unified_bed_leveling::find_furthest_invalid_mesh_point() {

  bool found_a_NAN = false, found_a_real = false;

  mesh_index_pair farthest { -1, -1, -99999.99 };

  GRID_LOOP(i, j) {
    if (!isnan(z_values[i][j])) continue;  // Skip valid mesh points

    // Skip unreachable points
    if (!probe.can_reach(get_mesh_x(i), get_mesh_y(j)))
      continue;

    found_a_NAN = true;

    xy_int8_t nearby { -1, -1 };
    float d1, d2 = 99999.9f;
    GRID_LOOP(k, l) {
      if (isnan(z_values[k][l])) continue;

      found_a_real = true;

      // Add in a random weighting factor that scrambles the probing of the
      // last half of the mesh (when every unprobed mesh point is one index
      // from a probed location).

      d1 = HYPOT(i - k, j - l) + (1.0f / ((millis() % 47) + 13));

      if (d1 < d2) {    // Invalid mesh point (i,j) is closer to the defined point (k,l)
        d2 = d1;
        nearby.set(i, j);
      }
    }

    //
    // At this point d2 should have the near defined mesh point to invalid mesh point (i,j)
    //

    if (found_a_real && nearby.x >= 0 && d2 > farthest.distance) {
      farthest.pos = nearby; // Found an invalid location farther from the defined mesh point
      farthest.distance = d2;
    }
  } // GRID_LOOP

  if (!found_a_real && found_a_NAN) {        // if the mesh is totally unpopulated, start the probing
    farthest.pos.set((GRID_MAX_POINTS_X) / 2, (GRID_MAX_POINTS_Y) / 2);
    farthest.distance = 1;
  }
  return farthest;
}

#if ENABLED(UBL_HILBERT_CURVE)

  typedef struct {
    MeshPointType   type;
    MeshFlags       *done_flags;
    bool            probe_relative;
    mesh_index_pair closest;
  } find_closest_t;

  static bool test_func(uint8_t i, uint8_t j, void *data) {
    find_closest_t *d = (find_closest_t*)data;
    if (  d->type == CLOSEST || d->type == (isnan(bedlevel.z_values[i][j]) ? INVALID : REAL)
      || (d->type == SET_IN_BITMAP && !d->done_flags->marked(i, j))
    ) {
      // Found a Mesh Point of the specified type!
      const xy_pos_t mpos = { bedlevel.get_mesh_x(i), bedlevel.get_mesh_y(j) };

      // If using the probe as the reference there are some unreachable locations.
      // Also for round beds, there are grid points outside the bed the nozzle can't reach.
      // Prune them from the list and ignore them till the next Phase (manual nozzle probing).

      if (!(d->probe_relative ? probe.can_reach(mpos) : position_is_reachable(mpos)))
        return false;
      d->closest.pos.set(i, j);
      return true;
    }
    return false;
  }

#endif

mesh_index_pair unified_bed_leveling::find_closest_mesh_point_of_type(const MeshPointType type, const xy_pos_t &pos, const bool probe_relative/*=false*/, MeshFlags *done_flags/*=nullptr*/) {

  #if ENABLED(UBL_HILBERT_CURVE)

    find_closest_t d;
    d.type           = type;
    d.done_flags     = done_flags;
    d.probe_relative = probe_relative;
    d.closest.invalidate();
    hilbert_curve::search_from_closest(pos, test_func, &d);
    return d.closest;

  #else

    mesh_index_pair closest;
    closest.invalidate();
    closest.distance = -99999.9f;

    // Get the reference position, either nozzle or probe
    const xy_pos_t ref = probe_relative ? pos + probe.offset_xy : pos;

    float best_so_far = 99999.99f;

    GRID_LOOP(i, j) {
      if (  type == CLOSEST || type == (isnan(z_values[i][j]) ? INVALID : REAL)
        || (type == SET_IN_BITMAP && !done_flags->marked(i, j))
      ) {
        // Found a Mesh Point of the specified type!
        const xy_pos_t mpos = { get_mesh_x(i), get_mesh_y(j) };

        // If using the probe as the reference there are some unreachable locations.
        // Also for round beds, there are grid points outside the bed the nozzle can't reach.
        // Prune them from the list and ignore them till the next Phase (manual nozzle probing).

        if (!(probe_relative ? probe.can_reach(mpos) : position_is_reachable(mpos)))
          continue;

        // Reachable. Check if it's the best_so_far location to the nozzle.

        const xy_pos_t diff = current_position - mpos;
        const float distance = (ref - mpos).magnitude() + diff.magnitude() * 0.1f;

        // factor in the distance from the current location for the normal case
        // so the nozzle isn't running all over the bed.
        if (distance < best_so_far) {
          best_so_far = distance;   // Found a closer location with the desired value type.
          closest.pos.set(i, j);
          closest.distance = best_so_far;
        }
      }
    } // GRID_LOOP

    return closest;

  #endif
}

/**
 * 'Smart Fill': Scan from the outward edges of the mesh towards the center.
 * If an invalid location is found, use the next two points (if valid) to
 * calculate a 'reasonable' value for the unprobed mesh point.
 */

bool unified_bed_leveling::smart_fill_one(const uint8_t x, const uint8_t y, const int8_t xdir, const int8_t ydir) {
  const float v = z_values[x][y];
  if (isnan(v)) {                           // A NAN...
    const int8_t dx = x + xdir, dy = y + ydir;
    const float v1 = z_values[dx][dy];
    if (!isnan(v1)) {                       // ...next to a pair of real values?
      const float v2 = z_values[dx + xdir][dy + ydir];
      if (!isnan(v2)) {
        z_values[x][y] = v1 < v2 ? v1 : v1 + v1 - v2;
        TERN_(EXTENSIBLE_UI, ExtUI::onMeshUpdate(x, y, z_values[x][y]));
        return true;
      }
    }
  }
  return false;
}

typedef struct { uint8_t sx, ex, sy, ey; bool yfirst; } smart_fill_info;

void unified_bed_leveling::smart_fill_mesh() {
  static const smart_fill_info
    info0 PROGMEM = { 0, GRID_MAX_POINTS_X,       0, (GRID_MAX_POINTS_Y) - 2, false },  // Bottom of the mesh looking up
    info1 PROGMEM = { 0, GRID_MAX_POINTS_X,     (GRID_MAX_POINTS_Y) - 1, 0,   false },  // Top of the mesh looking down
    info2 PROGMEM = { 0, (GRID_MAX_POINTS_X) - 2, 0, GRID_MAX_POINTS_Y,       true  },  // Left side of the mesh looking right
    info3 PROGMEM = { (GRID_MAX_POINTS_X) - 1, 0, 0, GRID_MAX_POINTS_Y,       true  };  // Right side of the mesh looking left
  static const smart_fill_info * const info[] PROGMEM = { &info0, &info1, &info2, &info3 };

  LOOP_L_N(i, COUNT(info)) {
    const smart_fill_info *f = (smart_fill_info*)pgm_read_ptr(&info[i]);
    const int8_t sx = pgm_read_byte(&f->sx), sy = pgm_read_byte(&f->sy),
                 ex = pgm_read_byte(&f->ex), ey = pgm_read_byte(&f->ey);
    if (pgm_read_byte(&f->yfirst)) {
      const int8_t dir = ex > sx ? 1 : -1;
      for (uint8_t y = sy; y != ey; ++y)
        for (uint8_t x = sx; x != ex; x += dir)
          if (smart_fill_one(x, y, dir, 0)) break;
    }
    else {
      const int8_t dir = ey > sy ? 1 : -1;
       for (uint8_t x = sx; x != ex; ++x)
        for (uint8_t y = sy; y != ey; y += dir)
          if (smart_fill_one(x, y, 0, dir)) break;
    }
  }
}

<<<<<<< HEAD
#if HAS_BED_PROBE
=======
  /**
   *  Cubic Interpolation
   *
   *  Interpolates a value between two values p[1], p[2] using a third order polynomial.
   *  Values p[0] and p[3] are used to approximate the first derivative of the polynomial at x=0 and x=1.
   *  In case p[0] or p[1] are NaN, their values are estimated based on p[1] and p[2].
   *
   *  The function returns a single interpolated value at x=`x` (expecting x to be an element of interval (0, 1)).
   *
   *                           ^
   *                         y |
   *                           |          XXXXXX p[3]
   *                           |     XXXXXX    XXXXXX
   *                           | XXXXX p[2]         XXXX
   *       XX                  XX                      XXXX
   *         X              XXXX                           XXX
   *          XXX    p[0] XX   |p[1]                          XX
   *             XXXXXXXXXX    |
   *                  +        |        +        +
   *       <---------------------------------------------------->
   *                  |        +        +        +            x
   *                  -1       0        1        2
   *
   */
  float unified_bed_leveling::bicubic_interp(const float p[4], float x) {
    float p0 = p[0], p3 = p[3];
    const float p1 = p[1], p2 = p[2];
    if (isnan(p0))
      p0 = 2 * p1 - p2;
    if (isnan(p3))
      p3 = 2 * p2 - p1;
    return p1 + 0.5 * x * (p2 - p0 + x * (2.0 * p0 - 5.0 * p1 + 4.0 * p2 - p3 + x * (3.0 * (p1 - p2) + p3 - p0)));
  }

  /**
   * Bicubic Interpolation
   *
   * Interpolates a value at position `pos` (expected to be an element of ((0, 1), (0, 1))).
   * Values `p[x][y]` have to have analogous values to the `p` array in bicubic_interp:
   *
   *                    ^
   *                    |
   *                    |
   *           +--------2-----------------+
   *           |p[0][3] |p[1][3] |p[2][3] |p[3][3]
   *           |        |        |        |
   *           |        |        |        |
   *           +--------1-----------------+
   *           |p[0][2] |p[1][2] |p[2][2] |p[3][2]
   *           |        |        |        |
   *           |        |        |        |
   *      <-- -1-------0,0-------1--------2----->
   *           |p[0][1] |p[1][1] |p[2][1] |p[3][1]
   *           |        |        |        |
   *           |        |        |        |
   *           +--------1-----------------+
   *            p[0][0] |p[1][0]  p[2][0] |p[3][0]
   *                    |
   *                    v
   */
  float unified_bed_leveling::bicubic_interp2d(const float p[4][4], xy_pos_t pos) {
    float x[4];
    x[0] = bicubic_interp(p[0], pos.y);
    x[1] = bicubic_interp(p[1], pos.y);
    x[2] = bicubic_interp(p[2], pos.y);
    x[3] = bicubic_interp(p[3], pos.y);
    return bicubic_interp(x, pos.x);
  }

  void unified_bed_leveling::bicubic_fill_mesh() {
    // precondition: all major points have to be available already

    float p[4][4]; // 2d array used for interpolation

    // iterate over each sub-region of the bed of size (GRID_MAJOR_STEP, GRID_MAJOR_STEP)
    // and interpolate all the points within this square
    for (uint8_t x0 = GRID_BORDER; x0 < GRID_MAX_POINTS_X - GRID_BORDER - GRID_MAJOR_STEP; x0 += GRID_MAJOR_STEP) {
      for (uint8_t y0 = GRID_BORDER; y0 < GRID_MAX_POINTS_Y - GRID_BORDER - GRID_MAJOR_STEP; y0 += GRID_MAJOR_STEP) {

        // fill in the `p` array with major points around
        for (int i = -1; i < 3; i++) {
          for (int j = -1; j < 3; j++) {
            int x = x0 + i * GRID_MAJOR_STEP;
            int y = y0 + j * GRID_MAJOR_STEP;
            if (x < 0 || x >= GRID_MAX_POINTS_X || y < 0 || y >= GRID_MAX_POINTS_Y)
              p[i + 1][j + 1] = NAN;
            else
              p[i + 1][j + 1] = z_values[x][y];
          }
        }

        // iterate over all the missing points within the sub-region and perform interpolation
        const float step = 1.0f / GRID_MAJOR_STEP;
        for (int i = 0; i <= GRID_MAJOR_STEP; i++) {
          for (int j = 0; j <= GRID_MAJOR_STEP; j++) {
            if (!isnan(z_values[x0 + i][y0 + j]))
              continue; // skip if we have a Z coordinate already
            z_values[x0 + i][y0 + j] = bicubic_interp2d(p, {step * i, step * j});
          }
        }
      }
    }

    // We have everything except the border, let's approximate it now based on the values around.
    for (uint8_t x = 0; x < GRID_MAX_POINTS_X; x ++) {
      for (uint8_t y = 0; y < GRID_MAX_POINTS_Y; y ++) {
        bool is_horizontal = x < GRID_BORDER || x >= (GRID_MAX_POINTS_X - GRID_BORDER);
        bool is_vertical = y < GRID_BORDER || y >= (GRID_MAX_POINTS_Y - GRID_BORDER);
        if (!is_horizontal && !is_vertical)
          continue;
        static_assert(GRID_BORDER == 1, "Only GRID_BORDER equal to 1 is currently supported");
        // 1. precalculate the direction, in which we want to find samples to approximate
        //    the current position's value.
        xy_int_t direction;
        direction.x = is_horizontal ? (x == 0 ? +1 : -1) : 0;
        direction.y = is_vertical ? (y == 0 ? +1 : -1) : 0;
        // 2. Take first two samples in that direction.
        xy_int_t current_pos = {x, y};
        xy_int_t first_sample_pos = current_pos + direction;
        xy_int_t second_sample_pos = first_sample_pos + direction;
        const float first_sample = z_values[first_sample_pos.x][first_sample_pos.y];
        const float second_sample = z_values[second_sample_pos.x][second_sample_pos.y];
        // 3. Use them for simple linear approximation of the border.
        z_values[x][y] = 2 * first_sample - second_sample;
      }
    }
  }

  #if HAS_BED_PROBE
>>>>>>> f54e1765

  //#define VALIDATE_MESH_TILT

  #include "../../../libs/vector_3.h"

  void unified_bed_leveling::tilt_mesh_based_on_probed_grid(const bool do_3_pt_leveling) {
    const float x_min = probe.min_x(), x_max = probe.max_x(),
                y_min = probe.min_y(), y_max = probe.max_y(),
                dx = (x_max - x_min) / (param.J_grid_size - 1),
                dy = (y_max - y_min) / (param.J_grid_size - 1);

    xy_float_t points[3];
    probe.get_three_points(points);

    float measured_z;
    bool abort_flag = false;

    #ifdef VALIDATE_MESH_TILT
      float z1, z2, z3;  // Needed for algorithm validation below
    #endif

    struct linear_fit_data lsf_results;
    incremental_LSF_reset(&lsf_results);

    if (do_3_pt_leveling) {
      SERIAL_ECHOLNPGM("Tilting mesh (1/3)");
      TERN_(HAS_STATUS_MESSAGE, ui.status_printf(0, F(S_FMT " 1/3"), GET_TEXT(MSG_LCD_TILTING_MESH)));

      measured_z = probe.probe_at_point(points[0], PROBE_PT_RAISE, param.V_verbosity);
      if (isnan(measured_z))
        abort_flag = true;
      else {
        measured_z -= get_z_correction(points[0]);
        #ifdef VALIDATE_MESH_TILT
          z1 = measured_z;
        #endif
        if (param.V_verbosity > 3) {
          serial_spaces(16);
          SERIAL_ECHOLNPGM("Corrected_Z=", measured_z);
        }
        incremental_LSF(&lsf_results, points[0], measured_z);
      }

      if (!abort_flag) {
        SERIAL_ECHOLNPGM("Tilting mesh (2/3)");
        TERN_(HAS_STATUS_MESSAGE, ui.status_printf(0, F(S_FMT " 2/3"), GET_TEXT(MSG_LCD_TILTING_MESH)));

        measured_z = probe.probe_at_point(points[1], PROBE_PT_RAISE, param.V_verbosity);
        #ifdef VALIDATE_MESH_TILT
          z2 = measured_z;
        #endif
        if (isnan(measured_z))
          abort_flag = true;
        else {
          measured_z -= get_z_correction(points[1]);
          if (param.V_verbosity > 3) {
            serial_spaces(16);
            SERIAL_ECHOLNPGM("Corrected_Z=", measured_z);
          }
          incremental_LSF(&lsf_results, points[1], measured_z);
        }
      }

      if (!abort_flag) {
        SERIAL_ECHOLNPGM("Tilting mesh (3/3)");
        TERN_(HAS_STATUS_MESSAGE, ui.status_printf(0, F(S_FMT " 3/3"), GET_TEXT(MSG_LCD_TILTING_MESH)));

        measured_z = probe.probe_at_point(points[2], PROBE_PT_LAST_STOW, param.V_verbosity);
        #ifdef VALIDATE_MESH_TILT
          z3 = measured_z;
        #endif
        if (isnan(measured_z))
          abort_flag = true;
        else {
          measured_z -= get_z_correction(points[2]);
          if (param.V_verbosity > 3) {
            serial_spaces(16);
            SERIAL_ECHOLNPGM("Corrected_Z=", measured_z);
          }
          incremental_LSF(&lsf_results, points[2], measured_z);
        }
      }

      probe.stow();
      probe.move_z_after_probing();

      if (abort_flag) {
        SERIAL_ECHOLNPGM("?Error probing point. Aborting operation.");
        return;
      }
    }
    else { // !do_3_pt_leveling

      bool zig_zag = false;

      const uint16_t total_points = sq(param.J_grid_size);
      uint16_t point_num = 1;

      xy_pos_t rpos;
      LOOP_L_N(ix, param.J_grid_size) {
        rpos.x = x_min + ix * dx;
        LOOP_L_N(iy, param.J_grid_size) {
          rpos.y = y_min + dy * (zig_zag ? param.J_grid_size - 1 - iy : iy);

          if (!abort_flag) {
            SERIAL_ECHOLNPGM("Tilting mesh point ", point_num, "/", total_points, "\n");
            TERN_(HAS_STATUS_MESSAGE, ui.status_printf(0, F(S_FMT " %i/%i"), GET_TEXT(MSG_LCD_TILTING_MESH), point_num, total_points));

            measured_z = probe.probe_at_point(rpos, parser.seen_test('E') ? PROBE_PT_STOW : PROBE_PT_RAISE, param.V_verbosity); // TODO: Needs error handling

            abort_flag = isnan(measured_z);

            #if ENABLED(DEBUG_LEVELING_FEATURE)
              if (DEBUGGING(LEVELING)) {
                const xy_pos_t lpos = rpos.asLogical();
                DEBUG_CHAR('(');
                DEBUG_ECHO_F(rpos.x, 7);
                DEBUG_CHAR(',');
                DEBUG_ECHO_F(rpos.y, 7);
                DEBUG_ECHOPAIR_F(")   logical: (", lpos.x, 7);
                DEBUG_CHAR(',');
                DEBUG_ECHO_F(lpos.y, 7);
                DEBUG_ECHOPAIR_F(")   measured: ", measured_z, 7);
                DEBUG_ECHOPAIR_F("   correction: ", get_z_correction(rpos), 7);
                UNUSED(lpos); // make sure lpos won't get reported as unused if DEBUG macros are NOP
              }
            #endif

            measured_z -= get_z_correction(rpos) /* + probe.offset.z */ ;

            if (DEBUGGING(LEVELING)) DEBUG_ECHOLNPAIR_F("   final >>>---> ", measured_z, 7);

            if (param.V_verbosity > 3) {
              serial_spaces(16);
              SERIAL_ECHOLNPGM("Corrected_Z=", measured_z);
            }
            incremental_LSF(&lsf_results, rpos, measured_z);
          }

          point_num++;
        }

        zig_zag ^= true;
      }
    }
    probe.stow();
    probe.move_z_after_probing();

    if (abort_flag || finish_incremental_LSF(&lsf_results)) {
      SERIAL_ECHOPGM("Could not complete LSF!");
      return;
    }

    vector_3 normal = vector_3(lsf_results.A, lsf_results.B, 1).get_normal();

    if (param.V_verbosity > 2) {
      SERIAL_ECHOPAIR_F("bed plane normal = [", normal.x, 7);
      SERIAL_CHAR(',');
      SERIAL_ECHO_F(normal.y, 7);
      SERIAL_CHAR(',');
      SERIAL_ECHO_F(normal.z, 7);
      SERIAL_ECHOLNPGM("]");
    }

    matrix_3x3 rotation = matrix_3x3::create_look_at(vector_3(lsf_results.A, lsf_results.B, 1));

    GRID_LOOP(i, j) {
      float mx = get_mesh_x(i), my = get_mesh_y(j), mz = z_values[i][j];

      if (DEBUGGING(LEVELING)) {
        DEBUG_ECHOPAIR_F("before rotation = [", mx, 7);
        DEBUG_CHAR(',');
        DEBUG_ECHO_F(my, 7);
        DEBUG_CHAR(',');
        DEBUG_ECHO_F(mz, 7);
        DEBUG_ECHOPGM("]   ---> ");
        DEBUG_DELAY(20);
      }

      rotation.apply_rotation_xyz(mx, my, mz);

      if (DEBUGGING(LEVELING)) {
        DEBUG_ECHOPAIR_F("after rotation = [", mx, 7);
        DEBUG_CHAR(',');
        DEBUG_ECHO_F(my, 7);
        DEBUG_CHAR(',');
        DEBUG_ECHO_F(mz, 7);
        DEBUG_ECHOLNPGM("]");
        DEBUG_DELAY(20);
      }

      z_values[i][j] = mz - lsf_results.D;
      TERN_(EXTENSIBLE_UI, ExtUI::onMeshUpdate(i, j, z_values[i][j]));
    }

    if (DEBUGGING(LEVELING)) {
      rotation.debug(F("rotation matrix:\n"));
      DEBUG_ECHOPAIR_F("LSF Results A=", lsf_results.A, 7);
      DEBUG_ECHOPAIR_F("  B=", lsf_results.B, 7);
      DEBUG_ECHOLNPAIR_F("  D=", lsf_results.D, 7);
      DEBUG_DELAY(55);

      DEBUG_ECHOPAIR_F("bed plane normal = [", normal.x, 7);
      DEBUG_CHAR(',');
      DEBUG_ECHO_F(normal.y, 7);
      DEBUG_CHAR(',');
      DEBUG_ECHO_F(normal.z, 7);
      DEBUG_ECHOLNPGM("]");
      DEBUG_EOL();

      /**
       * Use the code below to check the validity of the mesh tilting algorithm.
       * 3-Point Mesh Tilt uses the same algorithm as grid-based tilting, but only
       * three points are used in the calculation. This guarantees that each probed point
       * has an exact match when get_z_correction() for that location is calculated.
       * The Z error between the probed point locations and the get_z_correction()
       * numbers for those locations should be 0.
       */
      #ifdef VALIDATE_MESH_TILT
        auto d_from = []{ DEBUG_ECHOPGM("D from "); };
        auto normed = [&](const xy_pos_t &pos, const_float_t zadd) {
          return normal.x * pos.x + normal.y * pos.y + zadd;
        };
        auto debug_pt = [](FSTR_P const pre, const xy_pos_t &pos, const_float_t zadd) {
          d_from(); SERIAL_ECHOF(pre);
          DEBUG_ECHO_F(normed(pos, zadd), 6);
          DEBUG_ECHOLNPAIR_F("   Z error = ", zadd - get_z_correction(pos), 6);
        };
        debug_pt(F("1st point: "), probe_pt[0], normal.z * z1);
        debug_pt(F("2nd point: "), probe_pt[1], normal.z * z2);
        debug_pt(F("3rd point: "), probe_pt[2], normal.z * z3);
        d_from(); DEBUG_ECHOPGM("safe home with Z=");
        DEBUG_ECHOLNPAIR_F("0 : ", normed(safe_homing_xy, 0), 6);
        d_from(); DEBUG_ECHOPGM("safe home with Z=");
        DEBUG_ECHOLNPAIR_F("mesh value ", normed(safe_homing_xy, get_z_correction(safe_homing_xy)), 6);
        DEBUG_ECHOPGM("   Z error = (", Z_SAFE_HOMING_X_POINT, ",", Z_SAFE_HOMING_Y_POINT);
        DEBUG_ECHOLNPAIR_F(") = ", get_z_correction(safe_homing_xy), 6);
      #endif
    } // DEBUGGING(LEVELING)

  }

<<<<<<< HEAD
#endif // HAS_BED_PROBE

#if ENABLED(UBL_G29_P31)
  void unified_bed_leveling::smart_fill_wlsf(const_float_t weight_factor) {

    // For each undefined mesh point, compute a distance-weighted least squares fit
    // from all the originally populated mesh points, weighted toward the point
    // being extrapolated so that nearby points will have greater influence on
    // the point being extrapolated.  Then extrapolate the mesh point from WLSF.

    static_assert((GRID_MAX_POINTS_Y) <= 16, "GRID_MAX_POINTS_Y too big");
    uint16_t bitmap[GRID_MAX_POINTS_X] = { 0 };
    struct linear_fit_data lsf_results;

    SERIAL_ECHOPGM("Extrapolating mesh...");

    const float weight_scaled = weight_factor * _MAX(MESH_X_DIST, MESH_Y_DIST);

    GRID_LOOP(jx, jy) if (!isnan(z_values[jx][jy])) SBI(bitmap[jx], jy);

    xy_pos_t ppos;
    LOOP_L_N(ix, GRID_MAX_POINTS_X) {
      ppos.x = get_mesh_x(ix);
      LOOP_L_N(iy, GRID_MAX_POINTS_Y) {
        ppos.y = get_mesh_y(iy);
        if (isnan(z_values[ix][iy])) {
          // undefined mesh point at (ppos.x,ppos.y), compute weighted LSF from original valid mesh points.
          incremental_LSF_reset(&lsf_results);
          xy_pos_t rpos;
          LOOP_L_N(jx, GRID_MAX_POINTS_X) {
            rpos.x = get_mesh_x(jx);
            LOOP_L_N(jy, GRID_MAX_POINTS_Y) {
              if (TEST(bitmap[jx], jy)) {
                rpos.y = get_mesh_y(jy);
                const float rz = z_values[jx][jy],
                             w = 1.0f + weight_scaled / (rpos - ppos).magnitude();
                incremental_WLSF(&lsf_results, rpos, rz, w);
=======
  #if ENABLED(UBL_G29_P31)
    void unified_bed_leveling::smart_fill_wlsf(const float &weight_factor) {

      // For each undefined mesh point, compute a distance-weighted least squares fit
      // from all the originally populated mesh points, weighted toward the point
      // being extrapolated so that nearby points will have greater influence on
      // the point being extrapolated.  Then extrapolate the mesh point from WLSF.

      uint32_t bitmap[GRID_MAX_POINTS_X] = { 0 };
      struct linear_fit_data lsf_results;

      SERIAL_ECHOPGM("Extrapolating mesh...");

      const float weight_scaled = weight_factor * _MAX(MESH_X_DIST, MESH_Y_DIST);

      for (uint8_t jx = 0; jx < GRID_MAX_POINTS_X; jx++)
        for (uint8_t jy = 0; jy < GRID_MAX_POINTS_Y; jy++)
          if (!isnan(z_values[jx][jy]))
            SBI(bitmap[jx], jy);

      xy_pos_t ppos;
      for (uint8_t ix = 0; ix < GRID_MAX_POINTS_X; ix++) {
        ppos.x = mesh_index_to_xpos(ix);
        for (uint8_t iy = 0; iy < GRID_MAX_POINTS_Y; iy++) {
          ppos.y = mesh_index_to_ypos(iy);
          if (isnan(z_values[ix][iy])) {
            // undefined mesh point at (ppos.x,ppos.y), compute weighted LSF from original valid mesh points.
            incremental_LSF_reset(&lsf_results);
            xy_pos_t rpos;
            for (uint8_t jx = 0; jx < GRID_MAX_POINTS_X; jx++) {
              rpos.x = mesh_index_to_xpos(jx);
              for (uint8_t jy = 0; jy < GRID_MAX_POINTS_Y; jy++) {
                if (TEST(bitmap[jx], jy)) {
                  rpos.y = mesh_index_to_ypos(jy);
                  const float rz = z_values[jx][jy],
                               w = 1.0f + weight_scaled / (rpos - ppos).magnitude();
                  incremental_WLSF(&lsf_results, rpos, rz, w);
                }
>>>>>>> f54e1765
              }
            }
          }
          if (finish_incremental_LSF(&lsf_results)) {
            SERIAL_ECHOLNPGM("Insufficient data");
            return;
          }
          const float ez = -lsf_results.D - lsf_results.A * ppos.x - lsf_results.B * ppos.y;
          z_values[ix][iy] = ez;
          TERN_(EXTENSIBLE_UI, ExtUI::onMeshUpdate(ix, iy, z_values[ix][iy]));
            idle(false); // housekeeping
        }
      }
    }

    SERIAL_ECHOLNPGM("done");
  }
#endif // UBL_G29_P31

#if ENABLED(UBL_DEVEL_DEBUGGING)
  /**
   * Much of the 'What?' command can be eliminated. But until we are fully debugged, it is
   * good to have the extra information. Soon... we prune this to just a few items
   */
  void unified_bed_leveling::g29_what_command() {
    report_state();

    if (storage_slot == -1)
      SERIAL_ECHOPGM("No Mesh Loaded.");
    else
      SERIAL_ECHOPGM("Mesh ", storage_slot, " Loaded.");
    SERIAL_EOL();
    serial_delay(50);

    #if ENABLED(ENABLE_LEVELING_FADE_HEIGHT)
      SERIAL_ECHOLNPAIR_F("Fade Height M420 Z", planner.z_fade_height, 4);
    #endif

    adjust_mesh_to_mean(param.C_seen, param.C_constant);

    #if HAS_BED_PROBE
      SERIAL_ECHOLNPAIR_F("Probe Offset M851 Z", probe.offset.z, 7);
    #endif

    SERIAL_ECHOLNPGM("MESH_MIN_X  " STRINGIFY(MESH_MIN_X) "=", MESH_MIN_X); serial_delay(50);
    SERIAL_ECHOLNPGM("MESH_MIN_Y  " STRINGIFY(MESH_MIN_Y) "=", MESH_MIN_Y); serial_delay(50);
    SERIAL_ECHOLNPGM("MESH_MAX_X  " STRINGIFY(MESH_MAX_X) "=", MESH_MAX_X); serial_delay(50);
    SERIAL_ECHOLNPGM("MESH_MAX_Y  " STRINGIFY(MESH_MAX_Y) "=", MESH_MAX_Y); serial_delay(50);
    SERIAL_ECHOLNPGM("GRID_MAX_POINTS_X  ", GRID_MAX_POINTS_X);             serial_delay(50);
    SERIAL_ECHOLNPGM("GRID_MAX_POINTS_Y  ", GRID_MAX_POINTS_Y);             serial_delay(50);
    SERIAL_ECHOLNPGM("MESH_X_DIST  ", MESH_X_DIST);
    SERIAL_ECHOLNPGM("MESH_Y_DIST  ", MESH_Y_DIST);                         serial_delay(50);

    SERIAL_ECHOPGM("X-Axis Mesh Points at: ");
    LOOP_L_N(i, GRID_MAX_POINTS_X) {
      SERIAL_ECHO_F(LOGICAL_X_POSITION(get_mesh_x(i)), 3);
      SERIAL_ECHOPGM("  ");
      serial_delay(25);
    }
    SERIAL_EOL();

    SERIAL_ECHOPGM("Y-Axis Mesh Points at: ");
    LOOP_L_N(i, GRID_MAX_POINTS_Y) {
      SERIAL_ECHO_F(LOGICAL_Y_POSITION(get_mesh_y(i)), 3);
      SERIAL_ECHOPGM("  ");
      serial_delay(25);
    }
    SERIAL_EOL();

    #if HAS_KILL
      SERIAL_ECHOLNPGM("Kill pin on :", KILL_PIN, "  state:", kill_state());
    #endif

    SERIAL_EOL();
    serial_delay(50);

    #if ENABLED(UBL_DEVEL_DEBUGGING)
      SERIAL_ECHOLNPGM("ubl_state_at_invocation :", ubl_state_at_invocation, "\nubl_state_recursion_chk :", ubl_state_recursion_chk);
      serial_delay(50);

      SERIAL_ECHOLNPGM("Meshes go from ", hex_address((void*)settings.meshes_start_index()), " to ", hex_address((void*)settings.meshes_end_index()));
      serial_delay(50);

      SERIAL_ECHOLNPGM("sizeof(ubl) :  ", sizeof(ubl));         SERIAL_EOL();
      SERIAL_ECHOLNPGM("z_value[][] size: ", sizeof(z_values)); SERIAL_EOL();
      serial_delay(25);

      SERIAL_ECHOLNPGM("EEPROM free for UBL: ", hex_address((void*)(settings.meshes_end_index() - settings.meshes_start_index())));
      serial_delay(50);

      SERIAL_ECHOLNPGM("EEPROM can hold ", settings.calc_num_meshes(), " meshes.\n");
      serial_delay(25);
    #endif // UBL_DEVEL_DEBUGGING

    if (!sanity_check()) {
      echo_name();
      SERIAL_ECHOLNPGM(" sanity checks passed.");
    }
  }

  /**
   * When we are fully debugged, the EEPROM dump command will get deleted also. But
   * right now, it is good to have the extra information. Soon... we prune this.
   */
  void unified_bed_leveling::g29_eeprom_dump() {
    uint8_t cccc;

    SERIAL_ECHO_MSG("EEPROM Dump:");
    persistentStore.access_start();
    for (uint16_t i = 0; i < persistentStore.capacity(); i += 16) {
      if (!(i & 0x3)) idle(false);
      print_hex_word(i);
      SERIAL_ECHOPGM(": ");
      for (uint16_t j = 0; j < 16; j++) {
        persistentStore.read_data(i + j, &cccc, sizeof(uint8_t));
        print_hex_byte(cccc);
        SERIAL_CHAR(' ');
      }
      SERIAL_EOL();
    }
    SERIAL_EOL();
    persistentStore.access_finish();
  }

  /**
   * When we are fully debugged, this may go away. But there are some valid
   * use cases for the users. So we can wait and see what to do with it.
   */
  void unified_bed_leveling::g29_compare_current_mesh_to_stored_mesh() {
    const int16_t a = settings.calc_num_meshes();

    if (!a) {
      SERIAL_ECHOLNPGM("?EEPROM storage not available.");
      return;
    }

    if (!parser.has_value() || !WITHIN(parser.value_int(), 0, a - 1)) {
      SERIAL_ECHOLNPGM("?Invalid storage slot.\n?Use 0 to ", a - 1);
      return;
    }

    param.KLS_storage_slot = (int8_t)parser.value_int();

    float tmp_z_values[GRID_MAX_POINTS_X][GRID_MAX_POINTS_Y];
    settings.load_mesh(param.KLS_storage_slot, &tmp_z_values);

    SERIAL_ECHOLNPGM("Subtracting mesh in slot ", param.KLS_storage_slot, " from current mesh.");

    GRID_LOOP(x, y) {
      z_values[x][y] -= tmp_z_values[x][y];
      TERN_(EXTENSIBLE_UI, ExtUI::onMeshUpdate(x, y, z_values[x][y]));
    }
  }

#endif // UBL_DEVEL_DEBUGGING

#endif // AUTO_BED_LEVELING_UBL<|MERGE_RESOLUTION|>--- conflicted
+++ resolved
@@ -24,28 +24,7 @@
 
 #if ENABLED(AUTO_BED_LEVELING_UBL)
 
-<<<<<<< HEAD
 #include "../bedlevel.h"
-=======
-  #include "../bedlevel.h"
-
-  #include "../../../Marlin.h"
-  #include "../../../HAL/shared/persistent_store_api.h"
-  #include "../../../libs/hex_print_routines.h"
-  #include "../../../module/configuration_store.h"
-  #include "../../../lcd/ultralcd.h"
-  #include "../../../module/stepper.h"
-  #include "../../../module/planner.h"
-  #include "../../../module/motion.h"
-  #include "../../../module/probe.h"
-  #include "../../../gcode/gcode.h"
-  #include "../../../libs/least_squares_fit.h"
-  #include "../../../feature/print_area.h"
-
-  #if ENABLED(DUAL_X_CARRIAGE)
-    #include "../../../module/tool_change.h"
-  #endif
->>>>>>> f54e1765
 
 #include "../../../MarlinCore.h"
 #include "../../../HAL/shared/eeprom_api.h"
@@ -58,49 +37,31 @@
 #include "../../../module/probe.h"
 #include "../../../gcode/gcode.h"
 #include "../../../libs/least_squares_fit.h"
+  #include "../../../feature/print_area.h"
 
 #if HAS_MULTI_HOTEND
   #include "../../../module/tool_change.h"
 #endif
 
-<<<<<<< HEAD
 #define DEBUG_OUT ENABLED(DEBUG_LEVELING_FEATURE)
 #include "../../../core/debug_out.h"
-=======
+
+#if ENABLED(EXTENSIBLE_UI)
+  #include "../../../lcd/extui/ui_api.h"
+#endif
+
+#if ENABLED(UBL_HILBERT_CURVE)
+  #include "../hilbert_curve.h"
+#endif
+
   #if ENABLED(POWER_PANIC)
     #include "power_panic.hpp"
   #endif
 
-  #include <math.h>
+#include <math.h>
   #include <algorithm>
->>>>>>> f54e1765
-
-#if ENABLED(EXTENSIBLE_UI)
-  #include "../../../lcd/extui/ui_api.h"
-#endif
-
-#if ENABLED(UBL_HILBERT_CURVE)
-  #include "../hilbert_curve.h"
-#endif
-
-#include <math.h>
-
-<<<<<<< HEAD
+
 #define UBL_G29_P31
-=======
-  int    unified_bed_leveling::g29_verbose_level,
-         unified_bed_leveling::g29_phase_value,
-         unified_bed_leveling::g29_repetition_cnt,
-         unified_bed_leveling::g29_storage_slot = 0,
-         unified_bed_leveling::g29_map_type;
-  bool   unified_bed_leveling::g29_c_flag;
-  float  unified_bed_leveling::g29_card_thickness = 0,
-         unified_bed_leveling::g29_constant = 0;
-  xy_bool_t unified_bed_leveling::xy_seen;
-  xy_pos_t unified_bed_leveling::g29_pos;
-  xy_float_t unified_bed_leveling::g29_size;
-  bool unified_bed_leveling::g29_size_seen;
->>>>>>> f54e1765
 
 #if HAS_MARLINUI_MENU
 
@@ -114,6 +75,8 @@
   }
 
   void ubl_map_screen();
+  xy_float_t unified_bed_leveling::g29_size;
+  bool unified_bed_leveling::g29_size_seen;
 
 #endif
 
@@ -509,13 +472,8 @@
             invalidate();
             SERIAL_ECHOLNPGM("Mesh invalidated. Probing mesh.");
           }
-          if (param.V_verbosity > 1) {
-            SERIAL_ECHOPGM("Probing around (", param.XY_pos.x);
-            SERIAL_CHAR(',');
-            SERIAL_DECIMAL(param.XY_pos.y);
-            SERIAL_ECHOLNPGM(").\n");
-          }
-          probe_entire_mesh(param.XY_pos, parser.seen_test('T'), parser.seen_test('E'), parser.seen_test('U'));
+
+            probe_major_points(parser.seen('T'), parser.seen('E'));
 
           report_current_position();
           probe_deployed = true;
@@ -528,7 +486,6 @@
           //
           // Manually Probe Mesh in areas that can't be reached by the probe
           //
-<<<<<<< HEAD
           SERIAL_ECHOLNPGM("Manually probing unreachable points.");
           do_z_clearance(Z_CLEARANCE_BETWEEN_PROBES);
 
@@ -550,24 +507,6 @@
               #endif
             );
           }
-=======
-          reset();
-          SERIAL_ECHOLNPGM("Mesh zeroed.");
-          break;
-
-        #if HAS_BED_PROBE
-
-          case 1: {
-            //
-            // Invalidate Entire Mesh and Automatically Probe Mesh in areas that can be reached by the probe
-            //
-            if (!parser.seen('C')) {
-              invalidate();
-              SERIAL_ECHOLNPGM("Mesh invalidated. Probing mesh.");
-            }
-
-            probe_major_points(parser.seen('T'), parser.seen('E'));
->>>>>>> f54e1765
 
           if (parser.seen('B')) {
             param.B_shim_thickness = parser.has_value() ? parser.value_float() : measure_business_card_thickness();
@@ -611,7 +550,6 @@
             set_all_mesh_points_to_value(param.C_constant);
           }
           else {
-<<<<<<< HEAD
             while (param.R_repetition--) {  // this only populates reachable mesh points near
               const mesh_index_pair closest = find_closest_mesh_point_of_type(INVALID, param.XY_pos);
               const xy_int8_t &cpos = closest.pos;
@@ -625,37 +563,9 @@
                 z_values[cpos.x][cpos.y] = param.C_constant;
                 TERN_(EXTENSIBLE_UI, ExtUI::onMeshUpdate(cpos.x, cpos.y, param.C_constant));
               }
-=======
-            const float cvf = parser.value_float();
-            switch ((int)truncf(cvf * 10.0f) - 30) {   // 3.1 -> 1
-              #if ENABLED(UBL_G29_P31)
-                case 1: {
-
-                  // P3.1  use least squares fit to fill missing mesh values
-                  // P3.10 zero weighting for distance, all grid points equal, best fit tilted plane
-                  // P3.11 10X weighting for nearest grid points versus farthest grid points
-                  // P3.12 100X distance weighting
-                  // P3.13 1000X distance weighting, approaches simple average of nearest points
-
-                  const float weight_power  = (cvf - 3.10f) * 100.0f,  // 3.12345 -> 2.345
-                              weight_factor = weight_power ? POW(10.0f, weight_power) : 0;
-                  smart_fill_wlsf(weight_factor);
-                }
-                break;
-              case 2: {
-                bicubic_fill_mesh();
-                break;
-              }
-              #endif
-              case 0:   // P3 or P3.0
-              default:  // and anything P3.x that's not P3.1
-                smart_fill_mesh();  // Do a 'Smart' fill using nearby known values
-                break;
->>>>>>> f54e1765
             }
           }
         }
-<<<<<<< HEAD
         else {
           const float cvf = parser.value_float();
           switch ((int)TRUNC(cvf * 10.0f) - 30) {   // 3.1 -> 1
@@ -673,6 +583,10 @@
                 smart_fill_wlsf(weight_factor);
               }
               break;
+              case 2: {
+                bicubic_fill_mesh();
+                break;
+              }
             #endif
             case 0:   // P3 or P3.0
             default:  // and anything P3.x that's not P3.1
@@ -681,22 +595,6 @@
           }
         }
         break;
-=======
-
-        case 4: // Fine Tune (i.e., Edit) the Mesh
-          #if HAS_LCD_MENU
-            fine_tune_mesh(g29_pos, parser.seen('T'));
-          #else
-            SERIAL_ECHOLNPGM("?P4 is only available when an LCD is present.");
-            return;
-          #endif
-          break;
-
-        case 5: adjust_mesh_to_mean(g29_c_flag, g29_constant); break;
-
-        case 6: shift_mesh_height(); break;
-        case 10: probe_at_point(g29_pos, parser.seen('E') ? PROBE_PT_STOW : PROBE_PT_RAISE, g29_verbose_level); break;
->>>>>>> f54e1765
       }
 
       case 4: // Fine Tune (i.e., Edit) the Mesh
@@ -711,12 +609,12 @@
       case 5: adjust_mesh_to_mean(param.C_seen, param.C_constant); break;
 
       case 6: shift_mesh_height(); break;
+        case 10: probe_at_point(g29_pos, parser.seen('E') ? PROBE_PT_STOW : PROBE_PT_RAISE, g29_verbose_level); break;
     }
   }
 
   #if ENABLED(UBL_DEVEL_DEBUGGING)
 
-<<<<<<< HEAD
     //
     // Much of the 'What?' command can be eliminated. But until we are fully debugged, it is
     // good to have the extra information. Soon... we prune this to just a few items
@@ -733,114 +631,59 @@
 
   #endif // UBL_DEVEL_DEBUGGING
 
-
-  //
-  // Load a Mesh from the EEPROM
-  //
-
-  if (parser.seen('L')) {     // Load Current Mesh Data
-    param.KLS_storage_slot = parser.has_value() ? (int8_t)parser.value_int() : storage_slot;
-
-    int16_t a = settings.calc_num_meshes();
-
-    if (!a) {
-      SERIAL_ECHOLNPGM("?EEPROM storage not available.");
-      return;
-    }
-
-    if (!WITHIN(param.KLS_storage_slot, 0, a - 1)) {
-      SERIAL_ECHOLNPGM("?Invalid storage slot.\n?Use 0 to ", a - 1);
-      return;
-    }
-
-    settings.load_mesh(param.KLS_storage_slot);
-    storage_slot = param.KLS_storage_slot;
-
-    SERIAL_ECHOLNPGM(STR_DONE);
-  }
-
-  //
-  // Store a Mesh in the EEPROM
-  //
-
-  if (parser.seen('S')) {     // Store (or Save) Current Mesh Data
-    param.KLS_storage_slot = parser.has_value() ? (int8_t)parser.value_int() : storage_slot;
-
-    if (param.KLS_storage_slot == -1)               // Special case: 'Export' the mesh to the
-      return report_current_mesh();                 // host so it can be saved in a file.
-
-    int16_t a = settings.calc_num_meshes();
-
-    if (!a) {
-      SERIAL_ECHOLNPGM("?EEPROM storage not available.");
-      goto LEAVE;
-    }
-=======
-    #if ENABLED(EEPROM_SETTINGS)
-      //
-      // Load a Mesh from the EEPROM
-      //
-      if (parser.seen('L')) {     // Load Current Mesh Data
-        g29_storage_slot = parser.has_value() ? parser.value_int() : storage_slot;
-
-        int16_t a = settings.calc_num_meshes();
-
-        if (!a) {
-          SERIAL_ECHOLNPGM("?EEPROM storage not available.");
-          return;
-        }
-
-        if (!WITHIN(g29_storage_slot, 0, a - 1)) {
-          SERIAL_ECHOLNPAIR("?Invalid storage slot.\n?Use 0 to ", a - 1);
-          return;
-        }
-
-        settings.load_mesh(g29_storage_slot);
-        storage_slot = g29_storage_slot;
-
-        SERIAL_ECHOLNPGM("Done.");
-      }
-
-      //
-      // Store a Mesh in the EEPROM
-      //
-
-      if (parser.seen('S')) {     // Store (or Save) Current Mesh Data
-        g29_storage_slot = parser.has_value() ? parser.value_int() : storage_slot;
-
-        if (g29_storage_slot == -1)                     // Special case, the user wants to 'Export' the mesh to the
-          return report_current_mesh();                 // host program to be saved on the user's computer
-
-        int16_t a = settings.calc_num_meshes();
-
-        if (!a) {
-          SERIAL_ECHOLNPGM("?EEPROM storage not available.");
-          goto LEAVE;
-        }
-
-        if (!WITHIN(g29_storage_slot, 0, a - 1)) {
-          SERIAL_ECHOLNPAIR("?Invalid storage slot.\n?Use 0 to ", a - 1);
-          goto LEAVE;
-        }
-
-        settings.store_mesh(g29_storage_slot);
-        storage_slot = g29_storage_slot;
-
-        SERIAL_ECHOLNPGM("Done.");
-      }
-    #endif
->>>>>>> f54e1765
-
-    if (!WITHIN(param.KLS_storage_slot, 0, a - 1)) {
-      SERIAL_ECHOLNPGM("?Invalid storage slot.\n?Use 0 to ", a - 1);
-      goto LEAVE;
-    }
-
-    settings.store_mesh(param.KLS_storage_slot);
-    storage_slot = param.KLS_storage_slot;
-
-    SERIAL_ECHOLNPGM(STR_DONE);
-  }
+  #if ENABLED(EEPROM_SETTINGS)
+    //
+    // Load a Mesh from the EEPROM
+    //
+    if (parser.seen('L')) {     // Load Current Mesh Data
+      param.KLS_storage_slot = parser.has_value() ? (int8_t)parser.value_int() : storage_slot;
+
+      int16_t a = settings.calc_num_meshes();
+
+      if (!a) {
+        SERIAL_ECHOLNPGM("?EEPROM storage not available.");
+        return;
+      }
+
+      if (!WITHIN(param.KLS_storage_slot, 0, a - 1)) {
+        SERIAL_ECHOLNPGM("?Invalid storage slot.\n?Use 0 to ", a - 1);
+        return;
+      }
+
+      settings.load_mesh(param.KLS_storage_slot);
+      storage_slot = param.KLS_storage_slot;
+
+      SERIAL_ECHOLNPGM(STR_DONE);
+    }
+
+    //
+    // Store a Mesh in the EEPROM
+    //
+
+    if (parser.seen('S')) {     // Store (or Save) Current Mesh Data
+      param.KLS_storage_slot = parser.has_value() ? (int8_t)parser.value_int() : storage_slot;
+
+      if (param.KLS_storage_slot == -1)               // Special case: 'Export' the mesh to the
+        return report_current_mesh();                 // host so it can be saved in a file.
+
+      int16_t a = settings.calc_num_meshes();
+
+      if (!a) {
+        SERIAL_ECHOLNPGM("?EEPROM storage not available.");
+        goto LEAVE;
+      }
+
+      if (!WITHIN(param.KLS_storage_slot, 0, a - 1)) {
+        SERIAL_ECHOLNPGM("?Invalid storage slot.\n?Use 0 to ", a - 1);
+        goto LEAVE;
+      }
+
+      settings.store_mesh(param.KLS_storage_slot);
+      storage_slot = param.KLS_storage_slot;
+
+      SERIAL_ECHOLNPGM(STR_DONE);
+    }
+  #endif // EEPROM_SETTINGS
 
   if (parser.seen_test('T'))
     display_map(param.T_map_type);
@@ -853,13 +696,9 @@
         gcode.process_subcommands_now_P("G29 A");
     }
 
-<<<<<<< HEAD
+    #if ENABLED(EEPROM_SETTINGS)
   LEAVE:
-=======
-    #if ENABLED(EEPROM_SETTINGS)
-    LEAVE:
     #endif
->>>>>>> f54e1765
 
   #if HAS_MARLINUI_MENU
     ui.reset_alert_level();
@@ -898,7 +737,6 @@
 
   const float mean = sum / n;
 
-<<<<<<< HEAD
   //
   // Sum the squares of difference from mean
   //
@@ -909,17 +747,28 @@
 
   SERIAL_ECHOLNPGM("# of samples: ", n);
   SERIAL_ECHOLNPAIR_F("Mean Mesh Height: ", mean, 6);
-=======
-  void unified_bed_leveling::shift_mesh_height() {
-    for (uint8_t x = 0; x < GRID_MAX_POINTS_X; x++)
-      for (uint8_t y = 0; y < GRID_MAX_POINTS_Y; y++)
-        if (!isnan(z_values[x][y])) {
-          z_values[x][y] += g29_constant;
-          #if ENABLED(EXTENSIBLE_UI)
-            ExtUI::onMeshUpdate(x, y, z_values[x][y]);
-          #endif
-        }
-  }
+
+  const float sigma = SQRT(sum_of_diff_squared / (n + 1));
+  SERIAL_ECHOLNPAIR_F("Standard Deviation: ", sigma, 6);
+
+  if (cflag)
+    GRID_LOOP(x, y)
+      if (!isnan(z_values[x][y])) {
+        z_values[x][y] -= mean + offset;
+        TERN_(EXTENSIBLE_UI, ExtUI::onMeshUpdate(x, y, z_values[x][y]));
+      }
+}
+
+/**
+ * G29 P6 C<offset> : Shift Mesh Height by a uniform constant.
+ */
+void unified_bed_leveling::shift_mesh_height() {
+  GRID_LOOP(x, y)
+    if (!isnan(z_values[x][y])) {
+      z_values[x][y] += param.C_constant;
+      TERN_(EXTENSIBLE_UI, ExtUI::onMeshUpdate(x, y, z_values[x][y]));
+    }
+}
   int unified_bed_leveling::count_points_to_probe(){
 
 /// probe area is print area enlarged by one major point
@@ -945,47 +794,6 @@
   }
 
 #if HAS_BED_PROBE
-/**
- * Probe all invalidated locations of the mesh that can be reached by the probe.
- * This attempts to fill in locations closest to the nozzle's start location first.
- */
-    void unified_bed_leveling::probe_entire_mesh(const xy_pos_t &near, const bool do_ubl_mesh_map, const bool stow_probe, const bool do_furthest) {
-      #if HAS_LCD_MENU
-        ui.capture();
-      #endif
->>>>>>> f54e1765
-
-  const float sigma = SQRT(sum_of_diff_squared / (n + 1));
-  SERIAL_ECHOLNPAIR_F("Standard Deviation: ", sigma, 6);
-
-<<<<<<< HEAD
-  if (cflag)
-    GRID_LOOP(x, y)
-      if (!isnan(z_values[x][y])) {
-        z_values[x][y] -= mean + offset;
-        TERN_(EXTENSIBLE_UI, ExtUI::onMeshUpdate(x, y, z_values[x][y]));
-      }
-}
-
-/**
- * G29 P6 C<offset> : Shift Mesh Height by a uniform constant.
- */
-void unified_bed_leveling::shift_mesh_height() {
-  GRID_LOOP(x, y)
-    if (!isnan(z_values[x][y])) {
-      z_values[x][y] += param.C_constant;
-      TERN_(EXTENSIBLE_UI, ExtUI::onMeshUpdate(x, y, z_values[x][y]));
-    }
-}
-=======
-      uint16_t count = GRID_MAX_POINTS;
-
-      mesh_index_pair best = find_closest_mesh_point_of_type(INVALID, near);
-      do {
-        if (do_ubl_mesh_map) display_map(g29_map_type);
->>>>>>> f54e1765
-
-#if HAS_BED_PROBE
   /**
    * G29 P1 T<maptype> V<verbosity> : Probe Entire Mesh
    *   Probe all invalidated locations of the mesh that can be reached by the probe.
@@ -998,9 +806,9 @@
     TERN_(DWIN_LCD_PROUI, DWIN_LevelingStart());
 
     save_ubl_active_state_and_disable();  // No bed level correction so only raw data is obtained
-    uint8_t count = GRID_MAX_POINTS;
-
-    mesh_index_pair best;
+    uint16_t count = GRID_MAX_POINTS;
+
+    mesh_index_pair best = find_closest_mesh_point_of_type(INVALID, near);
     TERN_(EXTENSIBLE_UI, ExtUI::onMeshUpdate(best.pos, ExtUI::G29_START));
     do {
       if (do_ubl_mesh_map) display_map(param.T_map_type);
@@ -1024,7 +832,7 @@
 
       best = do_furthest
         ? find_furthest_invalid_mesh_point()
-        : find_closest_mesh_point_of_type(INVALID, nearby, true);
+        : find_closest_mesh_point_of_type(INVALID, best.meshpos(), true);
 
       if (best.pos.x >= 0) {    // mesh point found and is reachable by probe
         TERN_(EXTENSIBLE_UI, ExtUI::onMeshUpdate(best.pos, ExtUI::G29_POINT_START));
@@ -1040,13 +848,7 @@
       }
       SERIAL_FLUSH(); // Prevent host M105 buffer overrun.
 
-<<<<<<< HEAD
     } while (best.pos.x >= 0 && --count);
-=======
-        best = do_furthest
-          ? find_furthest_invalid_mesh_point()
-          : find_closest_mesh_point_of_type(INVALID, best.meshpos(), true);
->>>>>>> f54e1765
 
     TERN_(EXTENSIBLE_UI, ExtUI::onMeshUpdate(best.pos.x, best.pos.y, ExtUI::G29_FINISH));
     // Release UI during stow to allow for PAUSE_BEFORE_DEPLOY_STOW
@@ -1066,9 +868,6 @@
     TERN_(DWIN_LCD_PROUI, DWIN_LevelingDone());
   }
 
-<<<<<<< HEAD
-#endif // HAS_BED_PROBE
-=======
     void unified_bed_leveling::probe_major_points(const bool do_ubl_mesh_map, const bool stow_probe) {
       save_ubl_active_state_and_disable();  // No bed level correction so only raw data is obtained
 
@@ -1138,8 +937,7 @@
     }
 
 
-  #endif // HAS_BED_PROBE
->>>>>>> f54e1765
+#endif // HAS_BED_PROBE
 
 void set_message_with_feedback(FSTR_P const fstr) {
   #if HAS_MARLINUI_MENU
@@ -1455,25 +1253,12 @@
     #endif
       {
         param.P_phase = pv;
-        if (!WITHIN(param.P_phase, 0, 6)) {
+        if (!WITHIN(param.P_phase, 0, 6) && !WITHIN(param.P_phase, 9, 10)) {
           SERIAL_ECHOLNPGM("?(P)hase value invalid (0-6).\n");
           err_flag = true;
         }
-<<<<<<< HEAD
-      }
-  }
-=======
-        else
-      #endif
-        {
-          g29_phase_value = pv;
-          if (!WITHIN(g29_phase_value, 0, 6) && !WITHIN(g29_phase_value, 9, 10)) {
-            SERIAL_ECHOLNPGM("?(P)hase value invalid (0-6).\n");
-            err_flag = true;
-          }
-        }
-    }
->>>>>>> f54e1765
+      }
+  }
 
   if (parser.seen('J')) {
     #if HAS_BED_PROBE
@@ -1498,22 +1283,21 @@
     err_flag = true;
   }
 
-<<<<<<< HEAD
-  // If X or Y are not valid, use center of the bed values
-  // (for UBL_HILBERT_CURVE default to lower-left corner instead)
-  if (!COORDINATE_OKAY(sx, X_MIN_BED, X_MAX_BED)) sx = TERN(UBL_HILBERT_CURVE, 0, X_CENTER);
-  if (!COORDINATE_OKAY(sy, Y_MIN_BED, Y_MAX_BED)) sy = TERN(UBL_HILBERT_CURVE, 0, Y_CENTER);
-=======
     // Make sure <X,Y> is a valid positions
     sx = std::clamp(sx, static_cast<float>(X_MIN_POS), static_cast<float>(X_MAX_POS));
     sy = std::clamp(sy, static_cast<float>(Y_MIN_POS), static_cast<float>(Y_MAX_POS));
->>>>>>> f54e1765
 
   if (err_flag) return UBL_ERR;
 
   param.XY_pos.set(sx, sy);
 
-<<<<<<< HEAD
+    if (parser.seenval('W') && parser.seenval('H')) {
+      g29_size.set(parser.floatval('W'), parser.floatval('H'));
+      g29_size_seen = true;
+    } else {
+      g29_size_seen = false;
+    }
+
   /**
    * Activate or deactivate UBL
    * Note: UBL's G29 restores the state set here when done.
@@ -1524,41 +1308,15 @@
     if (parser.seen_test('D')) {
       SERIAL_ECHOLNPGM("?Can't activate and deactivate at the same time.\n");
       return UBL_ERR;
-=======
-    if (parser.seenval('W') && parser.seenval('H')) {
-      g29_size.set(parser.floatval('W'), parser.floatval('H'));
-      g29_size_seen = true;
-    } else {
-      g29_size_seen = false;
-    }
-
-    /**
-     * Activate or deactivate UBL
-     * Note: UBL's G29 restores the state set here when done.
-     *       Leveling is being enabled here with old data, possibly
-     *       none. Error handling should disable for safety...
-     */
-    if (parser.seen('A')) {
-      if (parser.seen('D')) {
-        SERIAL_ECHOLNPGM("?Can't activate and deactivate at the same time.\n");
-        return UBL_ERR;
-      }
-      set_bed_leveling_enabled(true);
-      report_state();
+    }
+    set_bed_leveling_enabled(true);
+    report_state();
 
       #if ENABLED(POWER_PANIC)
       // prepare for PP only when successful
       if (!planner.draining())
         power_panic::prepare();
       #endif
-    }
-    else if (parser.seen('D')) {
-      set_bed_leveling_enabled(false);
-      report_state();
->>>>>>> f54e1765
-    }
-    set_bed_leveling_enabled(true);
-    report_state();
   }
   else if (parser.seen_test('D')) {
     set_bed_leveling_enabled(false);
@@ -1811,9 +1569,6 @@
   }
 }
 
-<<<<<<< HEAD
-#if HAS_BED_PROBE
-=======
   /**
    *  Cubic Interpolation
    *
@@ -1942,8 +1697,7 @@
     }
   }
 
-  #if HAS_BED_PROBE
->>>>>>> f54e1765
+#if HAS_BED_PROBE
 
   //#define VALIDATE_MESH_TILT
 
@@ -2186,7 +1940,6 @@
 
   }
 
-<<<<<<< HEAD
 #endif // HAS_BED_PROBE
 
 #if ENABLED(UBL_G29_P31)
@@ -2197,8 +1950,7 @@
     // being extrapolated so that nearby points will have greater influence on
     // the point being extrapolated.  Then extrapolate the mesh point from WLSF.
 
-    static_assert((GRID_MAX_POINTS_Y) <= 16, "GRID_MAX_POINTS_Y too big");
-    uint16_t bitmap[GRID_MAX_POINTS_X] = { 0 };
+      uint32_t bitmap[GRID_MAX_POINTS_X] = { 0 };
     struct linear_fit_data lsf_results;
 
     SERIAL_ECHOPGM("Extrapolating mesh...");
@@ -2224,46 +1976,6 @@
                 const float rz = z_values[jx][jy],
                              w = 1.0f + weight_scaled / (rpos - ppos).magnitude();
                 incremental_WLSF(&lsf_results, rpos, rz, w);
-=======
-  #if ENABLED(UBL_G29_P31)
-    void unified_bed_leveling::smart_fill_wlsf(const float &weight_factor) {
-
-      // For each undefined mesh point, compute a distance-weighted least squares fit
-      // from all the originally populated mesh points, weighted toward the point
-      // being extrapolated so that nearby points will have greater influence on
-      // the point being extrapolated.  Then extrapolate the mesh point from WLSF.
-
-      uint32_t bitmap[GRID_MAX_POINTS_X] = { 0 };
-      struct linear_fit_data lsf_results;
-
-      SERIAL_ECHOPGM("Extrapolating mesh...");
-
-      const float weight_scaled = weight_factor * _MAX(MESH_X_DIST, MESH_Y_DIST);
-
-      for (uint8_t jx = 0; jx < GRID_MAX_POINTS_X; jx++)
-        for (uint8_t jy = 0; jy < GRID_MAX_POINTS_Y; jy++)
-          if (!isnan(z_values[jx][jy]))
-            SBI(bitmap[jx], jy);
-
-      xy_pos_t ppos;
-      for (uint8_t ix = 0; ix < GRID_MAX_POINTS_X; ix++) {
-        ppos.x = mesh_index_to_xpos(ix);
-        for (uint8_t iy = 0; iy < GRID_MAX_POINTS_Y; iy++) {
-          ppos.y = mesh_index_to_ypos(iy);
-          if (isnan(z_values[ix][iy])) {
-            // undefined mesh point at (ppos.x,ppos.y), compute weighted LSF from original valid mesh points.
-            incremental_LSF_reset(&lsf_results);
-            xy_pos_t rpos;
-            for (uint8_t jx = 0; jx < GRID_MAX_POINTS_X; jx++) {
-              rpos.x = mesh_index_to_xpos(jx);
-              for (uint8_t jy = 0; jy < GRID_MAX_POINTS_Y; jy++) {
-                if (TEST(bitmap[jx], jy)) {
-                  rpos.y = mesh_index_to_ypos(jy);
-                  const float rz = z_values[jx][jy],
-                               w = 1.0f + weight_scaled / (rpos - ppos).magnitude();
-                  incremental_WLSF(&lsf_results, rpos, rz, w);
-                }
->>>>>>> f54e1765
               }
             }
           }
