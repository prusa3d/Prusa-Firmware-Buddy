/**
 * Marlin 3D Printer Firmware
 * Copyright (c) 2020 MarlinFirmware [https://github.com/MarlinFirmware/Marlin]
 *
 * Based on Sprinter and grbl.
 * Copyright (c) 2011 Camiel Gubbels / Erik van der Zalm
 *
 * This program is free software: you can redistribute it and/or modify
 * it under the terms of the GNU General Public License as published by
 * the Free Software Foundation, either version 3 of the License, or
 * (at your option) any later version.
 *
 * This program is distributed in the hope that it will be useful,
 * but WITHOUT ANY WARRANTY; without even the implied warranty of
 * MERCHANTABILITY or FITNESS FOR A PARTICULAR PURPOSE.  See the
 * GNU General Public License for more details.
 *
 * You should have received a copy of the GNU General Public License
 * along with this program.  If not, see <https://www.gnu.org/licenses/>.
 *
 */

#pragma once

#include "../inc/MarlinConfig.h"
#include "../lcd/marlinui.h"

#if HAS_TRINAMIC_CONFIG

#include <TMCStepper.h>
#include "../module/planner.h"
#include "prusa/crash_recovery.h"

#define CHOPPER_DEFAULT_12V  { 3, -1, 1 }
#define CHOPPER_DEFAULT_19V  { 4,  1, 1 }
#define CHOPPER_DEFAULT_24V  { 4,  2, 1 }
#define CHOPPER_DEFAULT_36V  { 5,  2, 4 }
#define CHOPPER_PRUSAMK3_24V { 3, -2, 6 }
#define CHOPPER_MARLIN_119   { 5,  2, 3 }
#define CHOPPER_09STEP_24V   { 3, -1, 5 }

#if ENABLED(MONITOR_DRIVER_STATUS) && !defined(MONITOR_DRIVER_STATUS_INTERVAL_MS)
  #define MONITOR_DRIVER_STATUS_INTERVAL_MS 500U
#endif

constexpr uint16_t _tmc_thrs(uint16_t msteps, const uint32_t thrs, const uint32_t spmm) {
  if((0 == thrs) || (0 == spmm)) return 0; //Avoid division by zero if hybrid_threshold is disabled or spmm is zero
  if(0 == msteps) msteps = 1;
  return 12650000UL * msteps / (256 * thrs * spmm);
}

typedef struct {
  uint8_t toff;
  int8_t hend;
  uint8_t hstrt;
} chopper_timing_t;

template<char AXIS_LETTER, char DRIVER_ID>
class TMCStorage {
  protected:
    // Only a child class has access to constructor => Don't create on its own! "Poor man's abstract class"
    TMCStorage() {}

  public:
    uint16_t val_mA = 0;

    #if ENABLED(MONITOR_DRIVER_STATUS)
      uint8_t otpw_count = 0,
              error_count = 0;
      bool flag_otpw = false;
      bool getOTPW() { return flag_otpw; }
      void clear_otpw() { flag_otpw = 0; }
    #endif

    uint16_t getMilliamps() { return val_mA; }

    void printLabel() {
      SERIAL_CHAR(AXIS_LETTER);
      if (DRIVER_ID > '0') SERIAL_CHAR(DRIVER_ID);
    }

    struct {
      OPTCODE(HAS_STEALTHCHOP,  bool stealthChop_enabled = false)
      OPTCODE(HYBRID_THRESHOLD, uint8_t hybrid_thrs = 0)
      OPTCODE(USE_SENSORLESS,   int16_t homing_thrs = 0)
    } stored;
};

template<class TMC, char AXIS_LETTER, char DRIVER_ID, AxisEnum AXIS_ID>
class TMCMarlin : public TMC, public TMCStorage<AXIS_LETTER, DRIVER_ID> {
  public:
    TMCMarlin(const uint16_t cs_pin, const float RS) :
      TMC(cs_pin, RS)
      {}
    TMCMarlin(const uint16_t cs_pin, const float RS, const uint8_t axis_chain_index) :
      TMC(cs_pin, RS, axis_chain_index)
      {}
    TMCMarlin(const uint16_t CS, const float RS, const uint16_t pinMOSI, const uint16_t pinMISO, const uint16_t pinSCK) :
      TMC(CS, RS, pinMOSI, pinMISO, pinSCK)
      {}
    TMCMarlin(const uint16_t CS, const float RS, const uint16_t pinMOSI, const uint16_t pinMISO, const uint16_t pinSCK, const uint8_t axis_chain_index) :
      TMC(CS, RS, pinMOSI, pinMISO, pinSCK,  axis_chain_index)
      {}
    uint16_t rms_current() { return TMC::rms_current(); }
    void rms_current(uint16_t mA) {
      this->val_mA = mA;
      TMC::rms_current(mA);
    }
    void rms_current(const uint16_t mA, const float mult) {
      this->val_mA = mA;
      TMC::rms_current(mA, mult);
    }
    uint16_t get_microstep_counter() { return TMC::MSCNT(); }

    #if HAS_STEALTHCHOP
      bool get_stealthChop()                { return this->en_pwm_mode(); }
      bool get_stored_stealthChop()         { return this->stored.stealthChop_enabled; }
      void refresh_stepping_mode()          { this->en_pwm_mode(this->stored.stealthChop_enabled); }
      void set_stealthChop(const bool stch) { this->stored.stealthChop_enabled = stch; refresh_stepping_mode(); }
      bool toggle_stepping_mode()           { set_stealthChop(!this->stored.stealthChop_enabled); return get_stealthChop(); }
    #endif

    void set_chopper_times(const chopper_timing_t &ct) {
      TMC::toff(ct.toff);
      TMC::hysteresis_end(ct.hend);
      TMC::hysteresis_start(ct.hstrt);
    }

    #if ENABLED(HYBRID_THRESHOLD)
      uint32_t get_pwm_thrs() {
        return _tmc_thrs(this->microsteps(), this->TPWMTHRS(), planner.settings.axis_steps_per_mm[AXIS_ID]);
      }
      void set_pwm_thrs(const uint32_t thrs) {
        TMC::TPWMTHRS(_tmc_thrs(this->microsteps(), thrs, planner.settings.axis_steps_per_mm[AXIS_ID]));
        TERN_(HAS_MARLINUI_MENU, this->stored.hybrid_thrs = thrs);
      }
    #endif

    #if USE_SENSORLESS
      int16_t stall_sensitivity() { return TMC::sgt(); }
      void stall_sensitivity(int16_t sgt_val) {
        sgt_val = (int16_t)constrain(sgt_val, sgt_min, sgt_max);
        TMC::sgt(sgt_val);
        TERN_(HAS_MARLINUI_MENU, this->stored.homing_thrs = sgt_val);
      }
      #if ENABLED(SPI_ENDSTOPS)
        bool test_stall_status();
      #endif
    #endif

    #if HAS_MARLINUI_MENU
      void refresh_stepper_current() { rms_current(this->val_mA); }

      #if ENABLED(HYBRID_THRESHOLD)
        void refresh_hybrid_thrs() { set_pwm_thrs(this->stored.hybrid_thrs); }
      #endif
      #if USE_SENSORLESS
        void refresh_homing_thrs() { stall_sensitivity(this->stored.homing_thrs); }
      #endif
    #endif

    static constexpr int8_t sgt_min = -64,
                            sgt_max =  63;
};

template<char AXIS_LETTER, char DRIVER_ID, AxisEnum AXIS_ID>
class TMCMarlin<TMC2130Stepper, AXIS_LETTER, DRIVER_ID, AXIS_ID> : public TMC2130Stepper, public TMCStorage<AXIS_LETTER, DRIVER_ID> {

  public:
    TMCMarlin(const uint16_t cs_pin, const float RS) :
      TMC2130Stepper(cs_pin, RS)
      {}
    TMCMarlin(const uint16_t cs_pin, const float RS, const uint8_t axis_chain_index) :
      TMC2130Stepper(cs_pin, RS, axis_chain_index)
      {}
    TMCMarlin(const uint16_t CS, const float RS, const uint16_t pinMOSI, const uint16_t pinMISO, const uint16_t pinSCK) :
      TMC2130Stepper(CS, RS, pinMOSI, pinMISO, pinSCK)
      {}
    TMCMarlin(const uint16_t CS, const float RS, const uint16_t pinMOSI, const uint16_t pinMISO, const uint16_t pinSCK, const uint8_t axis_chain_index) :
      TMC2130Stepper(CS, RS, pinMOSI, pinMISO, pinSCK,  axis_chain_index)
      {}
    inline uint16_t rms_current() { return TMC2130Stepper::rms_current(); }
    inline void rms_current(uint16_t mA) {
      this->val_mA = mA;
      TMC2130Stepper::rms_current(mA);
    }
    inline void rms_current(const uint16_t mA, const float mult) {
      this->val_mA = mA;
      TMC2130Stepper::rms_current(mA, mult);
    }

    #if HAS_STEALTHCHOP
      inline void refresh_stepping_mode() { this->en_pwm_mode(this->stored.stealthChop_enabled); }
      inline bool get_stealthChop_status() { return this->en_pwm_mode(); }
    #endif
    #if ENABLED(HYBRID_THRESHOLD)
      uint32_t get_pwm_thrs() {
        return _tmc_thrs(this->microsteps(), this->TPWMTHRS(), planner.settings.axis_steps_per_mm[AXIS_ID]);
      }
      void set_pwm_thrs(const uint32_t thrs) {
        TMC2130Stepper::TPWMTHRS(_tmc_thrs(this->microsteps(), thrs, planner.settings.axis_steps_per_mm[AXIS_ID]));
        #if HAS_LCD_MENU
          this->stored.hybrid_thrs = thrs;
        #endif
      }
    #endif
    #if USE_SENSORLESS
      inline int16_t stall_sensitivity() { return TMC2130Stepper::sgt(); }

      void stall_sensitivity(int16_t sgt_val) {
        sgt_val = (int16_t)constrain(sgt_val, sgt_min, sgt_max);
        TMC2130Stepper::sgt(sgt_val);
        #if HAS_LCD_MENU
          this->stored.homing_thrs = sgt_val;
        #endif
      }

      void stall_max_period(uint32_t max_period){
        max_period = (uint32_t)constrain(max_period, 0, 1048575);
        TMC2130Stepper::TCOOLTHRS(max_period);
      }

      #if ENABLED(SPI_ENDSTOPS)
        bool test_stall_status();
      #endif
    #endif

    #if HAS_LCD_MENU
      inline void refresh_stepper_current() { rms_current(this->val_mA); }

      #if ENABLED(HYBRID_THRESHOLD)
        inline void refresh_hybrid_thrs() { set_pwm_thrs(this->stored.hybrid_thrs); }
      #endif
      #if USE_SENSORLESS
        inline void refresh_homing_thrs() { stall_sensitivity(this->stored.homing_thrs); }
      #endif
    #endif

    static constexpr int8_t sgt_min = -64,
                            sgt_max =  63;
};

template<char AXIS_LETTER, char DRIVER_ID, AxisEnum AXIS_ID>
class TMCMarlin<TMC2208Stepper, AXIS_LETTER, DRIVER_ID, AXIS_ID> : public TMC2208Stepper, public TMCStorage<AXIS_LETTER, DRIVER_ID> {
  public:
    TMCMarlin(Stream * SerialPort, const float RS, const uint8_t) :
      TMC2208Stepper(SerialPort, RS)
      {}
    TMCMarlin(Stream * SerialPort, const float RS, uint8_t addr, const uint16_t mul_pin1, const uint16_t mul_pin2) :
      TMC2208Stepper(SerialPort, RS, addr, mul_pin1, mul_pin2)
     {}
    TMCMarlin(const uint16_t RX, const uint16_t TX, const float RS, const uint8_t) :
      TMC2208Stepper(RX, TX, RS)
      {}

    uint16_t rms_current() { return TMC2208Stepper::rms_current(); }
    void rms_current(const uint16_t mA) {
      this->val_mA = mA;
      TMC2208Stepper::rms_current(mA);
    }
    void rms_current(const uint16_t mA, const float mult) {
      this->val_mA = mA;
      TMC2208Stepper::rms_current(mA, mult);
    }
    uint16_t get_microstep_counter() { return TMC2208Stepper::MSCNT(); }

    #if HAS_STEALTHCHOP
      bool get_stealthChop()                { return !this->en_spreadCycle(); }
      bool get_stored_stealthChop()         { return this->stored.stealthChop_enabled; }
      void refresh_stepping_mode()          { this->en_spreadCycle(!this->stored.stealthChop_enabled); }
      void set_stealthChop(const bool stch) { this->stored.stealthChop_enabled = stch; refresh_stepping_mode(); }
      bool toggle_stepping_mode()           { set_stealthChop(!this->stored.stealthChop_enabled); return get_stealthChop(); }
    #endif

    void set_chopper_times(const chopper_timing_t &ct) {
      TMC2208Stepper::toff(ct.toff);
      TMC2208Stepper::hysteresis_end(ct.hend);
      TMC2208Stepper::hysteresis_start(ct.hstrt);
    }

    #if ENABLED(HYBRID_THRESHOLD)
      uint32_t get_pwm_thrs() {
        return _tmc_thrs(this->microsteps(), this->TPWMTHRS(), planner.settings.axis_steps_per_mm[AXIS_ID]);
      }
      void set_pwm_thrs(const uint32_t thrs) {
        TMC2208Stepper::TPWMTHRS(_tmc_thrs(this->microsteps(), thrs, planner.settings.axis_steps_per_mm[AXIS_ID]));
        TERN_(HAS_MARLINUI_MENU, this->stored.hybrid_thrs = thrs);
      }
    #endif

    #if HAS_MARLINUI_MENU
      void refresh_stepper_current() { rms_current(this->val_mA); }

      #if ENABLED(HYBRID_THRESHOLD)
        void refresh_hybrid_thrs() { set_pwm_thrs(this->stored.hybrid_thrs); }
      #endif
    #endif
};

template<char AXIS_LETTER, char DRIVER_ID, AxisEnum AXIS_ID>
class TMCMarlin<TMC2209Stepper, AXIS_LETTER, DRIVER_ID, AXIS_ID> : public TMC2209Stepper, public TMCStorage<AXIS_LETTER, DRIVER_ID> {
  public:
    TMCMarlin(Stream * SerialPort, const float RS, const uint8_t addr) :
      TMC2209Stepper(SerialPort, RS, addr)
      {}
    TMCMarlin(const uint16_t RX, const uint16_t TX, const float RS, const uint8_t addr) :
      TMC2209Stepper(RX, TX, RS, addr)
      {}
    uint8_t get_address() { return slave_address; }
    uint16_t rms_current() { return TMC2209Stepper::rms_current(); }
    void rms_current(const uint16_t mA) {
      this->val_mA = mA;
      TMC2209Stepper::rms_current(mA);
    }
    void rms_current(const uint16_t mA, const float mult) {
      this->val_mA = mA;
      TMC2209Stepper::rms_current(mA, mult);
    }
    uint16_t get_microstep_counter() { return TMC2209Stepper::MSCNT(); }

    #if HAS_STEALTHCHOP
      bool get_stealthChop()                { return !this->en_spreadCycle(); }
      bool get_stored_stealthChop()         { return this->stored.stealthChop_enabled; }
      void refresh_stepping_mode()          { this->en_spreadCycle(!this->stored.stealthChop_enabled); }
      void set_stealthChop(const bool stch) { this->stored.stealthChop_enabled = stch; refresh_stepping_mode(); }
      bool toggle_stepping_mode()           { set_stealthChop(!this->stored.stealthChop_enabled); return get_stealthChop(); }
    #endif

    void set_chopper_times(const chopper_timing_t &ct) {
      TMC2209Stepper::toff(ct.toff);
      TMC2209Stepper::hysteresis_end(ct.hend);
      TMC2209Stepper::hysteresis_start(ct.hstrt);
    }

    #if ENABLED(HYBRID_THRESHOLD)
      uint32_t get_pwm_thrs() {
        return _tmc_thrs(this->microsteps(), this->TPWMTHRS(), planner.settings.axis_steps_per_mm[AXIS_ID]);
      }
      void set_pwm_thrs(const uint32_t thrs) {
        TMC2209Stepper::TPWMTHRS(_tmc_thrs(this->microsteps(), thrs, planner.settings.axis_steps_per_mm[AXIS_ID]));
        TERN_(HAS_MARLINUI_MENU, this->stored.hybrid_thrs = thrs);
      }
    #endif
    #if USE_SENSORLESS
      int16_t stall_sensitivity() { return TMC2209Stepper::SGTHRS(); }
      void stall_sensitivity(int16_t sgt_val) {
        sgt_val = (int16_t)constrain(sgt_val, sgt_min, sgt_max);
        TMC2209Stepper::SGTHRS(sgt_val);
        TERN_(HAS_MARLINUI_MENU, this->stored.homing_thrs = sgt_val);
      }

      void stall_max_period(uint32_t max_period){
        max_period = (uint32_t)constrain(max_period, 0, 1048575);
        TMC2209Stepper::TCOOLTHRS(max_period);
      }
    #endif

    #if HAS_MARLINUI_MENU
      void refresh_stepper_current() { rms_current(this->val_mA); }

      #if ENABLED(HYBRID_THRESHOLD)
        void refresh_hybrid_thrs() { set_pwm_thrs(this->stored.hybrid_thrs); }
      #endif
      #if USE_SENSORLESS
        void refresh_homing_thrs() { stall_sensitivity(this->stored.homing_thrs); }
      #endif
    #endif

    static constexpr uint8_t sgt_min = 0,
                             sgt_max = 255;

    //Need for read/write TMC reg via g-code
    inline void write_reg(uint8_t reg, uint32_t val){
      TMC2208Stepper::write(reg, val);
    }

    inline uint32_t read_reg(uint8_t reg){
      return TMC2208Stepper::read(reg);
    }
};

template<char AXIS_LETTER, char DRIVER_ID, AxisEnum AXIS_ID>
class TMCMarlin<TMC2660Stepper, AXIS_LETTER, DRIVER_ID, AXIS_ID> : public TMC2660Stepper, public TMCStorage<AXIS_LETTER, DRIVER_ID> {
  public:
    TMCMarlin(const uint16_t cs_pin, const float RS, const uint8_t) :
      TMC2660Stepper(cs_pin, RS)
      {}
    TMCMarlin(const uint16_t CS, const float RS, const uint16_t pinMOSI, const uint16_t pinMISO, const uint16_t pinSCK, const uint8_t) :
      TMC2660Stepper(CS, RS, pinMOSI, pinMISO, pinSCK)
      {}
    uint16_t rms_current() { return TMC2660Stepper::rms_current(); }
    void rms_current(const uint16_t mA) {
      this->val_mA = mA;
      TMC2660Stepper::rms_current(mA);
    }
    uint16_t get_microstep_counter() { return TMC2660Stepper::mstep(); }

    void set_chopper_times(const chopper_timing_t &ct) {
      TMC2660Stepper::toff(ct.toff);
      TMC2660Stepper::hysteresis_end(ct.hend);
      TMC2660Stepper::hysteresis_start(ct.hstrt);
    }

    #if USE_SENSORLESS
      int16_t stall_sensitivity() { return TMC2660Stepper::sgt(); }
      void stall_sensitivity(int16_t sgt_val) {
        sgt_val = (int16_t)constrain(sgt_val, sgt_min, sgt_max);
        TMC2660Stepper::sgt(sgt_val);
        TERN_(HAS_MARLINUI_MENU, this->stored.homing_thrs = sgt_val);
      }
    #endif

    #if HAS_MARLINUI_MENU
      void refresh_stepper_current() { rms_current(this->val_mA); }

      #if USE_SENSORLESS
        void refresh_homing_thrs() { stall_sensitivity(this->stored.homing_thrs); }
      #endif
    #endif

    static constexpr int8_t sgt_min = -64,
                            sgt_max =  63;
};

void monitor_tmc_drivers();
void test_tmc_connection(LOGICAL_AXIS_DECL(const bool, true));

#if ENABLED(TMC_DEBUG)
  #if ENABLED(MONITOR_DRIVER_STATUS)
    void tmc_set_report_interval(const uint16_t update_interval);
  #endif
  void tmc_report_all(LOGICAL_AXIS_DECL(const bool, true));
  void tmc_get_registers(LOGICAL_AXIS_ARGS(const bool));
#endif

/**
 * TMC2130-specific sensorless homing using stallGuard2.
 * stallGuard2 only works when in spreadCycle mode.
 * spreadCycle and stealthChop are mutually-exclusive.
 *
 * Defined here because of limitations with templates and headers.
 */
#if USE_SENSORLESS

  // Track enabled status of stealthChop and only re-enable where applicable
  struct sensorless_t { bool NUM_AXIS_ARGS(), x2, y2, z2, z3, z4; };

<<<<<<< HEAD
  #if ENABLED(IMPROVE_HOMING_RELIABILITY)
=======
  #if ENABLED(IMPROVE_HOMING_RELIABILITY) && HOMING_SG_GUARD_DURATION > 0
    extern millis_t sg_guard_period;
    constexpr uint16_t default_sg_guard_duration = HOMING_SG_GUARD_DURATION;
>>>>>>> 6178e58e
  #endif

  bool tmc_enable_stallguard(TMC2130Stepper &st);
  void tmc_disable_stallguard(TMC2130Stepper &st, const bool restore_stealth);

  bool tmc_enable_stallguard(TMC2209Stepper &st);
  void tmc_disable_stallguard(TMC2209Stepper &st, const bool restore_stealth);

  bool tmc_enable_stallguard(TMC2660Stepper);
  void tmc_disable_stallguard(TMC2660Stepper, const bool);

  #if ENABLED(SPI_ENDSTOPS)

    template<class TMC, char AXIS_LETTER, char DRIVER_ID, AxisEnum AXIS_ID>
    bool TMCMarlin<TMC, AXIS_LETTER, DRIVER_ID, AXIS_ID>::test_stall_status() {
      this->switchCSpin(LOW);

      // read stallGuard flag from TMC library, will handle HW and SW SPI
      TMC2130_n::DRV_STATUS_t drv_status{0};
      drv_status.sr = this->DRV_STATUS();

      this->switchCSpin(HIGH);

      return drv_status.stallGuard;
    }
  #endif // SPI_ENDSTOPS

#endif // USE_SENSORLESS

#endif // HAS_TRINAMIC_CONFIG

#if HAS_TMC_SPI
  void tmc_init_cs_pins();
#endif<|MERGE_RESOLUTION|>--- conflicted
+++ resolved
@@ -445,13 +445,9 @@
   // Track enabled status of stealthChop and only re-enable where applicable
   struct sensorless_t { bool NUM_AXIS_ARGS(), x2, y2, z2, z3, z4; };
 
-<<<<<<< HEAD
-  #if ENABLED(IMPROVE_HOMING_RELIABILITY)
-=======
   #if ENABLED(IMPROVE_HOMING_RELIABILITY) && HOMING_SG_GUARD_DURATION > 0
     extern millis_t sg_guard_period;
     constexpr uint16_t default_sg_guard_duration = HOMING_SG_GUARD_DURATION;
->>>>>>> 6178e58e
   #endif
 
   bool tmc_enable_stallguard(TMC2130Stepper &st);
