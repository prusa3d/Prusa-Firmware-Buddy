--- conflicted
+++ resolved
@@ -46,15 +46,21 @@
   #include "../gcode/gcode.h" // for set_autoreport_paused
 
   void serial_delay(const millis_t ms) {
-<<<<<<< HEAD
     const bool was = gcode.set_autoreport_paused(true);
     safe_delay(ms);
     gcode.set_autoreport_paused(was);
-=======
+  }
+#endif
+
+// A delay to provide brittle hosts time to receive bytes
+#if ENABLED(SERIAL_OVERRUN_PROTECTION)
+
+  #include "../gcode/gcode.h" // for set_autoreport_paused
+
+  void serial_delay(const millis_t ms) {
     const bool was = suspend_auto_report;
     safe_delay(ms);
     suspend_auto_report = was;
->>>>>>> 4cbaf203
   }
 #endif
 
@@ -62,7 +68,7 @@
 
   #include "../module/probe.h"
   #include "../module/motion.h"
-  #include "../module/planner.h"
+  #include "../module/stepper.h"
   #include "../libs/numtostr.h"
   #include "../feature/bedlevel/bedlevel.h"
 
@@ -81,10 +87,6 @@
       TERN_(NOZZLE_AS_PROBE, "NOZZLE_AS_PROBE")
       TERN_(FIX_MOUNTED_PROBE, "FIX_MOUNTED_PROBE")
       TERN_(HAS_Z_SERVO_PROBE, TERN(BLTOUCH, "BLTOUCH", "SERVO PROBE"))
-<<<<<<< HEAD
-=======
-      TERN_(BD_SENSOR, "BD_SENSOR")
->>>>>>> 4cbaf203
       TERN_(TOUCH_MI_PROBE, "TOUCH_MI_PROBE")
       TERN_(Z_PROBE_SLED, "Z_PROBE_SLED")
       TERN_(Z_PROBE_ALLEN_KEY, "Z_PROBE_ALLEN_KEY")
