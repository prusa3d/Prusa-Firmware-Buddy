/**
 * Marlin 3D Printer Firmware
 * Copyright (c) 2020 MarlinFirmware [https://github.com/MarlinFirmware/Marlin]
 *
 * Based on Sprinter and grbl.
 * Copyright (c) 2011 Camiel Gubbels / Erik van der Zalm
 *
 * This program is free software: you can redistribute it and/or modify
 * it under the terms of the GNU General Public License as published by
 * the Free Software Foundation, either version 3 of the License, or
 * (at your option) any later version.
 *
 * This program is distributed in the hope that it will be useful,
 * but WITHOUT ANY WARRANTY; without even the implied warranty of
 * MERCHANTABILITY or FITNESS FOR A PARTICULAR PURPOSE.  See the
 * GNU General Public License for more details.
 *
 * You should have received a copy of the GNU General Public License
 * along with this program.  If not, see <https://www.gnu.org/licenses/>.
 *
 */

/**
 * motion.cpp
 */

#include "motion.h"
#include "endstops.h"
#include "stepper.h"
#include "planner.h"
#include "temperature.h"
#include "../gcode/gcode.h"
#include "../lcd/marlinui.h"
#include "../inc/MarlinConfig.h"
#include "../Marlin.h"

#include "metric.h"
#include "PersistentStorage.h"

#if IS_SCARA
  #include "../libs/buzzer.h"
  #include "../lcd/marlinui.h"
#endif

#if HAS_BED_PROBE
  #include "probe.h"
#endif

#if HAS_LEVELING
  #include "../feature/bedlevel/bedlevel.h"
#endif

#if ENABLED(BLTOUCH)
  #include "../feature/bltouch.h"
#endif

#if HAS_FILAMENT_SENSOR
  #include "../feature/runout.h"
#endif

#if ENABLED(SENSORLESS_HOMING)
  #include "../feature/tmc_util.h"

  #if ENABLED(CRASH_RECOVERY)
    #include "../feature/prusa/crash_recovery.h"
  #endif // ENABLED(CRASH_RECOVERY)
#endif

#if ENABLED(FWRETRACT)
  #include "../feature/fwretract.h"
#endif

#if ENABLED(BABYSTEP_DISPLAY_TOTAL)
  #include "../feature/babystep.h"
#endif

#define DEBUG_OUT ENABLED(DEBUG_LEVELING_FEATURE)
#include "../core/debug_out.h"

#if ENABLED(PRECISE_HOMING)
  #include "precise_homing.h"
#endif

// Relative Mode. Enable with G91, disable with G90.
bool relative_mode; // = false;

/**
 * Cartesian Current Position
 *   Planned position. Printer is heading to this position or is at this position.
 *   Used to track the native machine position as moves are queued.
 *   Used by 'line_to_current_position' to do a move after changing it.
 *   Used by 'sync_plan_position' to update 'planner.position'.
 */
#ifdef Z_IDLE_HEIGHT
  #define Z_INIT_POS Z_IDLE_HEIGHT
#else
  #define Z_INIT_POS Z_HOME_POS
#endif

xyze_pos_t current_position = LOGICAL_AXIS_ARRAY(0, X_HOME_POS, Y_HOME_POS, Z_INIT_POS, I_HOME_POS, J_HOME_POS, K_HOME_POS, U_HOME_POS, V_HOME_POS, W_HOME_POS);

/**
 * Cartesian Destination
 *   The destination for a move, filled in by G-code movement commands,
 *   and expected by functions like 'prepare_line_to_destination'.
 *   G-codes can set destination using 'get_destination_from_command'
 */
xyze_pos_t destination; // {0}

// G60/G61 Position Save and Return
#if SAVED_POSITIONS
  uint8_t saved_slots[(SAVED_POSITIONS + 7) >> 3];
  xyze_pos_t stored_position[SAVED_POSITIONS];
#endif

// The active extruder (tool). Set with T<extruder> command.
#if HAS_MULTI_EXTRUDER
  uint8_t active_extruder = 0; // = 0
#endif

#if ENABLED(LCD_SHOW_E_TOTAL)
  float e_move_accumulator; // = 0
#endif

// Extruder offsets
#if HAS_HOTEND_OFFSET
  xyz_pos_t hotend_offset[HOTENDS]; // Initialized by settings.load()
  void reset_hotend_offsets() {
    constexpr float tmp[XYZ][HOTENDS] = { HOTEND_OFFSET_X, HOTEND_OFFSET_Y, HOTEND_OFFSET_Z };
    static_assert(
      !tmp[X_AXIS][0] && !tmp[Y_AXIS][0] && !tmp[Z_AXIS][0],
      "Offsets for the first hotend must be 0.0."
    );
    // Transpose from [XYZ][HOTENDS] to [HOTENDS][XYZ]
    HOTEND_LOOP() LOOP_ABC(a) hotend_offset[e][a] = tmp[a][e];
    TERN_(DUAL_X_CARRIAGE, hotend_offset[1].x = _MAX(X2_HOME_POS, X2_MAX_POS));
  }
#endif

// The feedrate for the current move, often used as the default if
// no other feedrate is specified. Overridden for special moves.
// Set by the last G0 through G5 command's "F" parameter.
// Functions that override this for custom moves *must always* restore it!
feedRate_t feedrate_mm_s = MMM_TO_MMS(1500);
int16_t feedrate_percentage = 100;

static const uint8_t homing_bump_divisor[] PROGMEM = HOMING_BUMP_DIVISOR;

// Cartesian conversion result goes here:
xyz_pos_t cartes;

#if IS_KINEMATIC

  abce_pos_t delta;

  #if HAS_SCARA_OFFSET
    abc_pos_t scara_home_offset;
  #endif

  #if HAS_SOFTWARE_ENDSTOPS
    float delta_max_radius, delta_max_radius_2;
  #elif IS_SCARA
    constexpr float delta_max_radius = SCARA_PRINTABLE_RADIUS,
                    delta_max_radius_2 = sq(SCARA_PRINTABLE_RADIUS);
  #else // DELTA
    constexpr float delta_max_radius = DELTA_PRINTABLE_RADIUS,
                    delta_max_radius_2 = sq(DELTA_PRINTABLE_RADIUS);
  #endif

#endif

/**
 * The workspace can be offset by some commands, or
 * these offsets may be omitted to save on computation.
 */
#if HAS_POSITION_SHIFT
  // The distance that XYZ has been offset by G92. Reset by G28.
  xyz_pos_t position_shift{0};
#endif
#if HAS_HOME_OFFSET
  // This offset is added to the configured home position.
  // Set by M206, M428, or menu item. Saved to EEPROM.
  xyz_pos_t home_offset{0};
#endif
#if HAS_HOME_OFFSET && HAS_POSITION_SHIFT
  // The above two are combined to save on computes
  xyz_pos_t workspace_offset{0};
#endif

#if HAS_ABL_NOT_UBL
  feedRate_t xy_probe_feedrate_mm_s = MMM_TO_MMS(XY_PROBE_FEEDRATE);
#endif

/**
 * Output the current position to serial
 */

inline void report_more_positions() {
  stepper.report_positions();
  TERN_(IS_SCARA, scara_report_positions());
}

// Report the logical position for a given machine position
inline void report_logical_position(const xyze_pos_t &rpos) {
  const xyze_pos_t lpos = rpos.asLogical();
  SERIAL_ECHOPGM_P(
    LIST_N(DOUBLE(NUM_AXES),
         X_LBL, lpos.x,
      SP_Y_LBL, lpos.y,
      SP_Z_LBL, lpos.z,
      SP_I_LBL, lpos.i,
      SP_J_LBL, lpos.j,
      SP_K_LBL, lpos.k,
      SP_U_LBL, lpos.u,
      SP_V_LBL, lpos.v,
      SP_W_LBL, lpos.w
    )
    #if HAS_EXTRUDERS
      , SP_E_LBL, lpos.e
    #endif
  );
}

// Report the real current position according to the steppers.
// Forward kinematics and un-leveling are applied.
void report_real_position() {
  get_cartesian_from_steppers();
  xyze_pos_t npos = LOGICAL_AXIS_ARRAY(
    planner.get_axis_position_mm(E_AXIS),
    cartes.x, cartes.y, cartes.z,
    cartes.i, cartes.j, cartes.k,
    cartes.u, cartes.v, cartes.w
  );

  TERN_(HAS_POSITION_MODIFIERS, planner.unapply_modifiers(npos, true));

  report_logical_position(npos);
  report_more_positions();
}

// Report the logical current position according to the most recent G-code command
void report_current_position() {
  report_logical_position(current_position);
  report_more_positions();
}

/**
 * Report the logical current position according to the most recent G-code command.
 * The planner.position always corresponds to the last G-code too. This makes M114
 * suitable for debugging kinematics and leveling while avoiding planner sync that
 * definitively interrupts the printing flow.
 */
void report_current_position_projected() {
  report_logical_position(current_position);
  stepper.report_a_position(planner.position);
}

#if ENABLED(AUTO_REPORT_POSITION)
  AutoReporter<PositionReport> position_auto_reporter;
#endif

#if EITHER(FULL_REPORT_TO_HOST_FEATURE, REALTIME_REPORTING_COMMANDS)

  M_StateEnum M_State_grbl = M_INIT;

  /**
   * Output the current grbl compatible state to serial while moving
   */
  void report_current_grblstate_moving() { SERIAL_ECHOLNPGM("S_XYZ:", int(M_State_grbl)); }

  /**
   * Output the current position (processed) to serial while moving
   */
  void report_current_position_moving() {
    get_cartesian_from_steppers();
    const xyz_pos_t lpos = cartes.asLogical();

    SERIAL_ECHOPGM_P(
      LIST_N(DOUBLE(NUM_AXES),
           X_LBL, lpos.x,
        SP_Y_LBL, lpos.y,
        SP_Z_LBL, lpos.z,
        SP_I_LBL, lpos.i,
        SP_J_LBL, lpos.j,
        SP_K_LBL, lpos.k,
        SP_U_LBL, lpos.u,
        SP_V_LBL, lpos.v,
        SP_W_LBL, lpos.w
      )
      #if HAS_EXTRUDERS
        , SP_E_LBL, current_position.e
      #endif
    );

    stepper.report_positions();
    TERN_(IS_SCARA, scara_report_positions());
    report_current_grblstate_moving();
  }

  /**
   * Set a Grbl-compatible state from the current marlin_state
   */
  M_StateEnum grbl_state_for_marlin_state() {
    switch (marlin_state) {
      case MF_INITIALIZING: return M_INIT;
      case MF_SD_COMPLETE:  return M_ALARM;
      case MF_WAITING:      return M_IDLE;
      case MF_STOPPED:      return M_END;
      case MF_RUNNING:      return M_RUNNING;
      case MF_PAUSED:       return M_HOLD;
      case MF_KILLED:       return M_ERROR;
      default:              return M_IDLE;
    }
  }

#endif

void home_if_needed(const bool keeplev/*=false*/) {
  if (!all_axes_trusted()) gcode.home_all_axes(keeplev);
}

/**
 * Run out the planner buffer and re-sync the current
 * position from the last-updated stepper positions.
 */
void quickstop_stepper() {
  planner.quick_stop();
  planner.synchronize();
  set_current_from_steppers_for_axis(ALL_AXES_ENUM);
  sync_plan_position();
}

#if ENABLED(REALTIME_REPORTING_COMMANDS)

  void quickpause_stepper() {
    planner.quick_pause();
    //planner.synchronize();
  }

  void quickresume_stepper() {
    planner.quick_resume();
    //planner.synchronize();
  }

#endif

/**
 * Set the planner/stepper positions directly from current_position with
 * no kinematic translation. Used for homing axes and cartesian/core syncing.
 */
void sync_plan_position() {
  if (DEBUGGING(LEVELING)) DEBUG_POS("sync_plan_position", current_position);
  planner.set_position_mm(current_position);
}

#if HAS_EXTRUDERS
  void sync_plan_position_e() { planner.set_e_position_mm(current_position.e); }
#endif

/**
 * Get the stepper positions in the cartes[] array.
 * Forward kinematics are applied for DELTA and SCARA.
 *
 * The result is in the current coordinate space with
 * leveling applied. The coordinates need to be run through
 * unapply_leveling to obtain the "ideal" coordinates
 * suitable for current_position, etc.
 */
void get_cartesian_from_steppers() {
  #if ENABLED(DELTA)
    forward_kinematics(planner.get_axis_positions_mm());
  #elif IS_SCARA
    forward_kinematics(
      planner.get_axis_position_degrees(A_AXIS), planner.get_axis_position_degrees(B_AXIS)
      OPTARG(AXEL_TPARA, planner.get_axis_position_degrees(C_AXIS))
    );
    cartes.z = planner.get_axis_position_mm(Z_AXIS);
  #else
    NUM_AXIS_CODE(
      cartes.x = planner.get_axis_position_mm(X_AXIS),
      cartes.y = planner.get_axis_position_mm(Y_AXIS),
      cartes.z = planner.get_axis_position_mm(Z_AXIS),
      cartes.i = planner.get_axis_position_mm(I_AXIS),
      cartes.j = planner.get_axis_position_mm(J_AXIS),
      cartes.k = planner.get_axis_position_mm(K_AXIS),
      cartes.u = planner.get_axis_position_mm(U_AXIS),
      cartes.v = planner.get_axis_position_mm(V_AXIS),
      cartes.w = planner.get_axis_position_mm(W_AXIS)
    );
  #endif
}

/**
 * Set the current_position for an axis based on
 * the stepper positions, removing any leveling that
 * may have been applied.
 *
 * To prevent small shifts in axis position always call
 * sync_plan_position after updating axes with this.
 *
 * To keep hosts in sync, always call report_current_position
 * after updating the current_position.
 */
void set_current_from_steppers_for_axis(const AxisEnum axis) {
  get_cartesian_from_steppers();
  xyze_pos_t pos = cartes;

  TERN_(HAS_EXTRUDERS, pos.e = planner.get_axis_position_mm(E_AXIS));

  TERN_(HAS_POSITION_MODIFIERS, planner.unapply_modifiers(pos, true));

  if (axis == ALL_AXES_ENUM)
    current_position = pos;
  else
    current_position[axis] = pos[axis];
}


/**
 * Set the current_position for all axes based on
 * the stepper positions, removing any leveling that
 * may have been applied.
 */
void set_current_from_steppers() {
  set_current_from_steppers_for_axis(ALL_AXES_ENUM);
}

/**
 * Plans a line movement to the current_position from the last point
 * in the planner's buffer.
 * Suitable for homing, does not apply UBL.
 */
void line_to_current_position(const_feedRate_t fr_mm_s/*=feedrate_mm_s*/) {
  planner.buffer_line(current_position, fr_mm_s);
}

#if HAS_EXTRUDERS
  void unscaled_e_move(const_float_t length, const_feedRate_t fr_mm_s) {
    TERN_(HAS_FILAMENT_SENSOR, runout.reset());
    current_position.e += length / planner.e_factor[active_extruder];
    line_to_current_position(fr_mm_s);
    planner.synchronize();
  }
#endif

#if IS_KINEMATIC

  /**
   * Buffer a fast move without interpolation. Set current_position to destination
   */
  void prepare_fast_move_to_destination(const_feedRate_t scaled_fr_mm_s/*=MMS_SCALED(feedrate_mm_s)*/) {
    if (DEBUGGING(LEVELING)) DEBUG_POS("prepare_fast_move_to_destination", destination);

    #if UBL_SEGMENTED
      // UBL segmented line will do Z-only moves in single segment
      bedlevel.line_to_destination_segmented(scaled_fr_mm_s);
    #else
      if (current_position == destination) return;

      planner.buffer_line(destination, scaled_fr_mm_s);
    #endif

    current_position = destination;
  }

#endif // IS_KINEMATIC

/**
 * Do a fast or normal move to 'destination' with an optional FR.
 *  - Move at normal speed regardless of feedrate percentage.
 *  - Extrude the specified length regardless of flow percentage.
 */
void _internal_move_to_destination(const_feedRate_t fr_mm_s/*=0.0f*/
  OPTARG(IS_KINEMATIC, const bool is_fast/*=false*/)
) {
  const feedRate_t old_feedrate = feedrate_mm_s;
  if (fr_mm_s) feedrate_mm_s = fr_mm_s;

  const uint16_t old_pct = feedrate_percentage;
  feedrate_percentage = 100;

  #if HAS_EXTRUDERS
    const float old_fac = planner.e_factor[active_extruder];
    planner.e_factor[active_extruder] = 1.0f;
  #endif

  if (TERN0(IS_KINEMATIC, is_fast))
    TERN(IS_KINEMATIC, prepare_fast_move_to_destination(), NOOP);
  else
    prepare_line_to_destination();

  feedrate_mm_s = old_feedrate;
  feedrate_percentage = old_pct;
  TERN_(HAS_EXTRUDERS, planner.e_factor[active_extruder] = old_fac);
}

/**
 * Plan a move to (X, Y, Z, [I, [J, [K...]]]) and set the current_position
 * Plan a move to (X, Y, Z, [I, [J, [K...]]]) with separation of Z from other components.
 *
 * - If Z is moving up, the Z move is done before XY, etc.
 * - If Z is moving down, the Z move is done after XY, etc.
 * - Delta may lower Z first to get into the free motion zone.
 * - Before returning, wait for the planner buffer to empty.
 */
void do_blocking_move_to(NUM_AXIS_ARGS(const float), const_feedRate_t fr_mm_s/*=0.0f*/) {
  DEBUG_SECTION(log_move, "do_blocking_move_to", DEBUGGING(LEVELING));
  if (DEBUGGING(LEVELING)) DEBUG_XYZ("> ", NUM_AXIS_ARGS());

  plan_park_move_to(rx, ry, rz, fr_mm_s, fr_mm_s);
  planner.synchronize();
}

/// Z-Manhattan fast move
void plan_park_move_to(NUM_AXIS_ARGS(const float), const feedRate_t &fr_xyijkuvw, const feedRate_t &fr_z){

  const feedRate_t xy_feedrate = fr_xyijkuvw ?: feedRate_t(XY_PROBE_FEEDRATE_MM_S);
  #if HAS_Z_AXIS
    const feedRate_t z_feedrate = fr_z ?: homing_feedrate(Z_AXIS);
  #endif
  SECONDARY_AXIS_CODE(
    const feedRate_t i_feedrate = fr_xyijkuvw ?: homing_feedrate(I_AXIS),
    const feedRate_t j_feedrate = fr_xyijkuvw ?: homing_feedrate(J_AXIS),
    const feedRate_t k_feedrate = fr_xyijkuvw ?: homing_feedrate(K_AXIS),
    const feedRate_t u_feedrate = fr_xyijkuvw ?: homing_feedrate(U_AXIS),
    const feedRate_t v_feedrate = fr_xyijkuvw ?: homing_feedrate(V_AXIS),
    const feedRate_t w_feedrate = fr_xyijkuvw ?: homing_feedrate(W_AXIS)
  );

  #if IS_KINEMATIC
    if (!position_is_reachable(x, y)) return;
    destination = current_position;          // sync destination at the start
  #endif

  #if ENABLED(DELTA)

    REMEMBER(fr, feedrate_mm_s, xy_feedrate);

    if (DEBUGGING(LEVELING)) DEBUG_POS("destination = current_position", destination);

    // when in the danger zone
    if (current_position.z > delta_clip_start_height) {
      if (z > delta_clip_start_height) {                      // staying in the danger zone
        destination.set(x, y, z);                             // move directly (uninterpolated)
        prepare_internal_fast_move_to_destination();          // set current_position from destination
        if (DEBUGGING(LEVELING)) DEBUG_POS("danger zone move", current_position);
        return;
      }
      destination.z = delta_clip_start_height;
      prepare_internal_fast_move_to_destination();            // set current_position from destination
      if (DEBUGGING(LEVELING)) DEBUG_POS("zone border move", current_position);
    }

    if (z > current_position.z) {                             // raising?
      destination.z = z;
      prepare_internal_fast_move_to_destination(z_feedrate);  // set current_position from destination
      if (DEBUGGING(LEVELING)) DEBUG_POS("z raise move", current_position);
    }

    destination.set(x, y);
    prepare_internal_move_to_destination();                   // set current_position from destination
    if (DEBUGGING(LEVELING)) DEBUG_POS("xy move", current_position);

    if (z < current_position.z) {                             // lowering?
      destination.z = z;
      prepare_internal_fast_move_to_destination(z_feedrate);  // set current_position from destination
      if (DEBUGGING(LEVELING)) DEBUG_POS("z lower move", current_position);
    }

  #elif IS_SCARA

    // If Z needs to raise, do it before moving XY
    if (destination.z < z) { destination.z = z; prepare_internal_fast_move_to_destination(z_feedrate); }

    destination.set(x, y); prepare_internal_fast_move_to_destination(xy_feedrate);

    // If Z needs to lower, do it after moving XY
    if (destination.z > z) { destination.z = z; prepare_internal_fast_move_to_destination(z_feedrate); }

  #else

    #if HAS_Z_AXIS  // If Z needs to raise, do it before moving XY
      if (current_position.z < z) { current_position.z = z; line_to_current_position(z_feedrate); }
    #endif

    current_position.set(x, y); line_to_current_position(xy_feedrate);

    #if HAS_I_AXIS
      current_position.i = i; line_to_current_position(i_feedrate);
    #endif
    #if HAS_J_AXIS
      current_position.j = j; line_to_current_position(j_feedrate);
    #endif
    #if HAS_K_AXIS
      current_position.k = k; line_to_current_position(k_feedrate);
    #endif
    #if HAS_U_AXIS
      current_position.u = u; line_to_current_position(u_feedrate);
    #endif
    #if HAS_V_AXIS
      current_position.v = v; line_to_current_position(v_feedrate);
    #endif
    #if HAS_W_AXIS
      current_position.w = w; line_to_current_position(w_feedrate);
    #endif

    #if HAS_Z_AXIS
      // If Z needs to lower, do it after moving XY
      if (current_position.z > z) { current_position.z = z; line_to_current_position(z_feedrate); }
    #endif

  #endif
}

void do_blocking_move_to(const xy_pos_t &raw, const_feedRate_t fr_mm_s/*=0.0f*/) {
  do_blocking_move_to(NUM_AXIS_LIST(raw.x, raw.y, current_position.z, current_position.i, current_position.j, current_position.k,
                                    current_position.u, current_position.v, current_position.w), fr_mm_s);
}
void do_blocking_move_to(const xyz_pos_t &raw, const_feedRate_t fr_mm_s/*=0.0f*/) {
  do_blocking_move_to(NUM_AXIS_ELEM(raw), fr_mm_s);
}
void do_blocking_move_to(const xyze_pos_t &raw, const_feedRate_t fr_mm_s/*=0.0f*/) {
  do_blocking_move_to(NUM_AXIS_ELEM(raw), fr_mm_s);
}
void do_blocking_move_to_x(const_float_t rx, const_feedRate_t fr_mm_s/*=0.0*/) {
  do_blocking_move_to(
    NUM_AXIS_LIST(rx, current_position.y, current_position.z, current_position.i, current_position.j, current_position.k,
                  current_position.u, current_position.v, current_position.w),
    fr_mm_s
  );
}

#if HAS_Y_AXIS
  void do_blocking_move_to_y(const_float_t ry, const_feedRate_t fr_mm_s/*=0.0*/) {
    do_blocking_move_to(
      NUM_AXIS_LIST(current_position.x, ry, current_position.z, current_position.i, current_position.j, current_position.k,
                    current_position.u, current_position.v, current_position.w),
      fr_mm_s
    );
  }
#endif

#if HAS_Z_AXIS
  void do_blocking_move_to_z(const_float_t rz, const_feedRate_t fr_mm_s/*=0.0*/) {
    do_blocking_move_to_xy_z(current_position, rz, fr_mm_s);
  }
#endif

#if HAS_I_AXIS
  void do_blocking_move_to_i(const_float_t ri, const_feedRate_t fr_mm_s/*=0.0*/) {
    do_blocking_move_to_xyz_i(current_position, ri, fr_mm_s);
  }
  void do_blocking_move_to_xyz_i(const xyze_pos_t &raw, const_float_t i, const_feedRate_t fr_mm_s/*=0.0f*/) {
    do_blocking_move_to(
      NUM_AXIS_LIST(raw.x, raw.y, raw.z, i, raw.j, raw.k, raw.u, raw.v, raw.w),
      fr_mm_s
    );
  }
#endif

#if HAS_J_AXIS
  void do_blocking_move_to_j(const_float_t rj, const_feedRate_t fr_mm_s/*=0.0*/) {
    do_blocking_move_to_xyzi_j(current_position, rj, fr_mm_s);
  }
  void do_blocking_move_to_xyzi_j(const xyze_pos_t &raw, const_float_t j, const_feedRate_t fr_mm_s/*=0.0f*/) {
    do_blocking_move_to(
      NUM_AXIS_LIST(raw.x, raw.y, raw.z, raw.i, j, raw.k, raw.u, raw.v, raw.w),
      fr_mm_s
    );
  }
#endif

#if HAS_K_AXIS
  void do_blocking_move_to_k(const_float_t rk, const_feedRate_t fr_mm_s/*=0.0*/) {
    do_blocking_move_to_xyzij_k(current_position, rk, fr_mm_s);
  }
  void do_blocking_move_to_xyzij_k(const xyze_pos_t &raw, const_float_t k, const_feedRate_t fr_mm_s/*=0.0f*/) {
    do_blocking_move_to(
      NUM_AXIS_LIST(raw.x, raw.y, raw.z, raw.i, raw.j, k, raw.u, raw.v, raw.w),
      fr_mm_s
    );
  }
#endif

#if HAS_U_AXIS
  void do_blocking_move_to_u(const_float_t ru, const_feedRate_t fr_mm_s/*=0.0*/) {
    do_blocking_move_to_xyzijk_u(current_position, ru, fr_mm_s);
  }
  void do_blocking_move_to_xyzijk_u(const xyze_pos_t &raw, const_float_t u, const_feedRate_t fr_mm_s/*=0.0f*/) {
    do_blocking_move_to(
      NUM_AXIS_LIST(raw.x, raw.y, raw.z, raw.i, raw.j, raw.k, u, raw.v, raw.w),
      fr_mm_s
    );
  }
#endif

#if HAS_V_AXIS
  void do_blocking_move_to_v(const_float_t rv, const_feedRate_t fr_mm_s/*=0.0*/) {
    do_blocking_move_to_xyzijku_v(current_position, rv, fr_mm_s);
  }
  void do_blocking_move_to_xyzijku_v(const xyze_pos_t &raw, const_float_t v, const_feedRate_t fr_mm_s/*=0.0f*/) {
    do_blocking_move_to(
      NUM_AXIS_LIST(raw.x, raw.y, raw.z, raw.i, raw.j, raw.k, raw.u, v, raw.w),
      fr_mm_s
    );
  }
#endif

#if HAS_W_AXIS
  void do_blocking_move_to_w(const_float_t rw, const_feedRate_t fr_mm_s/*=0.0*/) {
    do_blocking_move_to_xyzijkuv_w(current_position, rw, fr_mm_s);
  }
  void do_blocking_move_to_xyzijkuv_w(const xyze_pos_t &raw, const_float_t w, const_feedRate_t fr_mm_s/*=0.0f*/) {
    do_blocking_move_to(
      NUM_AXIS_LIST(raw.x, raw.y, raw.z, raw.i, raw.j, raw.k, raw.u, raw.v, w),
      fr_mm_s
    );
  }
#endif

#if HAS_Y_AXIS
  void do_blocking_move_to_xy(const_float_t rx, const_float_t ry, const_feedRate_t fr_mm_s/*=0.0*/) {
    do_blocking_move_to(
      NUM_AXIS_LIST(rx, ry, current_position.z, current_position.i, current_position.j, current_position.k,
                    current_position.u, current_position.v, current_position.w),
      fr_mm_s
    );
  }
  void do_blocking_move_to_xy(const xy_pos_t &raw, const_feedRate_t fr_mm_s/*=0.0f*/) {
    do_blocking_move_to_xy(raw.x, raw.y, fr_mm_s);
  }
#endif

#if HAS_Z_AXIS
  void do_blocking_move_to_xy_z(const xy_pos_t &raw, const_float_t z, const_feedRate_t fr_mm_s/*=0.0f*/) {
    do_blocking_move_to(
      NUM_AXIS_LIST(raw.x, raw.y, z, current_position.i, current_position.j, current_position.k,
                    current_position.u, current_position.v, current_position.w),
      fr_mm_s
    );
  }
  void do_z_clearance(const_float_t zclear, const bool lower_allowed/*=false*/) {
    float zdest = zclear;
    if (!lower_allowed) NOLESS(zdest, current_position.z);
    do_blocking_move_to_z(_MIN(zdest, Z_MAX_POS), TERN(HAS_BED_PROBE, z_probe_fast_mm_s, homing_feedrate(Z_AXIS)));
  }
#endif

//
// Prepare to do endstop or probe moves with custom feedrates.
//  - Save / restore current feedrate and multiplier
//
static float saved_feedrate_mm_s;
static int16_t saved_feedrate_percentage;
void remember_feedrate_and_scaling() {
  saved_feedrate_mm_s = feedrate_mm_s;
  saved_feedrate_percentage = feedrate_percentage;
}
void remember_feedrate_scaling_off() {
  remember_feedrate_and_scaling();
  feedrate_percentage = 100;
}
void restore_feedrate_and_scaling() {
  if (feedrate_percentage == 100) {
    feedrate_mm_s = saved_feedrate_mm_s;
    feedrate_percentage = saved_feedrate_percentage;
  }
}

#if HAS_SOFTWARE_ENDSTOPS

  // Software Endstops are based on the configured limits.
  #define _AMIN(A) A##_MIN_POS
  #define _AMAX(A) A##_MAX_POS
  soft_endstops_t soft_endstop = {
    true, false,
    { MAPLIST(_AMIN, MAIN_AXIS_NAMES) },
    { MAPLIST(_AMAX, MAIN_AXIS_NAMES) },
  };

  /**
   * Software endstops can be used to monitor the open end of
   * an axis that has a hardware endstop on the other end. Or
   * they can prevent axes from moving past endstops and grinding.
   *
   * To keep doing their job as the coordinate system changes,
   * the software endstop positions must be refreshed to remain
   * at the same positions relative to the machine.
   */
  void update_software_endstops(const AxisEnum axis
    OPTARG(HAS_HOTEND_OFFSET, const uint8_t old_tool_index/*=0*/, const uint8_t new_tool_index/*=0*/)
  ) {

    #if ENABLED(DUAL_X_CARRIAGE)

      if (axis == X_AXIS) {

        // In Dual X mode hotend_offset[X] is T1's home position
        const float dual_max_x = _MAX(hotend_offset[1].x, X2_MAX_POS);

        if (new_tool_index != 0) {
          // T1 can move from X2_MIN_POS to X2_MAX_POS or X2 home position (whichever is larger)
          soft_endstop.min.x = X2_MIN_POS;
          soft_endstop.max.x = dual_max_x;
        }
        else if (idex_is_duplicating()) {
          // In Duplication Mode, T0 can move as far left as X1_MIN_POS
          // but not so far to the right that T1 would move past the end
          soft_endstop.min.x = X1_MIN_POS;
          soft_endstop.max.x = _MIN(X1_MAX_POS, dual_max_x - duplicate_extruder_x_offset);
        }
        else {
          // In other modes, T0 can move from X1_MIN_POS to X1_MAX_POS
          soft_endstop.min.x = X1_MIN_POS;
          soft_endstop.max.x = X1_MAX_POS;
        }

      }

    #elif ENABLED(DELTA)

      soft_endstop.min[axis] = base_min_pos(axis);
      soft_endstop.max[axis] = (axis == Z_AXIS) ? DIFF_TERN(HAS_BED_PROBE, delta_height, probe.offset.z) : base_max_pos(axis);

      switch (axis) {
        case X_AXIS:
        case Y_AXIS:
          // Get a minimum radius for clamping
          delta_max_radius = _MIN(ABS(_MAX(soft_endstop.min.x, soft_endstop.min.y)), soft_endstop.max.x, soft_endstop.max.y);
          delta_max_radius_2 = sq(delta_max_radius);
          break;
        case Z_AXIS:
          refresh_delta_clip_start_height();
        default: break;
      }

    #elif HAS_HOTEND_OFFSET

      // Software endstops are relative to the tool 0 workspace, so
      // the movement limits must be shifted by the tool offset to
      // retain the same physical limit when other tools are selected.

      if (new_tool_index == old_tool_index || axis == Z_AXIS) { // The Z axis is "special" and shouldn't be modified
        const float offs = (axis == Z_AXIS) ? 0 : hotend_offset[active_extruder][axis];
        soft_endstop.min[axis] = base_min_pos(axis) + offs;
        soft_endstop.max[axis] = base_max_pos(axis) + offs;
      }
      else {
        const float diff = hotend_offset[new_tool_index][axis] - hotend_offset[old_tool_index][axis];
        soft_endstop.min[axis] += diff;
        soft_endstop.max[axis] += diff;
      }

    #else

      soft_endstop.min[axis] = base_min_pos(axis);
      soft_endstop.max[axis] = base_max_pos(axis);

    #endif

    if (DEBUGGING(LEVELING))
      SERIAL_ECHOLNPGM("Axis ", AS_CHAR(AXIS_CHAR(axis)), " min:", soft_endstop.min[axis], " max:", soft_endstop.max[axis]);
  }

  /**
   * Constrain the given coordinates to the software endstops.
   *
   * For DELTA/SCARA the XY constraint is based on the smallest
   * radius within the set software endstops.
   */
  void apply_motion_limits(xyz_pos_t &target) {

    if (!soft_endstop._enabled) return;

    #if IS_KINEMATIC

      if (TERN0(DELTA, !all_axes_homed())) return;

      #if BOTH(HAS_HOTEND_OFFSET, DELTA)
        // The effector center position will be the target minus the hotend offset.
        const xy_pos_t offs = hotend_offset[active_extruder];
      #else
        // SCARA needs to consider the angle of the arm through the entire move, so for now use no tool offset.
        constexpr xy_pos_t offs{0};
      #endif

      if (TERN1(IS_SCARA, axis_was_homed(X_AXIS) && axis_was_homed(Y_AXIS))) {
        const float dist_2 = HYPOT2(target.x - offs.x, target.y - offs.y);
        if (dist_2 > delta_max_radius_2)
          target *= float(delta_max_radius / SQRT(dist_2)); // 200 / 300 = 0.66
      }

    #else

      if (axis_was_homed(X_AXIS)) {
        #if !HAS_SOFTWARE_ENDSTOPS || ENABLED(MIN_SOFTWARE_ENDSTOP_X)
          NOLESS(target.x, soft_endstop.min.x);
        #endif
        #if !HAS_SOFTWARE_ENDSTOPS || ENABLED(MAX_SOFTWARE_ENDSTOP_X)
          NOMORE(target.x, soft_endstop.max.x);
        #endif
      }

      #if HAS_Y_AXIS
        if (axis_was_homed(Y_AXIS)) {
          #if !HAS_SOFTWARE_ENDSTOPS || ENABLED(MIN_SOFTWARE_ENDSTOP_Y)
            NOLESS(target.y, soft_endstop.min.y);
          #endif
          #if !HAS_SOFTWARE_ENDSTOPS || ENABLED(MAX_SOFTWARE_ENDSTOP_Y)
            NOMORE(target.y, soft_endstop.max.y);
          #endif
        }
      #endif

    #endif

    #if HAS_Z_AXIS
      if (axis_was_homed(Z_AXIS)) {
        #if !HAS_SOFTWARE_ENDSTOPS || ENABLED(MIN_SOFTWARE_ENDSTOP_Z)
          NOLESS(target.z, soft_endstop.min.z);
        #endif
        #if !HAS_SOFTWARE_ENDSTOPS || ENABLED(MAX_SOFTWARE_ENDSTOP_Z)
          NOMORE(target.z, soft_endstop.max.z);
        #endif
      }
    #endif
    #if HAS_I_AXIS
      if (axis_was_homed(I_AXIS)) {
        #if !HAS_SOFTWARE_ENDSTOPS || ENABLED(MIN_SOFTWARE_ENDSTOP_I)
          NOLESS(target.i, soft_endstop.min.i);
        #endif
        #if !HAS_SOFTWARE_ENDSTOPS || ENABLED(MAX_SOFTWARE_ENDSTOP_I)
          NOMORE(target.i, soft_endstop.max.i);
        #endif
      }
    #endif
    #if HAS_J_AXIS
      if (axis_was_homed(J_AXIS)) {
        #if !HAS_SOFTWARE_ENDSTOPS || ENABLED(MIN_SOFTWARE_ENDSTOP_J)
          NOLESS(target.j, soft_endstop.min.j);
        #endif
        #if !HAS_SOFTWARE_ENDSTOPS || ENABLED(MAX_SOFTWARE_ENDSTOP_J)
          NOMORE(target.j, soft_endstop.max.j);
        #endif
      }
    #endif
    #if HAS_K_AXIS
      if (axis_was_homed(K_AXIS)) {
        #if !HAS_SOFTWARE_ENDSTOPS || ENABLED(MIN_SOFTWARE_ENDSTOP_K)
          NOLESS(target.k, soft_endstop.min.k);
        #endif
        #if !HAS_SOFTWARE_ENDSTOPS || ENABLED(MAX_SOFTWARE_ENDSTOP_K)
          NOMORE(target.k, soft_endstop.max.k);
        #endif
      }
    #endif
    #if HAS_U_AXIS
      if (axis_was_homed(U_AXIS)) {
        #if !HAS_SOFTWARE_ENDSTOPS || ENABLED(MIN_SOFTWARE_ENDSTOP_U)
          NOLESS(target.u, soft_endstop.min.u);
        #endif
        #if !HAS_SOFTWARE_ENDSTOPS || ENABLED(MAX_SOFTWARE_ENDSTOP_U)
          NOMORE(target.u, soft_endstop.max.u);
        #endif
      }
    #endif
    #if HAS_V_AXIS
      if (axis_was_homed(V_AXIS)) {
        #if !HAS_SOFTWARE_ENDSTOPS || ENABLED(MIN_SOFTWARE_ENDSTOP_V)
          NOLESS(target.v, soft_endstop.min.v);
        #endif
        #if !HAS_SOFTWARE_ENDSTOPS || ENABLED(MAX_SOFTWARE_ENDSTOP_V)
          NOMORE(target.v, soft_endstop.max.v);
        #endif
      }
    #endif
    #if HAS_W_AXIS
      if (axis_was_homed(W_AXIS)) {
        #if !HAS_SOFTWARE_ENDSTOPS || ENABLED(MIN_SOFTWARE_ENDSTOP_W)
          NOLESS(target.w, soft_endstop.min.w);
        #endif
        #if !HAS_SOFTWARE_ENDSTOPS || ENABLED(MAX_SOFTWARE_ENDSTOP_W)
          NOMORE(target.w, soft_endstop.max.w);
        #endif
      }
    #endif
  }

#else // !HAS_SOFTWARE_ENDSTOPS

  soft_endstops_t soft_endstop;

#endif // !HAS_SOFTWARE_ENDSTOPS

FORCE_INLINE void segment_idle(millis_t &next_idle_ms) {
  const millis_t ms = millis();
  if (ELAPSED(ms, next_idle_ms)) {
    next_idle_ms = ms + 200UL;
    return idle(false);
  }
  thermalManager.task();  // Returns immediately on most calls
}

#if IS_KINEMATIC

  #if IS_SCARA
    /**
     * Before raising this value, use M665 S[seg_per_sec] to decrease
     * the number of segments-per-second. Default is 200. Some deltas
     * do better with 160 or lower. It would be good to know how many
     * segments-per-second are actually possible for SCARA on AVR.
     *
     * Longer segments result in less kinematic overhead
     * but may produce jagged lines. Try 0.5mm, 1.0mm, and 2.0mm
     * and compare the difference.
     */
    #define SCARA_MIN_SEGMENT_LENGTH 0.5f
  #endif

  /**
   * Prepare a linear move in a DELTA or SCARA setup.
   *
   * Called from prepare_line_to_destination as the
   * default Delta/SCARA segmenter.
   *
   * This calls planner.buffer_line several times, adding
   * small incremental moves for DELTA or SCARA.
   *
   * For Unified Bed Leveling (Delta or Segmented Cartesian)
   * the bedlevel.line_to_destination_segmented method replaces this.
   *
   * For Auto Bed Leveling (Bilinear) with SEGMENT_LEVELED_MOVES
   * this is replaced by segmented_line_to_destination below.
   */
  inline bool line_to_destination_kinematic() {

    // Get the top feedrate of the move in the XY plane
    const float scaled_fr_mm_s = MMS_SCALED(feedrate_mm_s);

    const xyze_float_t diff = destination - current_position;

    // If the move is only in Z/E don't split up the move
    if (!diff.x && !diff.y) {
      planner.buffer_line(destination, scaled_fr_mm_s);
      return false; // caller will update current_position
    }

    // Fail if attempting move outside printable radius
    if (!position_is_reachable(destination)) return true;

    // Get the linear distance in XYZ
    float cartesian_mm = diff.magnitude();

    // If the move is very short, check the E move distance
    TERN_(HAS_EXTRUDERS, if (UNEAR_ZERO(cartesian_mm)) cartesian_mm = ABS(diff.e));

    // No E move either? Game over.
    if (UNEAR_ZERO(cartesian_mm)) return true;

    // Minimum number of seconds to move the given distance
    const float seconds = cartesian_mm / scaled_fr_mm_s;

    // The number of segments-per-second times the duration
    // gives the number of segments
    uint16_t segments = segments_per_second * seconds;

    // For SCARA enforce a minimum segment size
    #if IS_SCARA
      NOMORE(segments, cartesian_mm * RECIPROCAL(SCARA_MIN_SEGMENT_LENGTH));
    #endif

    // At least one segment is required
    NOLESS(segments, 1U);

    // The approximate length of each segment
    const float inv_segments = 1.0f / float(segments);
    const xyze_float_t segment_distance = diff * inv_segments;

    // Add hints to help optimize the move
    PlannerHints hints(cartesian_mm * inv_segments);
    TERN_(SCARA_FEEDRATE_SCALING, hints.inv_duration = scaled_fr_mm_s / hints.millimeters);

    /*
    SERIAL_ECHOPGM("mm=", cartesian_mm);
    SERIAL_ECHOPGM(" seconds=", seconds);
    SERIAL_ECHOPGM(" segments=", segments);
    SERIAL_ECHOPGM(" segment_mm=", hints.millimeters);
    SERIAL_EOL();
    //*/

    // Get the current position as starting point
    xyze_pos_t raw = current_position;

    // Calculate and execute the segments
    millis_t next_idle_ms = millis() + 200UL;
    while (--segments) {
      segment_idle(next_idle_ms);
      raw += segment_distance;
      if (!planner.buffer_line(raw, scaled_fr_mm_s, active_extruder, hints))
        break;
    }

    // Ensure last segment arrives at target location.
    planner.buffer_line(destination, scaled_fr_mm_s, active_extruder, hints);

    return false; // caller will update current_position
  }

#else // !IS_KINEMATIC

  #if ENABLED(SEGMENT_LEVELED_MOVES) && DISABLED(AUTO_BED_LEVELING_UBL)

    /**
     * Prepare a segmented move on a CARTESIAN setup.
     *
     * This calls planner.buffer_line several times, adding
     * small incremental moves. This allows the planner to
     * apply more detailed bed leveling to the full move.
     */
    inline void segmented_line_to_destination(const_feedRate_t fr_mm_s, const float segment_size=LEVELED_SEGMENT_LENGTH) {

      const xyze_float_t diff = destination - current_position;

      // If the move is only in Z/E don't split up the move
      if (!diff.x && !diff.y) {
        planner.buffer_line(destination, fr_mm_s);
        return;
      }

      // Get the linear distance in XYZ
      // If the move is very short, check the E move distance
      // No E move either? Game over.
      float cartesian_mm = diff.magnitude();
      TERN_(HAS_EXTRUDERS, if (UNEAR_ZERO(cartesian_mm)) cartesian_mm = ABS(diff.e));
      if (UNEAR_ZERO(cartesian_mm)) return;

      // The length divided by the segment size
      // At least one segment is required
      uint16_t segments = cartesian_mm / segment_size;
      NOLESS(segments, 1U);

      // The approximate length of each segment
      const float inv_segments = 1.0f / float(segments);
      const xyze_float_t segment_distance = diff * inv_segments;

      // Add hints to help optimize the move
      PlannerHints hints(cartesian_mm * inv_segments);
      TERN_(SCARA_FEEDRATE_SCALING, hints.inv_duration = scaled_fr_mm_s / hints.millimeters);

      //SERIAL_ECHOPGM("mm=", cartesian_mm);
      //SERIAL_ECHOLNPGM(" segments=", segments);
      //SERIAL_ECHOLNPGM(" segment_mm=", hints.millimeters);

      // Get the raw current position as starting point
      xyze_pos_t raw = current_position;

      // Calculate and execute the segments
      millis_t next_idle_ms = millis() + 200UL;
      while (--segments) {
        segment_idle(next_idle_ms);
        raw += segment_distance;
        if (!planner.buffer_line(raw, fr_mm_s, active_extruder, hints))
          break;
      }

      // Since segment_distance is only approximate,
      // the final move must be to the exact destination.
      planner.buffer_line(destination, fr_mm_s, active_extruder, hints);
    }

  #endif // SEGMENT_LEVELED_MOVES && !AUTO_BED_LEVELING_UBL

  /**
   * Prepare a linear move in a Cartesian setup.
   *
   * When a mesh-based leveling system is active, moves are segmented
   * according to the configuration of the leveling system.
   *
   * Return true if 'current_position' was set to 'destination'
   */
  inline bool line_to_destination_cartesian() {
    const float scaled_fr_mm_s = MMS_SCALED(feedrate_mm_s);
    #if HAS_MESH
      if (planner.leveling_active && planner.leveling_active_at_z(destination.z)) {
        #if ENABLED(AUTO_BED_LEVELING_UBL)
          #if UBL_SEGMENTED
            return bedlevel.line_to_destination_segmented(scaled_fr_mm_s);
          #else
            bedlevel.line_to_destination_cartesian(scaled_fr_mm_s, active_extruder); // UBL's motion routine needs to know about
            return true;                                                             // all moves, including Z-only moves.
          #endif
        #elif ENABLED(SEGMENT_LEVELED_MOVES)
          segmented_line_to_destination(scaled_fr_mm_s);
          return false; // caller will update current_position
        #else
          /**
           * For MBL and ABL-BILINEAR only segment moves when X or Y are involved.
           * Otherwise fall through to do a direct single move.
           */
          if (xy_pos_t(current_position) != xy_pos_t(destination)) {
            #if ENABLED(MESH_BED_LEVELING)
              bedlevel.line_to_destination(scaled_fr_mm_s);
            #elif ENABLED(AUTO_BED_LEVELING_BILINEAR)
              bedlevel.line_to_destination(scaled_fr_mm_s);
            #endif
            return true;
          }
        #endif
      }
    #endif // HAS_MESH

    planner.buffer_line(destination, scaled_fr_mm_s);
    return false; // caller will update current_position
  }

#endif // !IS_KINEMATIC

#if HAS_DUPLICATION_MODE
  bool extruder_duplication_enabled;
  #if ENABLED(MULTI_NOZZLE_DUPLICATION)
    uint8_t duplication_e_mask; // = 0
  #endif
#endif

#if ENABLED(DUAL_X_CARRIAGE)

  DualXMode dual_x_carriage_mode         = DEFAULT_DUAL_X_CARRIAGE_MODE;
  float inactive_extruder_x              = X2_MAX_POS,                    // Used in mode 0 & 1
        duplicate_extruder_x_offset      = DEFAULT_DUPLICATION_X_OFFSET;  // Used in mode 2 & 3
  xyz_pos_t raised_parked_position;                                       // Used in mode 1
  bool active_extruder_parked            = false;                         // Used in mode 1, 2 & 3
  millis_t delayed_move_time             = 0;                             // Used in mode 1
  celsius_t duplicate_extruder_temp_offset = 0;                           // Used in mode 2 & 3
  bool idex_mirrored_mode                = false;                         // Used in mode 3

  float x_home_pos(const uint8_t extruder) {
    if (extruder == 0) return X_HOME_POS;

    /**
     * In dual carriage mode the extruder offset provides an override of the
     * second X-carriage position when homed - otherwise X2_HOME_POS is used.
     * This allows soft recalibration of the second extruder home position
     * (with M218 T1 Xn) without firmware reflash.
     */
    return hotend_offset[1].x > 0 ? hotend_offset[1].x : X2_HOME_POS;
  }

  void idex_set_mirrored_mode(const bool mirr) {
    idex_mirrored_mode = mirr;
    stepper.set_directions();
  }

  void set_duplication_enabled(const bool dupe, const int8_t tool_index/*=-1*/) {
    extruder_duplication_enabled = dupe;
    if (tool_index >= 0) active_extruder = tool_index;
    stepper.set_directions();
  }

  void idex_set_parked(const bool park/*=true*/) {
    delayed_move_time = 0;
    active_extruder_parked = park;
    if (park) raised_parked_position = current_position;  // Remember current raised toolhead position for use by unpark
  }

  /**
   * Prepare a linear move in a dual X axis setup
   *
   * Return true if current_position[] was set to destination[]
   */
  inline bool dual_x_carriage_unpark() {
    if (active_extruder_parked) {
      switch (dual_x_carriage_mode) {

        case DXC_FULL_CONTROL_MODE: break;

        case DXC_AUTO_PARK_MODE: {
          if (current_position.e == destination.e) {
            // This is a travel move (with no extrusion)
            // Skip it, but keep track of the current position
            // (so it can be used as the start of the next non-travel move)
            if (delayed_move_time != 0xFFFFFFFFUL) {
              current_position = destination;
              NOLESS(raised_parked_position.z, destination.z);
              delayed_move_time = millis() + 1000UL;
              return true;
            }
          }
          //
          // Un-park the active extruder
          //
          const feedRate_t fr_zfast = planner.settings.max_feedrate_mm_s[Z_AXIS];
          //  1. Move to the raised parked XYZ. Presumably the tool is already at XY.
          xyze_pos_t raised = raised_parked_position; raised.e = current_position.e;
          if (planner.buffer_line(raised, fr_zfast)) {
            //  2. Move to the current native XY and raised Z. Presumably this is a null move.
            xyze_pos_t curpos = current_position; curpos.z = raised_parked_position.z;
            if (planner.buffer_line(curpos, PLANNER_XY_FEEDRATE())) {
              //  3. Lower Z back down
              line_to_current_position(fr_zfast);
            }
          }
          stepper.set_directions();

          idex_set_parked(false);
          if (DEBUGGING(LEVELING)) DEBUG_ECHOLNPGM("idex_set_parked(false)");
        } break;

        case DXC_MIRRORED_MODE:
        case DXC_DUPLICATION_MODE:
          if (active_extruder == 0) {
            set_duplication_enabled(false); // Clear stale duplication state
            // Restore planner to parked head (T1) X position
            float x0_pos = current_position.x;
            xyze_pos_t pos_now = current_position;
            pos_now.x = inactive_extruder_x;
            planner.set_position_mm(pos_now);

            // Keep the same X or add the duplication X offset
            xyze_pos_t new_pos = pos_now;
            if (dual_x_carriage_mode == DXC_DUPLICATION_MODE)
              new_pos.x = x0_pos + duplicate_extruder_x_offset;
            else
              new_pos.x = _MIN(X_BED_SIZE - x0_pos, X_MAX_POS);

            // Move duplicate extruder into the correct position
            if (DEBUGGING(LEVELING)) DEBUG_ECHOLNPGM("Set planner X", inactive_extruder_x, " ... Line to X", new_pos.x);
            if (!planner.buffer_line(new_pos, planner.settings.max_feedrate_mm_s[X_AXIS], 1)) break;
            planner.synchronize();

            sync_plan_position();             // Extra sync for good measure
            set_duplication_enabled(true);    // Enable Duplication
            idex_set_parked(false);           // No longer parked
            if (DEBUGGING(LEVELING)) DEBUG_ECHOLNPGM("set_duplication_enabled(true)\nidex_set_parked(false)");
          }
          else if (DEBUGGING(LEVELING)) DEBUG_ECHOLNPGM("Active extruder not 0");
          break;
      }
    }
    return false;
  }

#endif // DUAL_X_CARRIAGE

void plan_move_by(const feedRate_t fr, const float dx, const float dy, const float dz, const float de){
  /// save default value
  feedRate_t dfr = feedrate_mm_s;
  destination.x = current_position.x + dx;
  destination.y = current_position.y + dy;
  destination.z = current_position.z + dz;
  destination.e = current_position.e + de;
  feedrate_mm_s = fr;
  prepare_line_to_destination();
  /// restore default
  feedrate_mm_s = dfr;
}

/**
 * Prepare a single move and get ready for the next one
 *
 * This may result in several calls to planner.buffer_line to
 * do smaller moves for DELTA, SCARA, mesh moves, etc.
 *
 * Make sure current_position.e and destination.e are good
 * before calling or cold/lengthy extrusion may get missed.
 *
 * Before exit, current_position is set to destination.
 */
void prepare_line_to_destination() {
  apply_motion_limits(destination);

  #if EITHER(PREVENT_COLD_EXTRUSION, PREVENT_LENGTHY_EXTRUDE)

    if (!DEBUGGING(DRYRUN) && destination.e != current_position.e) {
      bool ignore_e = false;

      #if ENABLED(PREVENT_COLD_EXTRUSION)
        ignore_e = thermalManager.tooColdToExtrude(active_extruder);
        if (ignore_e) SERIAL_ECHO_MSG(STR_ERR_COLD_EXTRUDE_STOP);
      #endif

      #if ENABLED(PREVENT_LENGTHY_EXTRUDE)
        const float e_delta = ABS(destination.e - current_position.e) * planner.e_factor[active_extruder];
        if (e_delta > (EXTRUDE_MAXLENGTH)) {
          #if ENABLED(MIXING_EXTRUDER)
            float collector[MIXING_STEPPERS];
            mixer.refresh_collector(1.0, mixer.get_current_vtool(), collector);
            MIXER_STEPPER_LOOP(e) {
              if (e_delta * collector[e] > (EXTRUDE_MAXLENGTH)) {
                ignore_e = true;
                SERIAL_ECHO_MSG(STR_ERR_LONG_EXTRUDE_STOP);
                break;
              }
            }
          #else
            ignore_e = true;
            SERIAL_ECHO_MSG(STR_ERR_LONG_EXTRUDE_STOP);
          #endif
        }
      #endif

      if (ignore_e) {
        current_position.e = destination.e;       // Behave as if the E move really took place
        planner.set_e_position_mm(destination.e); // Prevent the planner from complaining too
      }
    }

  #endif // PREVENT_COLD_EXTRUSION || PREVENT_LENGTHY_EXTRUDE

  if (TERN0(DUAL_X_CARRIAGE, dual_x_carriage_unpark())) return;

  if (
    #if UBL_SEGMENTED
      #if IS_KINEMATIC // UBL using Kinematic / Cartesian cases as a workaround for now.
        bedlevel.line_to_destination_segmented(MMS_SCALED(feedrate_mm_s))
      #else
        line_to_destination_cartesian()
      #endif
    #elif IS_KINEMATIC
      line_to_destination_kinematic()
    #else
      line_to_destination_cartesian()
    #endif
  ) return;

  current_position = destination;
}

#if HAS_ENDSTOPS

  main_axes_bits_t axes_homed, axes_trusted; // = 0

  main_axes_bits_t axes_should_home(main_axes_bits_t axis_bits/*=main_axes_mask*/) {
    auto set_should = [](main_axes_bits_t &b, AxisEnum a) {
      if (TEST(b, a) && TERN(HOME_AFTER_DEACTIVATE, axis_is_trusted, axis_was_homed)(a))
        CBI(b, a);
    };
    // Clear test bits that are trusted
    NUM_AXIS_CODE(
      set_should(axis_bits, X_AXIS), set_should(axis_bits, Y_AXIS), set_should(axis_bits, Z_AXIS),
      set_should(axis_bits, I_AXIS), set_should(axis_bits, J_AXIS), set_should(axis_bits, K_AXIS),
      set_should(axis_bits, U_AXIS), set_should(axis_bits, V_AXIS), set_should(axis_bits, W_AXIS)
    );
    return axis_bits;
  }

  bool homing_needed_error(main_axes_bits_t axis_bits/*=main_axes_mask*/) {
    if ((axis_bits = axes_should_home(axis_bits))) {
      PGM_P home_first = GET_TEXT(MSG_HOME_FIRST);
      char msg[30];
      #define _AXIS_CHAR(N) TEST(axis_bits, _AXIS(N)) ? STR_##N : ""
      sprintf_P(msg, home_first, MAPLIST(_AXIS_CHAR, MAIN_AXIS_NAMES));
      SERIAL_ECHO_START();
      SERIAL_ECHOLN(msg);
      ui.set_status(msg);
      return true;
    }
    return false;
  }
<<<<<<< HEAD

  /**
   * Homing bump feedrate (mm/s)
   */
  feedRate_t get_homing_bump_feedrate(const AxisEnum axis) {
    uint8_t hbd = pgm_read_byte(&homing_bump_divisor[axis]);
    if (hbd < 1) {
      hbd = 10;
      SERIAL_ECHO_MSG("Warning: Homing Bump Divisor < 1");
    }
    return homing_feedrate(axis) / float(hbd);
  }

  #if ENABLED(SENSORLESS_HOMING)

    /**
     * Set sensorless homing if the axis has it, accounting for Core Kinematics.
     */
    sensorless_t start_sensorless_homing_per_axis(const AxisEnum axis) {
      sensorless_t stealth_states { false };

      switch (axis) {
        default: break;
        #if X_SENSORLESS
          case X_AXIS:
            #if ENABLED(CRASH_RECOVERY)
              crash_s.start_sensorless_homing_per_axis(axis);
            #endif

            stealth_states.x = tmc_enable_stallguard(stepperX);

            TERN_(X2_SENSORLESS, stealth_states.x2 = tmc_enable_stallguard(stepperX2));
            #if ANY(CORE_IS_XY, MARKFORGED_XY, MARKFORGED_YX) && Y_SENSORLESS

          
              stealth_states.y = tmc_enable_stallguard(stepperY);
            #elif CORE_IS_XZ && Z_SENSORLESS
              stealth_states.z = tmc_enable_stallguard(stepperZ);
            #endif
          
            break;
        #endif
        #if Y_SENSORLESS
          case Y_AXIS:
          #if ENABLED(CRASH_RECOVERY)
            crash_s.start_sensorless_homing_per_axis(axis);
          #endif

            stealth_states.y = tmc_enable_stallguard(stepperY);

            TERN_(Y2_SENSORLESS, stealth_states.y2 = tmc_enable_stallguard(stepperY2));
            #if ANY(CORE_IS_XY, MARKFORGED_XY, MARKFORGED_YX) && X_SENSORLESS

          
              stealth_states.x = tmc_enable_stallguard(stepperX);
            #elif CORE_IS_YZ && Z_SENSORLESS
              stealth_states.z = tmc_enable_stallguard(stepperZ);
            #endif
          
            break;
        #endif
        #if Z_SENSORLESS
          case Z_AXIS:
            stealth_states.z = tmc_enable_stallguard(stepperZ);
            TERN_(Z2_SENSORLESS, stealth_states.z2 = tmc_enable_stallguard(stepperZ2));
            TERN_(Z3_SENSORLESS, stealth_states.z3 = tmc_enable_stallguard(stepperZ3));
            TERN_(Z4_SENSORLESS, stealth_states.z4 = tmc_enable_stallguard(stepperZ4));
            #if CORE_IS_XZ && X_SENSORLESS
              stealth_states.x = tmc_enable_stallguard(stepperX);
            #elif CORE_IS_YZ && Y_SENSORLESS
              stealth_states.y = tmc_enable_stallguard(stepperY);
            #endif
            break;
        #endif
        #if I_SENSORLESS
          case I_AXIS: stealth_states.i = tmc_enable_stallguard(stepperI); break;
        #endif
        #if J_SENSORLESS
          case J_AXIS: stealth_states.j = tmc_enable_stallguard(stepperJ); break;
        #endif
        #if K_SENSORLESS
          case K_AXIS: stealth_states.k = tmc_enable_stallguard(stepperK); break;
        #endif
        #if U_SENSORLESS
          case U_AXIS: stealth_states.u = tmc_enable_stallguard(stepperU); break;
        #endif
        #if V_SENSORLESS
          case V_AXIS: stealth_states.v = tmc_enable_stallguard(stepperV); break;
        #endif
        #if W_SENSORLESS
          case W_AXIS: stealth_states.w = tmc_enable_stallguard(stepperW); break;
        #endif
      }

      #if ENABLED(SPI_ENDSTOPS)
        switch (axis) {
          case X_AXIS: if (ENABLED(X_SPI_SENSORLESS)) endstops.tmc_spi_homing.x = true; break;
          #if HAS_Y_AXIS
            case Y_AXIS: if (ENABLED(Y_SPI_SENSORLESS)) endstops.tmc_spi_homing.y = true; break;
          #endif
          #if HAS_Z_AXIS
            case Z_AXIS: if (ENABLED(Z_SPI_SENSORLESS)) endstops.tmc_spi_homing.z = true; break;
          #endif
          #if HAS_I_AXIS
            case I_AXIS: if (ENABLED(I_SPI_SENSORLESS)) endstops.tmc_spi_homing.i = true; break;
          #endif
          #if HAS_J_AXIS
            case J_AXIS: if (ENABLED(J_SPI_SENSORLESS)) endstops.tmc_spi_homing.j = true; break;
          #endif
          #if HAS_K_AXIS
            case K_AXIS: if (ENABLED(K_SPI_SENSORLESS)) endstops.tmc_spi_homing.k = true; break;
          #endif
          #if HAS_U_AXIS
            case U_AXIS: if (ENABLED(U_SPI_SENSORLESS)) endstops.tmc_spi_homing.u = true; break;
          #endif
          #if HAS_V_AXIS
            case V_AXIS: if (ENABLED(V_SPI_SENSORLESS)) endstops.tmc_spi_homing.v = true; break;
          #endif
=======
  return homing_feedrate(axis) / float(hbd);
}

  #if ENABLED(SENSORLESS_HOMING)
    /**
     * Set sensorless homing if the axis has it, accounting for Core Kinematics.
     */
    sensorless_t start_sensorless_homing_per_axis(const AxisEnum axis) {
      sensorless_t stealth_states { false };

      switch (axis) {
        default: break;
        #if X_SENSORLESS
          case X_AXIS:
            #if ENABLED(CRASH_RECOVERY)
              crash_s.start_sensorless_homing_per_axis(axis);
            #endif

            stealth_states.x = tmc_enable_stallguard(stepperX);
            TERN_(X2_SENSORLESS, stealth_states.x2 = tmc_enable_stallguard(stepperX2));
            #if ANY(CORE_IS_XY, MARKFORGED_XY, MARKFORGED_YX) && Y_SENSORLESS
              stealth_states.y = tmc_enable_stallguard(stepperY);
            #elif CORE_IS_XZ && Z_SENSORLESS
              stealth_states.z = tmc_enable_stallguard(stepperZ);
            #endif
            break;
        #endif
        #if Y_SENSORLESS
          case Y_AXIS:
            #if ENABLED(CRASH_RECOVERY)
              crash_s.start_sensorless_homing_per_axis(axis);
            #endif

            stealth_states.y = tmc_enable_stallguard(stepperY);
            TERN_(Y2_SENSORLESS, stealth_states.y2 = tmc_enable_stallguard(stepperY2));
            #if ANY(CORE_IS_XY, MARKFORGED_XY, MARKFORGED_YX) && X_SENSORLESS
              stealth_states.x = tmc_enable_stallguard(stepperX);
            #elif CORE_IS_YZ && Z_SENSORLESS
              stealth_states.z = tmc_enable_stallguard(stepperZ);
            #endif
            break;
        #endif
        #if Z_SENSORLESS
          case Z_AXIS:
            stealth_states.z = tmc_enable_stallguard(stepperZ);
            TERN_(Z2_SENSORLESS, stealth_states.z2 = tmc_enable_stallguard(stepperZ2));
            TERN_(Z3_SENSORLESS, stealth_states.z3 = tmc_enable_stallguard(stepperZ3));
            TERN_(Z4_SENSORLESS, stealth_states.z4 = tmc_enable_stallguard(stepperZ4));
            #if CORE_IS_XZ && X_SENSORLESS
              stealth_states.x = tmc_enable_stallguard(stepperX);
            #elif CORE_IS_YZ && Y_SENSORLESS
              stealth_states.y = tmc_enable_stallguard(stepperY);
            #endif
            break;
        #endif
        #if I_SENSORLESS
          case I_AXIS: stealth_states.i = tmc_enable_stallguard(stepperI); break;
        #endif
        #if J_SENSORLESS
          case J_AXIS: stealth_states.j = tmc_enable_stallguard(stepperJ); break;
        #endif
        #if K_SENSORLESS
          case K_AXIS: stealth_states.k = tmc_enable_stallguard(stepperK); break;
        #endif
        #if U_SENSORLESS
          case U_AXIS: stealth_states.u = tmc_enable_stallguard(stepperU); break;
        #endif
        #if V_SENSORLESS
          case V_AXIS: stealth_states.v = tmc_enable_stallguard(stepperV); break;
        #endif
        #if W_SENSORLESS
          case W_AXIS: stealth_states.w = tmc_enable_stallguard(stepperW); break;
        #endif
      }

      #if ENABLED(SPI_ENDSTOPS)
        switch (axis) {
          case X_AXIS: if (ENABLED(X_SPI_SENSORLESS)) endstops.tmc_spi_homing.x = true; break;
          #if HAS_Y_AXIS
            case Y_AXIS: if (ENABLED(Y_SPI_SENSORLESS)) endstops.tmc_spi_homing.y = true; break;
          #endif
          #if HAS_Z_AXIS
            case Z_AXIS: if (ENABLED(Z_SPI_SENSORLESS)) endstops.tmc_spi_homing.z = true; break;
          #endif
          #if HAS_I_AXIS
            case I_AXIS: if (ENABLED(I_SPI_SENSORLESS)) endstops.tmc_spi_homing.i = true; break;
          #endif
          #if HAS_J_AXIS
            case J_AXIS: if (ENABLED(J_SPI_SENSORLESS)) endstops.tmc_spi_homing.j = true; break;
          #endif
          #if HAS_K_AXIS
            case K_AXIS: if (ENABLED(K_SPI_SENSORLESS)) endstops.tmc_spi_homing.k = true; break;
          #endif
          #if HAS_U_AXIS
            case U_AXIS: if (ENABLED(U_SPI_SENSORLESS)) endstops.tmc_spi_homing.u = true; break;
          #endif
          #if HAS_V_AXIS
            case V_AXIS: if (ENABLED(V_SPI_SENSORLESS)) endstops.tmc_spi_homing.v = true; break;
          #endif
>>>>>>> 4cbaf203
          #if HAS_W_AXIS
            case W_AXIS: if (ENABLED(W_SPI_SENSORLESS)) endstops.tmc_spi_homing.w = true; break;
          #endif
          default: break;
        }
<<<<<<< HEAD
      #endif

      #if ENABLED(IMPROVE_HOMING_RELIABILITY) && HOMING_SG_GUARD_DURATION > 0
        sg_guard_period = millis() + default_sg_guard_duration);
      #endif

=======
      #endif

      #if ENABLED(IMPROVE_HOMING_RELIABILITY) && HOMING_SG_GUARD_DURATION > 0
        sg_guard_period = millis() + default_sg_guard_duration;
      #endif

>>>>>>> 4cbaf203
      return stealth_states;
    }

    void end_sensorless_homing_per_axis(const AxisEnum axis, sensorless_t enable_stealth) {
      switch (axis) {
        default: break;
        #if X_SENSORLESS
          case X_AXIS:
<<<<<<< HEAD
          
            #if ENABLED(CRASH_RECOVERY)
              crash_s.end_sensorless_homing_per_axis(axis, enable_stealth.x);
            #else
              tmc_disable_stallguard(stepperX, enable_stealth.x);
=======
            #if ENABLED(CRASH_RECOVERY)
              crash_s.end_sensorless_homing_per_axis(axis, enable_stealth.x);
            #else
>>>>>>> 4cbaf203
              TERN_(X2_SENSORLESS, tmc_disable_stallguard(stepperX2, enable_stealth.x2));
              #if ANY(CORE_IS_XY, MARKFORGED_XY, MARKFORGED_YX) && Y_SENSORLESS
                tmc_disable_stallguard(stepperY, enable_stealth.y);
              #elif CORE_IS_XZ && Z_SENSORLESS
                tmc_disable_stallguard(stepperZ, enable_stealth.z);
              #endif
            #endif // ENABLED(CRASH_RECOVERY)
<<<<<<< HEAD

            break;
=======
          break;
>>>>>>> 4cbaf203
        #endif
        #if Y_SENSORLESS
          case Y_AXIS:
            #if ENABLED(CRASH_RECOVERY)
              crash_s.end_sensorless_homing_per_axis(axis, enable_stealth.y);
            #else
<<<<<<< HEAD
              tmc_disable_stallguard(stepperY, enable_stealth.y);
              TERN_(Y2_SENSORLESS, tmc_disable_stallguard(stepperY2, enable_stealth.y2));
              #if ANY(CORE_IS_XY, MARKFORGED_XY, MARKFORGED_YX) && X_SENSORLESS
                tmc_disable_stallguard(stepperX, enable_stealth.x);
              #elif CORE_IS_YZ && Z_SENSORLESS
                tmc_disable_stallguard(stepperZ, enable_stealth.z);
              #endif
            #endif // ENABLED(CRASH_RECOVERY)
            break;
        #endif
        #if Z_SENSORLESS
          case Z_AXIS:
            tmc_disable_stallguard(stepperZ, enable_stealth.z);
            TERN_(Z2_SENSORLESS, tmc_disable_stallguard(stepperZ2, enable_stealth.z2));
            TERN_(Z3_SENSORLESS, tmc_disable_stallguard(stepperZ3, enable_stealth.z3));
            TERN_(Z4_SENSORLESS, tmc_disable_stallguard(stepperZ4, enable_stealth.z4));
            #if CORE_IS_XZ && X_SENSORLESS
              tmc_disable_stallguard(stepperX, enable_stealth.x);
            #elif CORE_IS_YZ && Y_SENSORLESS
              tmc_disable_stallguard(stepperY, enable_stealth.y);
=======
              tmc_disable_stallguard(stepperY, enable_stealth.y);
              TERN_(Y2_SENSORLESS, tmc_disable_stallguard(stepperY2, enable_stealth.y2));
              #if ANY(CORE_IS_XY, MARKFORGED_XY, MARKFORGED_YX) && X_SENSORLESS
                tmc_disable_stallguard(stepperX, enable_stealth.x);
              #elif CORE_IS_YZ && Z_SENSORLESS
                tmc_disable_stallguard(stepperZ, enable_stealth.z);
              #endif
            #endif // ENABLED(CRASH_RECOVERY)
          break;
        #endif
        #if Z_SENSORLESS
          case Z_AXIS:
            tmc_disable_stallguard(stepperZ, enable_stealth.z);
            TERN_(Z2_SENSORLESS, tmc_disable_stallguard(stepperZ2, enable_stealth.z2));
            TERN_(Z3_SENSORLESS, tmc_disable_stallguard(stepperZ3, enable_stealth.z3));
            TERN_(Z4_SENSORLESS, tmc_disable_stallguard(stepperZ4, enable_stealth.z4));
            #if CORE_IS_XZ && X_SENSORLESS
              tmc_disable_stallguard(stepperX, enable_stealth.x);
            #elif CORE_IS_YZ && Y_SENSORLESS
              tmc_disable_stallguard(stepperY, enable_stealth.y);
>>>>>>> 4cbaf203
            #endif
            break;
        #endif
        #if I_SENSORLESS
          case I_AXIS: tmc_disable_stallguard(stepperI, enable_stealth.i); break;
        #endif
        #if J_SENSORLESS
          case J_AXIS: tmc_disable_stallguard(stepperJ, enable_stealth.j); break;
        #endif
        #if K_SENSORLESS
          case K_AXIS: tmc_disable_stallguard(stepperK, enable_stealth.k); break;
        #endif
        #if U_SENSORLESS
          case U_AXIS: tmc_disable_stallguard(stepperU, enable_stealth.u); break;
        #endif
        #if V_SENSORLESS
          case V_AXIS: tmc_disable_stallguard(stepperV, enable_stealth.v); break;
        #endif
        #if W_SENSORLESS
          case W_AXIS: tmc_disable_stallguard(stepperW, enable_stealth.w); break;
        #endif
      }

      #if ENABLED(SPI_ENDSTOPS)
        switch (axis) {
          case X_AXIS: if (ENABLED(X_SPI_SENSORLESS)) endstops.tmc_spi_homing.x = false; break;
          #if HAS_Y_AXIS
            case Y_AXIS: if (ENABLED(Y_SPI_SENSORLESS)) endstops.tmc_spi_homing.y = false; break;
          #endif
          #if HAS_Z_AXIS
            case Z_AXIS: if (ENABLED(Z_SPI_SENSORLESS)) endstops.tmc_spi_homing.z = false; break;
          #endif
          #if HAS_I_AXIS
            case I_AXIS: if (ENABLED(I_SPI_SENSORLESS)) endstops.tmc_spi_homing.i = false; break;
          #endif
          #if HAS_J_AXIS
            case J_AXIS: if (ENABLED(J_SPI_SENSORLESS)) endstops.tmc_spi_homing.j = false; break;
          #endif
          #if HAS_K_AXIS
            case K_AXIS: if (ENABLED(K_SPI_SENSORLESS)) endstops.tmc_spi_homing.k = false; break;
          #endif
          #if HAS_U_AXIS
            case U_AXIS: if (ENABLED(U_SPI_SENSORLESS)) endstops.tmc_spi_homing.u = false; break;
          #endif
          #if HAS_V_AXIS
            case V_AXIS: if (ENABLED(V_SPI_SENSORLESS)) endstops.tmc_spi_homing.v = false; break;
          #endif
          #if HAS_W_AXIS
            case W_AXIS: if (ENABLED(W_SPI_SENSORLESS)) endstops.tmc_spi_homing.w = false; break;
          #endif
          default: break;
        }
      #endif
    }

  #endif // SENSORLESS_HOMING

<<<<<<< HEAD
  /**
   * Home an individual linear axis
   */
  void do_homing_move(const AxisEnum axis, const float distance, const feedRate_t fr_mm_s=0.0, const bool final_approach=true
    #if ENABLED(MOVE_BACK_BEFORE_HOMING)
=======
/**
 * Home an individual linear axis
 */
void do_homing_move(const AxisEnum axis, const float distance, const feedRate_t fr_mm_s
  #if ENABLED(MOVE_BACK_BEFORE_HOMING)
>>>>>>> 4cbaf203
    , bool can_move_back_before_homing
  #endif
) {
    DEBUG_SECTION(log_move, "do_homing_move", DEBUGGING(LEVELING));

    const feedRate_t home_fr_mm_s = fr_mm_s ?: homing_feedrate(axis);
        
    if (DEBUGGING(LEVELING)) {
      DEBUG_ECHOPGM("...(", AS_CHAR(AXIS_CHAR(axis)), ", ", distance, ", ");
      if (fr_mm_s)
        DEBUG_ECHO(fr_mm_s);
      else
        DEBUG_ECHOPGM("[", home_fr_mm_s, "]");
      DEBUG_ECHOLNPGM(")");
    }

#if HOMING_Z_WITH_PROBE && 0
    // Only do some things when moving towards an endstop
      const int8_t axis_home_dir = TERN0(DUAL_X_CARRIAGE, axis == X_AXIS)
                  ? TOOL_X_HOME_DIR(active_extruder) : home_dir(axis);
    #endif //HOMING_Z_WITH_PROBE && 0

    #if ENABLED(SENSORLESS_HOMING)
      sensorless_t stealth_states;
    #endif

<<<<<<< HEAD

    if (TERN0(HOMING_Z_WITH_PROBE, axis == Z_AXIS)) {
      #if BOTH(HAS_HEATED_BED, WAIT_FOR_BED_HEATER)
        // Wait for bed to heat back up between probing points
        thermalManager.wait_for_bed_heating();
      #endif
=======
    #if ENABLED(SENSORLESS_HOMING)
      sensorless_t stealth_states;
    #endif
>>>>>>> 4cbaf203

      #if BOTH(HAS_HOTEND, WAIT_FOR_HOTEND)
        // Wait for the hotend to heat back up between probing points
        thermalManager.wait_for_hotend_heating(active_extruder);
      #endif

<<<<<<< HEAD
      TERN_(HAS_QUIET_PROBING, if (final_approach) probe.set_probing_paused(true));
    }

    // Disable stealthChop if used. Enable diag1 pin on driver.
    #if ENABLED(SENSORLESS_HOMING)
      stealth_states = start_sensorless_homing_per_axis(axis);
      #if SENSORLESS_STALLGUARD_DELAY
        safe_delay(SENSORLESS_STALLGUARD_DELAY); // Short delay needed to settle
      #endif
    #endif
=======
      // Disable stealthChop if used. Enable diag1 pin on driver.
      #if ENABLED(SENSORLESS_HOMING)
        stealth_states = start_sensorless_homing_per_axis(axis);
        #if SENSORLESS_STALLGUARD_DELAY
          safe_delay(SENSORLESS_STALLGUARD_DELAY); // Short delay needed to settle
        #endif
      #endif
>>>>>>> 4cbaf203

    #if ENABLED(MOVE_BACK_BEFORE_HOMING)
      if (can_move_back_before_homing && ((axis == X_AXIS) || (axis == Y_AXIS))) {
        abce_pos_t target = { planner.get_axis_position_mm(A_AXIS), planner.get_axis_position_mm(B_AXIS), planner.get_axis_position_mm(C_AXIS), planner.get_axis_position_mm(E_AXIS) };
        target[axis] = 0;
        planner.set_machine_position_mm(target);
        float dist = (distance > 0) ? -MOVE_BACK_BEFORE_HOMING_DISTANCE : MOVE_BACK_BEFORE_HOMING_DISTANCE;
        target[axis] = dist;

        #if IS_KINEMATIC && DISABLED(CLASSIC_JERK)
          const xyze_float_t delta_mm_cart{0};
        #endif

        // Set delta/cartesian axes directly
        planner.buffer_segment(target      
          #if IS_KINEMATIC && DISABLED(CLASSIC_JERK)
            , delta_mm_cart
          #endif
          , real_fr_mm_s, active_extruder
        );
        planner.synchronize();
      }
    #endif

    #if EITHER(MORGAN_SCARA, MP_SCARA)
      // Tell the planner the axis is at 0
      current_position[axis] = 0;
      sync_plan_position();
      current_position[axis] = distance;
      line_to_current_position(home_fr_mm_s);
    #else
      // Get the ABC or XYZ positions in mm
      abce_pos_t target = planner.get_axis_positions_mm();

      target[axis] = 0;                         // Set the single homing axis to 0
      planner.set_machine_position_mm(target);  // Update the machine position

      #if HAS_DIST_MM_ARG
        const xyze_float_t cart_dist_mm{0};
      #endif

      // Set delta/cartesian axes directly
      target[axis] = distance;                  // The move will be towards the endstop
      planner.buffer_segment(target OPTARG(HAS_DIST_MM_ARG, cart_dist_mm), home_fr_mm_s, active_extruder);

    #endif

    planner.synchronize();


<<<<<<< HEAD
    #if HOMING_Z_WITH_PROBE && HAS_QUIET_PROBING
      if (axis == Z_AXIS && final_approach) probe.set_probing_paused(false);
    #endif
=======
      // Re-enable stealthChop if used. Disable diag1 pin on driver.
      #if ENABLED(SENSORLESS_HOMING)
        end_sensorless_homing_per_axis(axis, stealth_states);
        #if SENSORLESS_STALLGUARD_DELAY
          safe_delay(SENSORLESS_STALLGUARD_DELAY); // Short delay needed to settle
        #endif
      #endif
>>>>>>> 4cbaf203

    endstops.validate_homing_move();

    // Re-enable stealthChop if used. Disable diag1 pin on driver.
    #if ENABLED(SENSORLESS_HOMING)
      end_sensorless_homing_per_axis(axis, stealth_states);
      #if SENSORLESS_STALLGUARD_DELAY
        safe_delay(SENSORLESS_STALLGUARD_DELAY); // Short delay needed to settle
      #endif
    #endif
  }

  /**
   * Set an axis to be unhomed. (Unless we are on a machine - e.g. a cheap Chinese CNC machine -
   * that has no endstops. Such machines should always be considered to be in a "known" and
   * "trusted" position).
   */
  void set_axis_never_homed(const AxisEnum axis) {
    if (DEBUGGING(LEVELING)) DEBUG_ECHOLNPGM(">>> set_axis_never_homed(", AS_CHAR(AXIS_CHAR(axis)), ")");

    set_axis_untrusted(axis);
    set_axis_unhomed(axis);

    if (DEBUGGING(LEVELING)) DEBUG_ECHOLNPGM("<<< set_axis_never_homed(", AS_CHAR(AXIS_CHAR(axis)), ")");

    TERN_(I2C_POSITION_ENCODERS, I2CPEM.unhomed(axis));
  }
      } else { /*If in alternate system, update position shift and system offset from base system*/
        position_shift[axis] = - current_position[axis] + workspace_homes[active_coordinate_system][axis];
        GcodeSuite::set_coordinate_system_offset(0, axis, position_shift[axis]);
        update_workspace_offset(axis);        
      }
    #else
      current_position[axis] = base_home_pos(axis)
        #if ENABLED(PRECISE_HOMING)
          - calibrated_home_offset(axis)
        #endif // ENABLED(PRECISE_HOMING)
      ;
    #endif

  #ifdef TMC_HOME_PHASE
    /**
     * Move the axis back to its home_phase if set and driver is capable (TMC)
     *
     * Improves homing repeatability by homing to stepper coil's nearest absolute
     * phase position. Trinamic drivers use a stepper phase table with 1024 values
     * spanning 4 full steps with 256 positions each (ergo, 1024 positions).
     */
    void backout_to_tmc_homing_phase(const AxisEnum axis) {
      const xyz_long_t home_phase = TMC_HOME_PHASE;

      // check if home phase is disabled for this axis.
      if (home_phase[axis] < 0) return;

      int16_t phasePerUStep,      // TMC µsteps(phase) per Marlin µsteps
              phaseCurrent,       // The TMC µsteps(phase) count of the current position
              effectorBackoutDir, // Direction in which the effector mm coordinates move away from endstop.
              stepperBackoutDir;  // Direction in which the TMC µstep count(phase) move away from endstop.

      #define PHASE_PER_MICROSTEP(N) (256 / _MAX(1, N##_MICROSTEPS))

      switch (axis) {
        #ifdef X_MICROSTEPS
          case X_AXIS:
            phasePerUStep = PHASE_PER_MICROSTEP(X);
            phaseCurrent = stepperX.get_microstep_counter();
            effectorBackoutDir = -X_HOME_DIR;
            stepperBackoutDir = IF_DISABLED(INVERT_X_DIR, -)effectorBackoutDir;
            break;
        #endif
        #ifdef Y_MICROSTEPS
          case Y_AXIS:
            phasePerUStep = PHASE_PER_MICROSTEP(Y);
            phaseCurrent = stepperY.get_microstep_counter();
            effectorBackoutDir = -Y_HOME_DIR;
            stepperBackoutDir = IF_DISABLED(INVERT_Y_DIR, -)effectorBackoutDir;
            break;
        #endif
        #ifdef Z_MICROSTEPS
          case Z_AXIS:
            phasePerUStep = PHASE_PER_MICROSTEP(Z);
            phaseCurrent = stepperZ.get_microstep_counter();
            effectorBackoutDir = -Z_HOME_DIR;
            stepperBackoutDir = IF_DISABLED(INVERT_Z_DIR, -)effectorBackoutDir;
            break;
        #endif
        #ifdef I_MICROSTEPS
          case I_AXIS:
            phasePerUStep = PHASE_PER_MICROSTEP(I);
            phaseCurrent = stepperI.get_microstep_counter();
            effectorBackoutDir = -I_HOME_DIR;
            stepperBackoutDir = IF_DISABLED(INVERT_I_DIR, -)effectorBackoutDir;
            break;
        #endif
        #ifdef J_MICROSTEPS
          case J_AXIS:
            phasePerUStep = PHASE_PER_MICROSTEP(J);
            phaseCurrent = stepperJ.get_microstep_counter();
            effectorBackoutDir = -J_HOME_DIR;
            stepperBackoutDir = IF_DISABLED(INVERT_J_DIR, -)effectorBackoutDir;
            break;
        #endif
        #ifdef K_MICROSTEPS
          case K_AXIS:
            phasePerUStep = PHASE_PER_MICROSTEP(K);
            phaseCurrent = stepperK.get_microstep_counter();
            effectorBackoutDir = -K_HOME_DIR;
            stepperBackoutDir = IF_DISABLED(INVERT_K_DIR, -)effectorBackoutDir;
            break;
        #endif
        #ifdef U_MICROSTEPS
          case U_AXIS:
            phasePerUStep = PHASE_PER_MICROSTEP(U);
            phaseCurrent = stepperU.get_microstep_counter();
            effectorBackoutDir = -U_HOME_DIR;
            stepperBackoutDir = IF_DISABLED(INVERT_U_DIR, -)effectorBackoutDir;
            break;
        #endif
        #ifdef V_MICROSTEPS
          case V_AXIS:
            phasePerUStep = PHASE_PER_MICROSTEP(V);
            phaseCurrent = stepperV.get_microstep_counter();
            effectorBackoutDir = -V_HOME_DIR;
            stepperBackoutDir = IF_DISABLED(INVERT_V_DIR, -)effectorBackoutDir;
            break;
        #endif
        #ifdef W_MICROSTEPS
          case W_AXIS:
            phasePerUStep = PHASE_PER_MICROSTEP(W);
            phaseCurrent = stepperW.get_microstep_counter();
            effectorBackoutDir = -W_HOME_DIR;
            stepperBackoutDir = IF_DISABLED(INVERT_W_DIR, -)effectorBackoutDir;
            break;
        #endif
        default: return;
      }

      // Phase distance to nearest home phase position when moving in the backout direction from endstop(may be negative).
      int16_t phaseDelta = (home_phase[axis] - phaseCurrent) * stepperBackoutDir;

      // Check if home distance within endstop assumed repeatability noise of .05mm and warn.
      if (ABS(phaseDelta) * planner.mm_per_step[axis] / phasePerUStep < 0.05f)
        SERIAL_ECHOLNPGM("Selected home phase ", home_phase[axis],
                         " too close to endstop trigger phase ", phaseCurrent,
                         ". Pick a different phase for ", AS_CHAR(AXIS_CHAR(axis)));

      // Skip to next if target position is behind current. So it only moves away from endstop.
      if (phaseDelta < 0) phaseDelta += 1024;

      // Convert TMC µsteps(phase) to whole Marlin µsteps to effector backout direction to mm
      const float mmDelta = int16_t(phaseDelta / phasePerUStep) * effectorBackoutDir * planner.mm_per_step[axis];

      // Optional debug messages
      if (DEBUGGING(LEVELING)) {
        DEBUG_ECHOLNPGM(
          "Endstop ", AS_CHAR(AXIS_CHAR(axis)), " hit at Phase:", phaseCurrent,
          " Delta:", phaseDelta, " Distance:", mmDelta
        );
      }

      if (mmDelta != 0) {
        // Retrace by the amount computed in mmDelta.
        do_homing_move(axis, mmDelta, get_homing_bump_feedrate(axis));
      }
    }
  #endif
  
  // declare function used by homeaxis
  static float homeaxis_single_run(const AxisEnum axis, const int axis_home_dir, const feedRate_t fr_mm_s=0.0, bool invert_home_dir=false);

// those metrics are intentionally not static, as it is expected that they might be referenced
// from outside this file for early registration
metric_t metric_home_diff = METRIC("home_diff", METRIC_VALUE_CUSTOM, 0, METRIC_HANDLER_DISABLE_ALL);

  /**
   * Home an individual "raw axis" to its endstop.
   * This applies to XYZ on Cartesian and Core robots, and
   * to the individual ABC steppers on DELTA and SCARA.
   *
   * At the end of the procedure the axis is marked as
   * homed and the current position of that axis is updated.
   * Kinematic robots should wait till all axes are homed
   * before updating the current position.
   *
   * @param axis Axist to home
   * @param fr_mm_s Homing feed rate in millimeters per second
   * @param invert_home_dir
   *  @arg @c false Default homing direction
   *  @arg @c true Home to opposite end of axis than default.
   *               Warning - axis is considered homed and in known position.
   *               @todo Current position is wrong in case of invert_home_dir true after this call.
   * @param can_calibrate allows/avoids re-calibration if homing is not successful
   */

  #if ENABLED(PRECISE_HOMING)
    void homeaxis(const AxisEnum axis, const feedRate_t fr_mm_s, bool invert_home_dir, bool can_calibrate) {
  #else
    void homeaxis(const AxisEnum axis, const feedRate_t fr_mm_s, bool invert_home_dir) {
  #endif

    // clear the axis state while running
    CBI(axis_known_position, axis);

    #if ENABLED(CRASH_RECOVERY)
      Crash_Temporary_Deactivate ctd;
    #endif

    #if EITHER(MORGAN_SCARA, MP_SCARA)
      // Only Z homing (with probe) is permitted
      if (axis != Z_AXIS) { BUZZ(100, 880); return; }
    #else
      #define _CAN_HOME(A) (axis == _AXIS(A) && ( \
           ENABLED(A##_SPI_SENSORLESS) \
        || TERN0(HAS_Z_AXIS, TERN0(HOMING_Z_WITH_PROBE, _AXIS(A) == Z_AXIS)) \
        || TERN0(A##_HOME_TO_MIN, A##_MIN_PIN > -1) \
        || TERN0(A##_HOME_TO_MAX, A##_MAX_PIN > -1) \
      ))
      #define _ANDCANT(N) && !_CAN_HOME(N)
      if (true MAIN_AXIS_MAP(_ANDCANT)) return;
    #endif

    if (DEBUGGING(LEVELING)) DEBUG_ECHOLNPGM(">>> homeaxis(", AS_CHAR(AXIS_CHAR(axis)), ")");

    const int axis_home_dir = TERN0(DUAL_X_CARRIAGE, axis == X_AXIS)
                ? TOOL_X_HOME_DIR(active_extruder) : invert_home_dir ? (-home_dir(axis)) : home_dir(axis);

  #ifdef HOMING_MAX_ATTEMPTS
    float probe_offset;
    size_t attempts_left = HOMING_MAX_ATTEMPTS;
    while(attempts_left--) {
      #if ENABLED(PRECISE_HOMING)
        if ((axis == X_AXIS || axis == Y_AXIS) && !invert_home_dir) {
          probe_offset = home_axis_precise(axis, axis_home_dir, can_calibrate);
          attempts_left = 0; // call home_axis_precise() just once
        }
        else
      #endif // ENABLED(PRECISE_HOMING)
        {
          probe_offset = homeaxis_single_run(axis, axis_home_dir, fr_mm_s, invert_home_dir) * static_cast<float>(axis_home_dir);
        }
      if (planner.draining()) {
        // move intentionally aborted, do not retry/kill
        return;
      }
      metric_record_custom(&metric_home_diff, ",ax=%u v=%.3f", (unsigned)axis, probe_offset);
      if (invert_home_dir) {
        if (axis_home_invert_min_diff <= probe_offset && probe_offset <= axis_home_invert_max_diff)
          break; // OK offset in range
      }
      else {
        if (axis_home_min_diff[axis] <= probe_offset && probe_offset <= axis_home_max_diff[axis])
          break; // OK offset in range
      }
      if (attempts_left == 0)
        kill(GET_TEXT(MSG_ERR_HOMING)); // not OK run out attempts

      if((axis == X_AXIS || axis == Y_AXIS) && !invert_home_dir){
        //print only for normal homing, messages from precise homing are taken care inside precise homing
        ui.status_printf_P(0,"%c  axis homing failed, retrying",axis_codes[axis]);
      }
    }
  #else // HOMING_MAX_ATTEMPTS 
    homeaxis_single_run(axis, axis_home_dir);
  #endif // HOMING_MAX_ATTEMPTS

  #ifdef HOMING_BACKOFF_POST_MM
    constexpr xyz_float_t endstop_backoff = HOMING_BACKOFF_POST_MM;
    const float backoff_mm = endstop_backoff[
      #if ENABLED(DELTA)
        Z_AXIS
      #else
        axis
      #endif
    ];
    if (backoff_mm) {
      current_position[axis] -= ABS(backoff_mm) * axis_home_dir;
      line_to_current_position(
        #if HOMING_Z_WITH_PROBE
          (axis == Z_AXIS) ? MMM_TO_MMS(Z_PROBE_SPEED_FAST) :
        #endif
        homing_feedrate(axis)
      );
      planner.synchronize();
      SERIAL_ECHO_START();
      SERIAL_ECHOLNPAIR_F("Backoff ipos:", stepper.position_from_startup(axis));
    }
  #endif
}

/**
 * home axis and
 * return distance between fast and slow probe
 */
static float homeaxis_single_run(const AxisEnum axis, const int axis_home_dir, const feedRate_t fr_mm_s, bool invert_home_dir) {
  int steps;

    //
    // Homing Z with a probe? Raise Z (maybe) and deploy the Z probe.
    //
    if (TERN0(HOMING_Z_WITH_PROBE, axis == Z_AXIS && probe.deploy()))
      return NAN;

    // Set flags for X, Y, Z motor locking
    #if HAS_EXTRA_ENDSTOPS
      switch (axis) {
        TERN_(X_DUAL_ENDSTOPS, case X_AXIS:)
        TERN_(Y_DUAL_ENDSTOPS, case Y_AXIS:)
        TERN_(Z_MULTI_ENDSTOPS, case Z_AXIS:)
          stepper.set_separate_multi_axis(true);
        default: break;
      }
    #endif

    //
    // Deploy BLTouch or tare the probe just before probing
    //
    #if HOMING_Z_WITH_PROBE
      if (axis == Z_AXIS) {
        if (TERN0(BLTOUCH, bltouch.deploy())) return NAN;   // BLTouch was deployed above, but get the alarm state.
        if (TERN0(PROBE_TARE, probe.tare())) return NAN;
      }
    #endif

    //
    // Back away to prevent an early sensorless trigger
    //
    #if DISABLED(DELTA) && defined(SENSORLESS_BACKOFF_MM)
      const xyz_float_t backoff = SENSORLESS_BACKOFF_MM;
      if ((TERN0(X_SENSORLESS, axis == X_AXIS) || TERN0(Y_SENSORLESS, axis == Y_AXIS) || TERN0(Z_SENSORLESS, axis == Z_AXIS) || TERN0(I_SENSORLESS, axis == I_AXIS) || TERN0(J_SENSORLESS, axis == J_AXIS) || TERN0(K_SENSORLESS, axis == K_AXIS)) && backoff[axis]) {
        const float backoff_length = -ABS(backoff[axis]) * axis_home_dir;
        if (DEBUGGING(LEVELING)) DEBUG_ECHOLNPGM("Sensorless backoff: ", backoff_length, "mm");
        do_homing_move(axis, backoff_length, homing_feedrate(axis));
      }
    #endif

    // Determine if a homing bump will be done and the bumps distance
    // When homing Z with probe respect probe clearance
    const bool use_probe_bump = TERN0(HOMING_Z_WITH_PROBE, axis == Z_AXIS && home_bump_mm(axis));
    const float bump = axis_home_dir * (
      use_probe_bump ? _MAX(TERN0(HOMING_Z_WITH_PROBE, Z_CLEARANCE_BETWEEN_PROBES), home_bump_mm(axis)) : home_bump_mm(axis)
    );

    //
    // Fast move towards endstop until triggered
    //
    const float move_length = 1.5f * max_length(TERN(DELTA, Z_AXIS, axis)) * axis_home_dir;
    if (DEBUGGING(LEVELING)) DEBUG_ECHOLNPGM("Home Fast: ", move_length, "mm");
    do_homing_move(axis, move_length, fr_mm_s, !use_probe_bump
      #if ENABLED(MOVE_BACK_BEFORE_HOMING)
        , true
      #endif // ENABLED(MOVE_BACK_BEFORE_HOMING)
    );
    steps = stepper.position_from_startup(axis);


    #if BOTH(HOMING_Z_WITH_PROBE, BLTOUCH)
      if (axis == Z_AXIS && !bltouch.high_speed_mode) bltouch.stow(); // Intermediate STOW (in LOW SPEED MODE)
    #endif

    // If a second homing move is configured...
    if (bump) {
      // Move away from the endstop by the axis HOMING_BUMP_MM
      if (DEBUGGING(LEVELING)) DEBUG_ECHOLNPGM("Move Away: ", -bump, "mm");
      do_homing_move(axis, -bump, TERN(HOMING_Z_WITH_PROBE, (((axis == Z_AXIS) && (axis_home_dir < 0)) ? z_probe_fast_mm_s : 0), 0), false);

      #if ENABLED(DETECT_BROKEN_ENDSTOP)
        // Check for a broken endstop
        EndstopEnum es;
        switch (axis) {
          default:
          case X_AXIS: es = X_ENDSTOP; break;
          #if HAS_Y_AXIS
            case Y_AXIS: es = Y_ENDSTOP; break;
          #endif
          #if HAS_Z_AXIS
            case Z_AXIS: es = Z_ENDSTOP; break;
          #endif
          #if HAS_I_AXIS
            case I_AXIS: es = I_ENDSTOP; break;
          #endif
          #if HAS_J_AXIS
            case J_AXIS: es = J_ENDSTOP; break;
          #endif
          #if HAS_K_AXIS
            case K_AXIS: es = K_ENDSTOP; break;
          #endif
          #if HAS_U_AXIS
            case U_AXIS: es = U_ENDSTOP; break;
          #endif
          #if HAS_V_AXIS
            case V_AXIS: es = V_ENDSTOP; break;
          #endif
          #if HAS_W_AXIS
            case W_AXIS: es = W_ENDSTOP; break;
          #endif
        }
        if (TEST(endstops.state(), es)) {
          SERIAL_ECHO_MSG("Bad ", AS_CHAR(AXIS_CHAR(axis)), " Endstop?");
          kill(GET_TEXT_F(MSG_KILL_HOMING_FAILED));
        }
      #endif

      #if BOTH(HOMING_Z_WITH_PROBE, BLTOUCH)
        if (axis == Z_AXIS && !bltouch.high_speed_mode && bltouch.deploy())
          return NAN; // Intermediate DEPLOY (in LOW SPEED MODE)
      #endif


    #if HOMING_Z_WITH_PROBE
    if (axis == Z_AXIS) {
      if (axis_home_dir < 0) {
        do_homing_move(axis, 2 * bump,
            MMM_TO_MMS(Z_PROBE_SPEED_SLOW)
        );
      }
      else {
        do_homing_move(axis, 2 * bump, HOMING_FEEDRATE_INVERTED_Z);
      }
    }
    else {
    #else //HOMING_Z_WITH_PROBE
    {
    #endif //HOMING_Z_WITH_PROBE
      do_homing_move(axis, 2 * bump, get_homing_bump_feedrate(axis));
    }  
    steps -= stepper.position_from_startup(axis);

      // Slow move towards endstop until triggered
      const float rebump = bump * 2;
      if (DEBUGGING(LEVELING)) DEBUG_ECHOLNPGM("Re-bump: ", rebump, "mm");
      do_homing_move(axis, rebump, get_homing_bump_feedrate(axis), true);

      #if BOTH(HOMING_Z_WITH_PROBE, BLTOUCH)
        if (axis == Z_AXIS) bltouch.stow(); // The final STOW
      #endif
    }

    #if HAS_EXTRA_ENDSTOPS
      const bool pos_dir = axis_home_dir > 0;
      #if ENABLED(X_DUAL_ENDSTOPS)
        if (axis == X_AXIS) {
          const float adj = ABS(endstops.x2_endstop_adj);
          if (adj) {
            if (pos_dir ? (endstops.x2_endstop_adj > 0) : (endstops.x2_endstop_adj < 0)) stepper.set_x_lock(true); else stepper.set_x2_lock(true);
            do_homing_move(axis, pos_dir ? -adj : adj);
            stepper.set_x_lock(false);
            stepper.set_x2_lock(false);
          }
        }
      #endif
      #if ENABLED(Y_DUAL_ENDSTOPS)
        if (axis == Y_AXIS) {
          const float adj = ABS(endstops.y2_endstop_adj);
          if (adj) {
            if (pos_dir ? (endstops.y2_endstop_adj > 0) : (endstops.y2_endstop_adj < 0)) stepper.set_y_lock(true); else stepper.set_y2_lock(true);
            do_homing_move(axis, pos_dir ? -adj : adj);
            stepper.set_y_lock(false);
            stepper.set_y2_lock(false);
          }
        }
      #endif

      #if ENABLED(Z_MULTI_ENDSTOPS)
        if (axis == Z_AXIS) {

          #if NUM_Z_STEPPERS == 2

            const float adj = ABS(endstops.z2_endstop_adj);
            if (adj) {
              if (pos_dir ? (endstops.z2_endstop_adj > 0) : (endstops.z2_endstop_adj < 0)) stepper.set_z1_lock(true); else stepper.set_z2_lock(true);
              do_homing_move(axis, pos_dir ? -adj : adj);
              stepper.set_z1_lock(false);
              stepper.set_z2_lock(false);
            }

          #else

            // Handy arrays of stepper lock function pointers

            typedef void (*adjustFunc_t)(const bool);

            adjustFunc_t lock[] = {
              stepper.set_z1_lock, stepper.set_z2_lock, stepper.set_z3_lock
              #if NUM_Z_STEPPERS >= 4
                , stepper.set_z4_lock
              #endif
            };
            float adj[] = {
              0, endstops.z2_endstop_adj, endstops.z3_endstop_adj
              #if NUM_Z_STEPPERS >= 4
                , endstops.z4_endstop_adj
              #endif
            };

            adjustFunc_t tempLock;
            float tempAdj;

            // Manual bubble sort by adjust value
            if (adj[1] < adj[0]) {
              tempLock = lock[0], tempAdj = adj[0];
              lock[0] = lock[1], adj[0] = adj[1];
              lock[1] = tempLock, adj[1] = tempAdj;
            }
            if (adj[2] < adj[1]) {
              tempLock = lock[1], tempAdj = adj[1];
              lock[1] = lock[2], adj[1] = adj[2];
              lock[2] = tempLock, adj[2] = tempAdj;
            }
            #if NUM_Z_STEPPERS >= 4
              if (adj[3] < adj[2]) {
                tempLock = lock[2], tempAdj = adj[2];
                lock[2] = lock[3], adj[2] = adj[3];
                lock[3] = tempLock, adj[3] = tempAdj;
              }
              if (adj[2] < adj[1]) {
                tempLock = lock[1], tempAdj = adj[1];
                lock[1] = lock[2], adj[1] = adj[2];
                lock[2] = tempLock, adj[2] = tempAdj;
              }
            #endif
            if (adj[1] < adj[0]) {
              tempLock = lock[0], tempAdj = adj[0];
              lock[0] = lock[1], adj[0] = adj[1];
              lock[1] = tempLock, adj[1] = tempAdj;
            }

            if (pos_dir) {
              // normalize adj to smallest value and do the first move
              (*lock[0])(true);
              do_homing_move(axis, adj[1] - adj[0]);
              // lock the second stepper for the final correction
              (*lock[1])(true);
              do_homing_move(axis, adj[2] - adj[1]);
              #if NUM_Z_STEPPERS >= 4
                // lock the third stepper for the final correction
                (*lock[2])(true);
                do_homing_move(axis, adj[3] - adj[2]);
              #endif
            }
            else {
              #if NUM_Z_STEPPERS >= 4
                (*lock[3])(true);
                do_homing_move(axis, adj[2] - adj[3]);
              #endif
              (*lock[2])(true);
              do_homing_move(axis, adj[1] - adj[2]);
              (*lock[1])(true);
              do_homing_move(axis, adj[0] - adj[1]);
            }

            stepper.set_z1_lock(false);
            stepper.set_z2_lock(false);
            stepper.set_z3_lock(false);
            #if NUM_Z_STEPPERS >= 4
              stepper.set_z4_lock(false);
            #endif

          #endif
        }
      #endif

      // Reset flags for X, Y, Z motor locking
      switch (axis) {
        default: break;
        TERN_(X_DUAL_ENDSTOPS, case X_AXIS:)
        TERN_(Y_DUAL_ENDSTOPS, case Y_AXIS:)
        TERN_(Z_MULTI_ENDSTOPS, case Z_AXIS:)
          stepper.set_separate_multi_axis(false);
      }

    #endif // HAS_EXTRA_ENDSTOPS

    #ifdef TMC_HOME_PHASE
      // move back to homing phase if configured and capable
      backout_to_tmc_homing_phase(axis);
    #endif

    // Check if any of the moves were aborted and avoid setting any state
    if (planner.draining())
      return NAN;

    #if IS_SCARA

      set_axis_is_at_home(axis);
      sync_plan_position();

    #elif ENABLED(DELTA)

      // Delta has already moved all three towers up in G28
      // so here it re-homes each tower in turn.
      // Delta homing treats the axes as normal linear axes.

      const float adjDistance = delta_endstop_adj[axis],
                  minDistance = (MIN_STEPS_PER_SEGMENT) * planner.mm_per_step[axis];

      // Retrace by the amount specified in delta_endstop_adj if more than min steps.
      if (adjDistance * (Z_HOME_DIR) < 0 && ABS(adjDistance) > minDistance) { // away from endstop, more than min distance
        if (DEBUGGING(LEVELING)) DEBUG_ECHOLNPGM("adjDistance:", adjDistance);
        do_homing_move(axis, adjDistance, get_homing_bump_feedrate(axis));
      }

    #else // CARTESIAN / CORE / MARKFORGED_XY / MARKFORGED_YX

    if (!invert_home_dir) {
      set_axis_is_at_home(axis);
    }
      sync_plan_position();

      destination[axis] = current_position[axis];

      if (DEBUGGING(LEVELING)) DEBUG_POS("> AFTER set_axis_is_at_home", current_position);

    #endif

    // Put away the Z probe
    #if HOMING_Z_WITH_PROBE
      if (axis == Z_AXIS && probe.stow()) return NAN;
    #endif

    #if DISABLED(DELTA) && defined(HOMING_BACKOFF_POST_MM)
      const xyz_float_t endstop_backoff = HOMING_BACKOFF_POST_MM;
      if (endstop_backoff[axis]) {
        current_position[axis] -= ABS(endstop_backoff[axis]) * axis_home_dir;
        line_to_current_position(
          #if HOMING_Z_WITH_PROBE
            (axis == Z_AXIS) ? z_probe_fast_mm_s :
          #endif
          homing_feedrate(axis)
        );

        #if ENABLED(SENSORLESS_HOMING)
          planner.synchronize();
          if (false
            #if ANY(IS_CORE, MARKFORGED_XY, MARKFORGED_YX)
              || axis != NORMAL_AXIS
            #endif
          ) safe_delay(200);  // Short delay to allow belts to spring back
        #endif
      }
    #endif

    // Clear retracted status if homing the Z axis
    #if ENABLED(FWRETRACT)
      if (axis == Z_AXIS) fwretract.current_hop = 0.0;
    #endif

    if (DEBUGGING(LEVELING)) DEBUG_ECHOLNPGM("<<< homeaxis(", AS_CHAR(AXIS_CHAR(axis)), ")");

  if (bump) return static_cast<float>(steps) * planner.mm_per_step[axis];
  return 0;
  } // homeaxis()

#endif // HAS_ENDSTOPS

/**
 * Set an axis' current position to its home position (after homing).
 *
 * For Core and Cartesian robots this applies one-to-one when an
 * individual axis has been homed.
 *
 * DELTA should wait until all homing is done before setting the XYZ
 * current_position to home, because homing is a single operation.
 * In the case where the axis positions are trusted and previously
 * homed, DELTA could home to X or Y individually by moving either one
 * to the center. However, homing Z always homes XY and Z.
 *
 * SCARA should wait until all XY homing is done before setting the XY
 * current_position to home, because neither X nor Y is at home until
 * both are at home. Z can however be homed individually.
 *
 * Callers must sync the planner position after calling this!
 */
void set_axis_is_at_home(const AxisEnum axis) {
  if (DEBUGGING(LEVELING)) DEBUG_ECHOLNPGM(">>> set_axis_is_at_home(", AS_CHAR(AXIS_CHAR(axis)), ")");

  set_axis_trusted(axis);
  set_axis_homed(axis);

  #if ENABLED(DUAL_X_CARRIAGE)
    if (axis == X_AXIS && (active_extruder == 1 || dual_x_carriage_mode == DXC_DUPLICATION_MODE)) {
      current_position.x = x_home_pos(active_extruder);
      return;
    }
  #endif

  #if EITHER(MORGAN_SCARA, AXEL_TPARA)
    scara_set_axis_is_at_home(axis);
  #elif ENABLED(DELTA)
    current_position[axis] = (axis == Z_AXIS) ? DIFF_TERN(HAS_BED_PROBE, delta_height, probe.offset.z) : base_home_pos(axis);
  #else
    current_position[axis] = base_home_pos(axis);    #ifdef WORKSPACE_HOME 
      /*Fill workspace_homes[] with data from config*/
      xyz_pos_t workspace_homes[MAX_COORDINATE_SYSTEMS]={{{{0}}}};

      #ifdef WORKSPACE_0_X_POS
        workspace_homes[0].set(WORKSPACE_0_X_POS, WORKSPACE_0_Y_POS, WORKSPACE_0_Z_POS);
      #endif
      #ifdef WORKSPACE_1_X_POS
        workspace_homes[1].set(WORKSPACE_1_X_POS, WORKSPACE_1_Y_POS, WORKSPACE_1_Z_POS);
      #endif
      #ifdef WORKSPACE_2_X_POS
        workspace_homes[2].set(WORKSPACE_2_X_POS, WORKSPACE_2_Y_POS, WORKSPACE_2_Z_POS);
      #endif
      #ifdef WORKSPACE_3_X_POS
        workspace_homes[3].set(WORKSPACE_3_X_POS, WORKSPACE_3_Y_POS, WORKSPACE_3_Z_POS);
      #endif
      #ifdef WORKSPACE_4_X_POS
        workspace_homes[4].set(WORKSPACE_4_X_POS, WORKSPACE_4_Y_POS, WORKSPACE_4_Z_POS);
      #endif
      #ifdef WORKSPACE_5_X_POS
        workspace_homes[5].set(WORKSPACE_5_X_POS, WORKSPACE_5_Y_POS, WORKSPACE_5_Z_POS);
      #endif
      #ifdef WORKSPACE_6_X_POS
        workspace_homes[6].set(WORKSPACE_6_X_POS, WORKSPACE_6_Y_POS, WORKSPACE_6_Z_POS);
      #endif
      #ifdef WORKSPACE_7_X_POS
        workspace_homes[7].set(WORKSPACE_7_X_POS, WORKSPACE_7_Y_POS, WORKSPACE_7_Z_POS);
      #endif
      #ifdef WORKSPACE_8_X_POS
        workspace_homes[8].set(WORKSPACE_8_X_POS, WORKSPACE_8_Y_POS, WORKSPACE_8_Z_POS);
      #endif
      #ifdef WORKSPACE_9_X_POS
        workspace_homes[9].set(WORKSPACE_9_X_POS, WORKSPACE_9_Y_POS, WORKSPACE_9_Z_POS);
      #endif
      

      int8_t active_coordinate_system = GcodeSuite::get_coordinate_system();
      if (active_coordinate_system == -1){ /*If base coordinate system, proceed as usual*/
        current_position[axis] = base_home_pos(axis);
      } else { /*If in alternate system, update position shift and system offset from base system*/
        position_shift[axis] = - current_position[axis] + workspace_homes[active_coordinate_system][axis];
        GcodeSuite::set_coordinate_system_offset(0, axis, position_shift[axis]);
        update_workspace_offset(axis);        
      }
    #else
      current_position[axis] = base_home_pos(axis)
        #if ENABLED(PRECISE_HOMING)
          - calibrated_home_offset(axis)
        #endif // ENABLED(PRECISE_HOMING)
      ;
    #endif
  #endif

  /**
   * Z Probe Z Homing? Account for the probe's Z offset.
   */
  #if HAS_BED_PROBE && Z_HOME_TO_MIN
    if (axis == Z_AXIS) {
      #if HOMING_Z_WITH_PROBE

        current_position.z -= probe.offset.z;

        if (DEBUGGING(LEVELING)) DEBUG_ECHOLNPGM("*** Z HOMED WITH PROBE (Z_MIN_PROBE_USES_Z_MIN_ENDSTOP_PIN) ***\n> probe.offset.z = ", probe.offset.z);

      #else

        if (DEBUGGING(LEVELING)) DEBUG_ECHOLNPGM("*** Z HOMED TO ENDSTOP ***");

      #endif
    }
  #endif

  TERN_(I2C_POSITION_ENCODERS, I2CPEM.homed(axis));

  TERN_(BABYSTEP_DISPLAY_TOTAL, babystep.reset_total(axis));

  #if HAS_POSITION_SHIFT
    position_shift[axis] = 0;
    update_workspace_offset(axis);
  #endif

  if (DEBUGGING(LEVELING)) {
    #if HAS_HOME_OFFSET
      DEBUG_ECHOLNPGM("> home_offset[", AS_CHAR(AXIS_CHAR(axis)), "] = ", home_offset[axis]);
    #endif
    DEBUG_POS("", current_position);
    DEBUG_ECHOLNPGM("<<< set_axis_is_at_home(", AS_CHAR(AXIS_CHAR(axis)), ")");
  }
}

#if HAS_WORKSPACE_OFFSET
  void update_workspace_offset(const AxisEnum axis) {
    workspace_offset[axis] = home_offset[axis] + position_shift[axis];
    if (DEBUGGING(LEVELING)) DEBUG_ECHOLNPGM("Axis ", AS_CHAR(AXIS_CHAR(axis)), " home_offset = ", home_offset[axis], " position_shift = ", position_shift[axis]);
  }
#endif

#if HAS_M206_COMMAND
  /**
   * Change the home offset for an axis.
   * Also refreshes the workspace offset.
   */
  void set_home_offset(const AxisEnum axis, const float v) {
    home_offset[axis] = v;
    update_workspace_offset(axis);
  }
#endif

#if ENABLED(PRECISE_HOMING)

  /**
   * Turns automatic reports off until destructor is called.
   * Then it sets reports to previous value.
   */
  class Temporary_Report_Off{
      bool suspend_reports = false;
    public:
      Temporary_Report_Off(){
        suspend_reports = suspend_auto_report;
        suspend_auto_report = true;
      }
      ~Temporary_Report_Off(){
        suspend_auto_report = suspend_reports;
      }
  };

  /**
   *  Move back and forth to endstop
   * \returns MSCNT position after endstop has been hit
   */
  static int32_t home_and_get_mscnt(AxisEnum axis, int axis_home_dir, feedRate_t fr_mm_s, float &probe_offset) {
    probe_offset = homeaxis_single_run(axis, axis_home_dir, fr_mm_s);
    const int32_t mscnt = (axis == X_AXIS) ? stepperX.MSCNT() : stepperY.MSCNT();
    return mscnt;
  }


  /**
     * \returns calibrated value from EEPROM in microsteps
     *          always 256 microsteps per step, range 0 to 1023
     */
    static int get_calibrated_home(const AxisEnum axis, bool &calibrated) {
      uint16_t mscntRead[PersistentStorage::homeSamplesCount];
      calibrated = PersistentStorage::isCalibratedHome(mscntRead, axis);
      return home_modus(mscntRead, PersistentStorage::homeSamplesCount, 96);
    }

  /**
   * \param axis axis to be evaluated
   * \param mscnt measured motor position if known,
   *              otherwise, current motor position will be taken
   * \returns shortest distance of the motor to the calibrated position in microsteps,
   *          always 256 microsteps per step, range -512 to 512
   */
  static int calibrated_offset_mscnt(const AxisEnum axis, const int mscnt, bool &calibrated) {
    const int cal = get_calibrated_home(axis, calibrated);
    return to_calibrated(cal, mscnt);
  }

  /**
   * \returns offset [mm] to be subtracted from the current axis position to have correct position
   */
  float calibrated_home_offset(const AxisEnum axis) {
    bool calibrated;
    const int cal = get_calibrated_home(axis, calibrated);
    if (!calibrated)
      return 0;

    const constexpr float steps_per_unit[] = DEFAULT_AXIS_STEPS_PER_UNIT;
    switch (axis) {
      case X_AXIS: {
        return ((X_HOME_DIR < 0 ? X_HOME_GAP : -X_HOME_GAP)
          - ((((INVERT_X_DIR) ? -1.f : 1.f) * to_calibrated(cal, stepperX.MSCNT())) / (steps_per_unit[X_AXIS] * (256 / X_MICROSTEPS))));
      }
      case Y_AXIS: {
        return ((Y_HOME_DIR < 0 ? Y_HOME_GAP : -Y_HOME_GAP)
          - ((((INVERT_Y_DIR) ? -1.f : 1.f) * to_calibrated(cal, stepperY.MSCNT())) / (steps_per_unit[Y_AXIS] * (256 / Y_MICROSTEPS))));
      }
      default:;
    }
    return 0;
  }

  /**
   * \brief Home and get offset from calibrated point
   *
   * \returns offset from calibrated point -512 .. +512
   */
  static int32_t home_and_get_calibration_offset(AxisEnum axis, int axis_home_dir, float &probe_offset, bool store_samples)
  {
    int32_t calibration_offset = 0;
    bool calibrated = false;
    bool break_loop = false;
    do {
      const int32_t mscnt = home_and_get_mscnt(axis, axis_home_dir, homing_feedrate_mm_s[axis] / homing_bump_divisor[axis], probe_offset);

      if ((probe_offset >= axis_home_min_diff[axis])
           && (probe_offset <= axis_home_max_diff[axis])
           && store_samples) {
        PersistentStorage::pushHomeSample(mscnt, 255, axis); //todo board_temp
      }
      else {
        break_loop = true;
      }

      calibration_offset = calibrated_offset_mscnt(axis, mscnt, calibrated);
      if (!calibrated) calibration_offset = 0;

      SERIAL_ECHO_START();
      SERIAL_ECHOPAIR("Precise homing axis: ", axis);
      SERIAL_ECHOPAIR(" probe_offset: ", probe_offset);
      SERIAL_ECHOPAIR(" mscnt: ", mscnt);
      SERIAL_ECHOPAIR(" ipos: ", stepper.position_from_startup(axis));
      if (calibrated) {
        SERIAL_ECHOLNPAIR(" Home position diff: ", calibration_offset);
      } else {
        ui.status_printf_P(0,"Calibrating %c axis",axis_codes[axis]);
        SERIAL_ECHOLN(" Not yet calibrated.");
      }

    } while(store_samples && !calibrated && !break_loop);

    return calibration_offset;
  }

  /**
   * \brief Home and decide if position of both probes is close enough to calibrated home position
   *
   * Do homing probe and decide if can be accepted. If it is not
   * good enough do the probe again up to PRECISE_HOMING_TRIES times.
   *
   * \param axis axis to be homed (cartesian printers only)
   * \param axis_home_dir direction where the home of the axis is
   * \param can_calibrate Can be calibrated home position updated?
   * \return Distance between two probes in mm.
   */
  float home_axis_precise(AxisEnum axis, int axis_home_dir, bool can_calibrate) {
    const int tries = can_calibrate ? PRECISE_HOMING_TRIES : (3 * PRECISE_HOMING_TRIES);
    const int accept_perfect_only_tries = can_calibrate ? (PRECISE_HOMING_TRIES / 3) : 0;
    constexpr int perfect_offset = 96;
    constexpr int acceptable_offset = 288;
    float probe_offset;
    bool first_acceptable = false;

    for (int try_nr = 0; try_nr < tries; ++try_nr){
      const int32_t calibration_offset = home_and_get_calibration_offset(axis, axis_home_dir, probe_offset, can_calibrate);
      if (planner.draining()) {
        // homing intentionally aborted, do not retry
        break;
      }

      SERIAL_ECHO_START();
      SERIAL_ECHO("Probe classified as ");

      if ((probe_offset < axis_home_min_diff[axis])
           || (probe_offset > axis_home_max_diff[axis])) {
        SERIAL_ECHOLN("failed.");
        ui.status_printf_P(0,"%c axis homing failed, retrying",axis_codes[axis]);
      } else if (std::abs(calibration_offset) <= perfect_offset) {
        SERIAL_ECHOLN("perfect.");
        return probe_offset;
      } else if ((std::abs(calibration_offset) <= acceptable_offset)) {
        SERIAL_ECHOLN("acceptable.");
        if (try_nr >= accept_perfect_only_tries) return probe_offset;
        if(first_acceptable){
          ui.status_printf_P(0,"Updating precise home point %c axis",axis_codes[axis]);
        }
        first_acceptable = true;
      } else {
        SERIAL_ECHOLN("bad.");
        if(can_calibrate){
          ui.status_printf_P(0,"Updating precise home point %c axis",axis_codes[axis]);
        }else{
          ui.status_printf_P(0,"%c axis homing failed,retrying",axis_codes[axis]);
        }
      }
    }

    SERIAL_ERROR_MSG("Precise homing runs out of tries to get acceptable probe.");
    return probe_offset;
  }

#endif // ENABLED(PRECISE_HOMING)<|MERGE_RESOLUTION|>--- conflicted
+++ resolved
@@ -1456,7 +1456,6 @@
     }
     return false;
   }
-<<<<<<< HEAD
 
   /**
    * Homing bump feedrate (mm/s)
@@ -1575,127 +1574,17 @@
           #if HAS_V_AXIS
             case V_AXIS: if (ENABLED(V_SPI_SENSORLESS)) endstops.tmc_spi_homing.v = true; break;
           #endif
-=======
-  return homing_feedrate(axis) / float(hbd);
-}
-
-  #if ENABLED(SENSORLESS_HOMING)
-    /**
-     * Set sensorless homing if the axis has it, accounting for Core Kinematics.
-     */
-    sensorless_t start_sensorless_homing_per_axis(const AxisEnum axis) {
-      sensorless_t stealth_states { false };
-
-      switch (axis) {
-        default: break;
-        #if X_SENSORLESS
-          case X_AXIS:
-            #if ENABLED(CRASH_RECOVERY)
-              crash_s.start_sensorless_homing_per_axis(axis);
-            #endif
-
-            stealth_states.x = tmc_enable_stallguard(stepperX);
-            TERN_(X2_SENSORLESS, stealth_states.x2 = tmc_enable_stallguard(stepperX2));
-            #if ANY(CORE_IS_XY, MARKFORGED_XY, MARKFORGED_YX) && Y_SENSORLESS
-              stealth_states.y = tmc_enable_stallguard(stepperY);
-            #elif CORE_IS_XZ && Z_SENSORLESS
-              stealth_states.z = tmc_enable_stallguard(stepperZ);
-            #endif
-            break;
-        #endif
-        #if Y_SENSORLESS
-          case Y_AXIS:
-            #if ENABLED(CRASH_RECOVERY)
-              crash_s.start_sensorless_homing_per_axis(axis);
-            #endif
-
-            stealth_states.y = tmc_enable_stallguard(stepperY);
-            TERN_(Y2_SENSORLESS, stealth_states.y2 = tmc_enable_stallguard(stepperY2));
-            #if ANY(CORE_IS_XY, MARKFORGED_XY, MARKFORGED_YX) && X_SENSORLESS
-              stealth_states.x = tmc_enable_stallguard(stepperX);
-            #elif CORE_IS_YZ && Z_SENSORLESS
-              stealth_states.z = tmc_enable_stallguard(stepperZ);
-            #endif
-            break;
-        #endif
-        #if Z_SENSORLESS
-          case Z_AXIS:
-            stealth_states.z = tmc_enable_stallguard(stepperZ);
-            TERN_(Z2_SENSORLESS, stealth_states.z2 = tmc_enable_stallguard(stepperZ2));
-            TERN_(Z3_SENSORLESS, stealth_states.z3 = tmc_enable_stallguard(stepperZ3));
-            TERN_(Z4_SENSORLESS, stealth_states.z4 = tmc_enable_stallguard(stepperZ4));
-            #if CORE_IS_XZ && X_SENSORLESS
-              stealth_states.x = tmc_enable_stallguard(stepperX);
-            #elif CORE_IS_YZ && Y_SENSORLESS
-              stealth_states.y = tmc_enable_stallguard(stepperY);
-            #endif
-            break;
-        #endif
-        #if I_SENSORLESS
-          case I_AXIS: stealth_states.i = tmc_enable_stallguard(stepperI); break;
-        #endif
-        #if J_SENSORLESS
-          case J_AXIS: stealth_states.j = tmc_enable_stallguard(stepperJ); break;
-        #endif
-        #if K_SENSORLESS
-          case K_AXIS: stealth_states.k = tmc_enable_stallguard(stepperK); break;
-        #endif
-        #if U_SENSORLESS
-          case U_AXIS: stealth_states.u = tmc_enable_stallguard(stepperU); break;
-        #endif
-        #if V_SENSORLESS
-          case V_AXIS: stealth_states.v = tmc_enable_stallguard(stepperV); break;
-        #endif
-        #if W_SENSORLESS
-          case W_AXIS: stealth_states.w = tmc_enable_stallguard(stepperW); break;
-        #endif
-      }
-
-      #if ENABLED(SPI_ENDSTOPS)
-        switch (axis) {
-          case X_AXIS: if (ENABLED(X_SPI_SENSORLESS)) endstops.tmc_spi_homing.x = true; break;
-          #if HAS_Y_AXIS
-            case Y_AXIS: if (ENABLED(Y_SPI_SENSORLESS)) endstops.tmc_spi_homing.y = true; break;
-          #endif
-          #if HAS_Z_AXIS
-            case Z_AXIS: if (ENABLED(Z_SPI_SENSORLESS)) endstops.tmc_spi_homing.z = true; break;
-          #endif
-          #if HAS_I_AXIS
-            case I_AXIS: if (ENABLED(I_SPI_SENSORLESS)) endstops.tmc_spi_homing.i = true; break;
-          #endif
-          #if HAS_J_AXIS
-            case J_AXIS: if (ENABLED(J_SPI_SENSORLESS)) endstops.tmc_spi_homing.j = true; break;
-          #endif
-          #if HAS_K_AXIS
-            case K_AXIS: if (ENABLED(K_SPI_SENSORLESS)) endstops.tmc_spi_homing.k = true; break;
-          #endif
-          #if HAS_U_AXIS
-            case U_AXIS: if (ENABLED(U_SPI_SENSORLESS)) endstops.tmc_spi_homing.u = true; break;
-          #endif
-          #if HAS_V_AXIS
-            case V_AXIS: if (ENABLED(V_SPI_SENSORLESS)) endstops.tmc_spi_homing.v = true; break;
-          #endif
->>>>>>> 4cbaf203
           #if HAS_W_AXIS
             case W_AXIS: if (ENABLED(W_SPI_SENSORLESS)) endstops.tmc_spi_homing.w = true; break;
           #endif
           default: break;
         }
-<<<<<<< HEAD
-      #endif
-
-      #if ENABLED(IMPROVE_HOMING_RELIABILITY) && HOMING_SG_GUARD_DURATION > 0
-        sg_guard_period = millis() + default_sg_guard_duration);
-      #endif
-
-=======
       #endif
 
       #if ENABLED(IMPROVE_HOMING_RELIABILITY) && HOMING_SG_GUARD_DURATION > 0
         sg_guard_period = millis() + default_sg_guard_duration;
       #endif
 
->>>>>>> 4cbaf203
       return stealth_states;
     }
 
@@ -1704,17 +1593,11 @@
         default: break;
         #if X_SENSORLESS
           case X_AXIS:
-<<<<<<< HEAD
           
             #if ENABLED(CRASH_RECOVERY)
               crash_s.end_sensorless_homing_per_axis(axis, enable_stealth.x);
             #else
               tmc_disable_stallguard(stepperX, enable_stealth.x);
-=======
-            #if ENABLED(CRASH_RECOVERY)
-              crash_s.end_sensorless_homing_per_axis(axis, enable_stealth.x);
-            #else
->>>>>>> 4cbaf203
               TERN_(X2_SENSORLESS, tmc_disable_stallguard(stepperX2, enable_stealth.x2));
               #if ANY(CORE_IS_XY, MARKFORGED_XY, MARKFORGED_YX) && Y_SENSORLESS
                 tmc_disable_stallguard(stepperY, enable_stealth.y);
@@ -1722,19 +1605,14 @@
                 tmc_disable_stallguard(stepperZ, enable_stealth.z);
               #endif
             #endif // ENABLED(CRASH_RECOVERY)
-<<<<<<< HEAD
 
             break;
-=======
-          break;
->>>>>>> 4cbaf203
         #endif
         #if Y_SENSORLESS
           case Y_AXIS:
             #if ENABLED(CRASH_RECOVERY)
               crash_s.end_sensorless_homing_per_axis(axis, enable_stealth.y);
             #else
-<<<<<<< HEAD
               tmc_disable_stallguard(stepperY, enable_stealth.y);
               TERN_(Y2_SENSORLESS, tmc_disable_stallguard(stepperY2, enable_stealth.y2));
               #if ANY(CORE_IS_XY, MARKFORGED_XY, MARKFORGED_YX) && X_SENSORLESS
@@ -1755,28 +1633,6 @@
               tmc_disable_stallguard(stepperX, enable_stealth.x);
             #elif CORE_IS_YZ && Y_SENSORLESS
               tmc_disable_stallguard(stepperY, enable_stealth.y);
-=======
-              tmc_disable_stallguard(stepperY, enable_stealth.y);
-              TERN_(Y2_SENSORLESS, tmc_disable_stallguard(stepperY2, enable_stealth.y2));
-              #if ANY(CORE_IS_XY, MARKFORGED_XY, MARKFORGED_YX) && X_SENSORLESS
-                tmc_disable_stallguard(stepperX, enable_stealth.x);
-              #elif CORE_IS_YZ && Z_SENSORLESS
-                tmc_disable_stallguard(stepperZ, enable_stealth.z);
-              #endif
-            #endif // ENABLED(CRASH_RECOVERY)
-          break;
-        #endif
-        #if Z_SENSORLESS
-          case Z_AXIS:
-            tmc_disable_stallguard(stepperZ, enable_stealth.z);
-            TERN_(Z2_SENSORLESS, tmc_disable_stallguard(stepperZ2, enable_stealth.z2));
-            TERN_(Z3_SENSORLESS, tmc_disable_stallguard(stepperZ3, enable_stealth.z3));
-            TERN_(Z4_SENSORLESS, tmc_disable_stallguard(stepperZ4, enable_stealth.z4));
-            #if CORE_IS_XZ && X_SENSORLESS
-              tmc_disable_stallguard(stepperX, enable_stealth.x);
-            #elif CORE_IS_YZ && Y_SENSORLESS
-              tmc_disable_stallguard(stepperY, enable_stealth.y);
->>>>>>> 4cbaf203
             #endif
             break;
         #endif
@@ -1834,19 +1690,11 @@
 
   #endif // SENSORLESS_HOMING
 
-<<<<<<< HEAD
   /**
    * Home an individual linear axis
    */
   void do_homing_move(const AxisEnum axis, const float distance, const feedRate_t fr_mm_s=0.0, const bool final_approach=true
     #if ENABLED(MOVE_BACK_BEFORE_HOMING)
-=======
-/**
- * Home an individual linear axis
- */
-void do_homing_move(const AxisEnum axis, const float distance, const feedRate_t fr_mm_s
-  #if ENABLED(MOVE_BACK_BEFORE_HOMING)
->>>>>>> 4cbaf203
     , bool can_move_back_before_homing
   #endif
 ) {
@@ -1873,25 +1721,18 @@
       sensorless_t stealth_states;
     #endif
 
-<<<<<<< HEAD
 
     if (TERN0(HOMING_Z_WITH_PROBE, axis == Z_AXIS)) {
       #if BOTH(HAS_HEATED_BED, WAIT_FOR_BED_HEATER)
         // Wait for bed to heat back up between probing points
         thermalManager.wait_for_bed_heating();
       #endif
-=======
-    #if ENABLED(SENSORLESS_HOMING)
-      sensorless_t stealth_states;
-    #endif
->>>>>>> 4cbaf203
 
       #if BOTH(HAS_HOTEND, WAIT_FOR_HOTEND)
         // Wait for the hotend to heat back up between probing points
         thermalManager.wait_for_hotend_heating(active_extruder);
       #endif
 
-<<<<<<< HEAD
       TERN_(HAS_QUIET_PROBING, if (final_approach) probe.set_probing_paused(true));
     }
 
@@ -1902,15 +1743,6 @@
         safe_delay(SENSORLESS_STALLGUARD_DELAY); // Short delay needed to settle
       #endif
     #endif
-=======
-      // Disable stealthChop if used. Enable diag1 pin on driver.
-      #if ENABLED(SENSORLESS_HOMING)
-        stealth_states = start_sensorless_homing_per_axis(axis);
-        #if SENSORLESS_STALLGUARD_DELAY
-          safe_delay(SENSORLESS_STALLGUARD_DELAY); // Short delay needed to settle
-        #endif
-      #endif
->>>>>>> 4cbaf203
 
     #if ENABLED(MOVE_BACK_BEFORE_HOMING)
       if (can_move_back_before_homing && ((axis == X_AXIS) || (axis == Y_AXIS))) {
@@ -1961,19 +1793,9 @@
     planner.synchronize();
 
 
-<<<<<<< HEAD
     #if HOMING_Z_WITH_PROBE && HAS_QUIET_PROBING
       if (axis == Z_AXIS && final_approach) probe.set_probing_paused(false);
     #endif
-=======
-      // Re-enable stealthChop if used. Disable diag1 pin on driver.
-      #if ENABLED(SENSORLESS_HOMING)
-        end_sensorless_homing_per_axis(axis, stealth_states);
-        #if SENSORLESS_STALLGUARD_DELAY
-          safe_delay(SENSORLESS_STALLGUARD_DELAY); // Short delay needed to settle
-        #endif
-      #endif
->>>>>>> 4cbaf203
 
     endstops.validate_homing_move();
 
