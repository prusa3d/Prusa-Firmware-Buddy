/**
 * Marlin 3D Printer Firmware
 * Copyright (c) 2020 MarlinFirmware [https://github.com/MarlinFirmware/Marlin]
 *
 * Based on Sprinter and grbl.
 * Copyright (c) 2011 Camiel Gubbels / Erik van der Zalm
 *
 * This program is free software: you can redistribute it and/or modify
 * it under the terms of the GNU General Public License as published by
 * the Free Software Foundation, either version 3 of the License, or
 * (at your option) any later version.
 *
 * This program is distributed in the hope that it will be useful,
 * but WITHOUT ANY WARRANTY; without even the implied warranty of
 * MERCHANTABILITY or FITNESS FOR A PARTICULAR PURPOSE.  See the
 * GNU General Public License for more details.
 *
 * You should have received a copy of the GNU General Public License
 * along with this program.  If not, see <https://www.gnu.org/licenses/>.
 *
 */

/**
 * motion.cpp
 */

#include "motion.h"
#include "endstops.h"
#include "stepper.h"
#include "planner.h"
#include "temperature.h"
#include "../gcode/gcode.h"
#include "../lcd/marlinui.h"
#include "../inc/MarlinConfig.h"
#include "../Marlin.h"

#include "metric.h"
#include "PersistentStorage.h"

#if IS_SCARA
  #include "../libs/buzzer.h"
  #include "../lcd/marlinui.h"
#endif

#if HAS_BED_PROBE
  #include "probe.h"
#endif

#if HAS_LEVELING
  #include "../feature/bedlevel/bedlevel.h"
#endif

#if ENABLED(BLTOUCH)
  #include "../feature/bltouch.h"
#endif

#if HAS_FILAMENT_SENSOR
  #include "../feature/runout.h"
#endif

#if ENABLED(SENSORLESS_HOMING)
  #include "../feature/tmc_util.h"

  #if ENABLED(CRASH_RECOVERY)
    #include "../feature/prusa/crash_recovery.h"
  #endif // ENABLED(CRASH_RECOVERY)
#endif

#if ENABLED(FWRETRACT)
  #include "../feature/fwretract.h"
#endif

#if ENABLED(BABYSTEP_DISPLAY_TOTAL)
  #include "../feature/babystep.h"
#endif

#define DEBUG_OUT ENABLED(DEBUG_LEVELING_FEATURE)
#include "../core/debug_out.h"

#if ENABLED(PRECISE_HOMING)
  #include "precise_homing.h"
#endif

// Relative Mode. Enable with G91, disable with G90.
bool relative_mode; // = false;

/**
 * Cartesian Current Position
 *   Planned position. Printer is heading to this position or is at this position.
 *   Used to track the native machine position as moves are queued.
 *   Used by 'line_to_current_position' to do a move after changing it.
 *   Used by 'sync_plan_position' to update 'planner.position'.
 */
#ifdef Z_IDLE_HEIGHT
  #define Z_INIT_POS Z_IDLE_HEIGHT
#else
  #define Z_INIT_POS Z_HOME_POS
#endif

xyze_pos_t current_position = LOGICAL_AXIS_ARRAY(0, X_HOME_POS, Y_HOME_POS, Z_INIT_POS, I_HOME_POS, J_HOME_POS, K_HOME_POS, U_HOME_POS, V_HOME_POS, W_HOME_POS);

/**
 * Cartesian Destination
 *   The destination for a move, filled in by G-code movement commands,
 *   and expected by functions like 'prepare_line_to_destination'.
 *   G-codes can set destination using 'get_destination_from_command'
 */
xyze_pos_t destination; // {0}

// G60/G61 Position Save and Return
#if SAVED_POSITIONS
  uint8_t saved_slots[(SAVED_POSITIONS + 7) >> 3];
  xyze_pos_t stored_position[SAVED_POSITIONS];
#endif

// The active extruder (tool). Set with T<extruder> command.
#if HAS_MULTI_EXTRUDER
  uint8_t active_extruder = 0; // = 0
#endif

#if ENABLED(LCD_SHOW_E_TOTAL)
  float e_move_accumulator; // = 0
#endif

// Extruder offsets
#if HAS_HOTEND_OFFSET
  xyz_pos_t hotend_offset[HOTENDS]; // Initialized by settings.load()
  void reset_hotend_offsets() {
    constexpr float tmp[XYZ][HOTENDS] = { HOTEND_OFFSET_X, HOTEND_OFFSET_Y, HOTEND_OFFSET_Z };
    static_assert(
      !tmp[X_AXIS][0] && !tmp[Y_AXIS][0] && !tmp[Z_AXIS][0],
      "Offsets for the first hotend must be 0.0."
    );
    // Transpose from [XYZ][HOTENDS] to [HOTENDS][XYZ]
    HOTEND_LOOP() LOOP_ABC(a) hotend_offset[e][a] = tmp[a][e];
    TERN_(DUAL_X_CARRIAGE, hotend_offset[1].x = _MAX(X2_HOME_POS, X2_MAX_POS));
  }
#endif

// The feedrate for the current move, often used as the default if
// no other feedrate is specified. Overridden for special moves.
// Set by the last G0 through G5 command's "F" parameter.
// Functions that override this for custom moves *must always* restore it!
feedRate_t feedrate_mm_s = MMM_TO_MMS(1500);
int16_t feedrate_percentage = 100;

static const uint8_t homing_bump_divisor[] PROGMEM = HOMING_BUMP_DIVISOR;

// Cartesian conversion result goes here:
xyz_pos_t cartes;

#if IS_KINEMATIC

  abce_pos_t delta;

  #if HAS_SCARA_OFFSET
    abc_pos_t scara_home_offset;
  #endif

  #if HAS_SOFTWARE_ENDSTOPS
    float delta_max_radius, delta_max_radius_2;
  #elif IS_SCARA
    constexpr float delta_max_radius = SCARA_PRINTABLE_RADIUS,
                    delta_max_radius_2 = sq(SCARA_PRINTABLE_RADIUS);
  #else // DELTA
    constexpr float delta_max_radius = DELTA_PRINTABLE_RADIUS,
                    delta_max_radius_2 = sq(DELTA_PRINTABLE_RADIUS);
  #endif

#endif

/**
 * The workspace can be offset by some commands, or
 * these offsets may be omitted to save on computation.
 */
#if HAS_POSITION_SHIFT
  // The distance that XYZ has been offset by G92. Reset by G28.
  xyz_pos_t position_shift{0};
#endif
#if HAS_HOME_OFFSET
  // This offset is added to the configured home position.
  // Set by M206, M428, or menu item. Saved to EEPROM.
  xyz_pos_t home_offset{0};
#endif
#if HAS_HOME_OFFSET && HAS_POSITION_SHIFT
  // The above two are combined to save on computes
  xyz_pos_t workspace_offset{0};
#endif

#if HAS_ABL_NOT_UBL
  feedRate_t xy_probe_feedrate_mm_s = MMM_TO_MMS(XY_PROBE_FEEDRATE);
#endif

/**
 * Output the current position to serial
 */

inline void report_more_positions() {
  stepper.report_positions();
  TERN_(IS_SCARA, scara_report_positions());
}

// Report the logical position for a given machine position
inline void report_logical_position(const xyze_pos_t &rpos) {
  const xyze_pos_t lpos = rpos.asLogical();
  SERIAL_ECHOPGM_P(
    LIST_N(DOUBLE(NUM_AXES),
         X_LBL, lpos.x,
      SP_Y_LBL, lpos.y,
      SP_Z_LBL, lpos.z,
      SP_I_LBL, lpos.i,
      SP_J_LBL, lpos.j,
      SP_K_LBL, lpos.k,
      SP_U_LBL, lpos.u,
      SP_V_LBL, lpos.v,
      SP_W_LBL, lpos.w
    )
    #if HAS_EXTRUDERS
      , SP_E_LBL, lpos.e
    #endif
  );
}

// Report the real current position according to the steppers.
// Forward kinematics and un-leveling are applied.
void report_real_position() {
  get_cartesian_from_steppers();
  xyze_pos_t npos = LOGICAL_AXIS_ARRAY(
    planner.get_axis_position_mm(E_AXIS),
    cartes.x, cartes.y, cartes.z,
    cartes.i, cartes.j, cartes.k,
    cartes.u, cartes.v, cartes.w
  );

  TERN_(HAS_POSITION_MODIFIERS, planner.unapply_modifiers(npos, true));

  report_logical_position(npos);
  report_more_positions();
}

// Report the logical current position according to the most recent G-code command
void report_current_position() {
  report_logical_position(current_position);
  report_more_positions();
}

/**
 * Report the logical current position according to the most recent G-code command.
 * The planner.position always corresponds to the last G-code too. This makes M114
 * suitable for debugging kinematics and leveling while avoiding planner sync that
 * definitively interrupts the printing flow.
 */
void report_current_position_projected() {
  report_logical_position(current_position);
  stepper.report_a_position(planner.position);
}

#if ENABLED(AUTO_REPORT_POSITION)
  AutoReporter<PositionReport> position_auto_reporter;
#endif

#if EITHER(FULL_REPORT_TO_HOST_FEATURE, REALTIME_REPORTING_COMMANDS)

  M_StateEnum M_State_grbl = M_INIT;

  /**
   * Output the current grbl compatible state to serial while moving
   */
  void report_current_grblstate_moving() { SERIAL_ECHOLNPGM("S_XYZ:", int(M_State_grbl)); }

  /**
   * Output the current position (processed) to serial while moving
   */
  void report_current_position_moving() {
    get_cartesian_from_steppers();
    const xyz_pos_t lpos = cartes.asLogical();

    SERIAL_ECHOPGM_P(
      LIST_N(DOUBLE(NUM_AXES),
           X_LBL, lpos.x,
        SP_Y_LBL, lpos.y,
        SP_Z_LBL, lpos.z,
        SP_I_LBL, lpos.i,
        SP_J_LBL, lpos.j,
        SP_K_LBL, lpos.k,
        SP_U_LBL, lpos.u,
        SP_V_LBL, lpos.v,
        SP_W_LBL, lpos.w
      )
      #if HAS_EXTRUDERS
        , SP_E_LBL, current_position.e
      #endif
    );

    stepper.report_positions();
    TERN_(IS_SCARA, scara_report_positions());
    report_current_grblstate_moving();
  }

  /**
   * Set a Grbl-compatible state from the current marlin_state
   */
  M_StateEnum grbl_state_for_marlin_state() {
    switch (marlin_state) {
      case MF_INITIALIZING: return M_INIT;
      case MF_SD_COMPLETE:  return M_ALARM;
      case MF_WAITING:      return M_IDLE;
      case MF_STOPPED:      return M_END;
      case MF_RUNNING:      return M_RUNNING;
      case MF_PAUSED:       return M_HOLD;
      case MF_KILLED:       return M_ERROR;
      default:              return M_IDLE;
    }
  }

#endif

void home_if_needed(const bool keeplev/*=false*/) {
  if (!all_axes_trusted()) gcode.home_all_axes(keeplev);
}

/**
 * Run out the planner buffer and re-sync the current
 * position from the last-updated stepper positions.
 */
void quickstop_stepper() {
  planner.quick_stop();
  planner.synchronize();
  set_current_from_steppers_for_axis(ALL_AXES_ENUM);
  sync_plan_position();
}

#if ENABLED(REALTIME_REPORTING_COMMANDS)

  void quickpause_stepper() {
    planner.quick_pause();
    //planner.synchronize();
  }

  void quickresume_stepper() {
    planner.quick_resume();
    //planner.synchronize();
  }

#endif

/**
 * Set the planner/stepper positions directly from current_position with
 * no kinematic translation. Used for homing axes and cartesian/core syncing.
 */
void sync_plan_position() {
  if (DEBUGGING(LEVELING)) DEBUG_POS("sync_plan_position", current_position);
  planner.set_position_mm(current_position);
}

#if HAS_EXTRUDERS
  void sync_plan_position_e() { planner.set_e_position_mm(current_position.e); }
#endif

/**
 * Get the stepper positions in the cartes[] array.
 * Forward kinematics are applied for DELTA and SCARA.
 *
 * The result is in the current coordinate space with
 * leveling applied. The coordinates need to be run through
 * unapply_leveling to obtain the "ideal" coordinates
 * suitable for current_position, etc.
 */
void get_cartesian_from_steppers() {
  #if ENABLED(DELTA)
    forward_kinematics(planner.get_axis_positions_mm());
  #elif IS_SCARA
    forward_kinematics(
      planner.get_axis_position_degrees(A_AXIS), planner.get_axis_position_degrees(B_AXIS)
      OPTARG(AXEL_TPARA, planner.get_axis_position_degrees(C_AXIS))
    );
    cartes.z = planner.get_axis_position_mm(Z_AXIS);
  #else
    NUM_AXIS_CODE(
      cartes.x = planner.get_axis_position_mm(X_AXIS),
      cartes.y = planner.get_axis_position_mm(Y_AXIS),
      cartes.z = planner.get_axis_position_mm(Z_AXIS),
      cartes.i = planner.get_axis_position_mm(I_AXIS),
      cartes.j = planner.get_axis_position_mm(J_AXIS),
      cartes.k = planner.get_axis_position_mm(K_AXIS),
      cartes.u = planner.get_axis_position_mm(U_AXIS),
      cartes.v = planner.get_axis_position_mm(V_AXIS),
      cartes.w = planner.get_axis_position_mm(W_AXIS)
    );
  #endif
}

/**
 * Set the current_position for an axis based on
 * the stepper positions, removing any leveling that
 * may have been applied.
 *
 * To prevent small shifts in axis position always call
 * sync_plan_position after updating axes with this.
 *
 * To keep hosts in sync, always call report_current_position
 * after updating the current_position.
 */
void set_current_from_steppers_for_axis(const AxisEnum axis) {
  get_cartesian_from_steppers();
  xyze_pos_t pos = cartes;

  TERN_(HAS_EXTRUDERS, pos.e = planner.get_axis_position_mm(E_AXIS));

  TERN_(HAS_POSITION_MODIFIERS, planner.unapply_modifiers(pos, true));

  if (axis == ALL_AXES_ENUM)
    current_position = pos;
  else
    current_position[axis] = pos[axis];
}


/**
 * Set the current_position for all axes based on
 * the stepper positions, removing any leveling that
 * may have been applied.
 */
void set_current_from_steppers() {
  set_current_from_steppers_for_axis(ALL_AXES_ENUM);
}

/**
 * Plans a line movement to the current_position from the last point
 * in the planner's buffer.
 * Suitable for homing, does not apply UBL.
 */
void line_to_current_position(const_feedRate_t fr_mm_s/*=feedrate_mm_s*/) {
  planner.buffer_line(current_position, fr_mm_s);
}

#if HAS_EXTRUDERS
  void unscaled_e_move(const_float_t length, const_feedRate_t fr_mm_s) {
    TERN_(HAS_FILAMENT_SENSOR, runout.reset());
    current_position.e += length / planner.e_factor[active_extruder];
    line_to_current_position(fr_mm_s);
    planner.synchronize();
  }
#endif

#if IS_KINEMATIC

  /**
   * Buffer a fast move without interpolation. Set current_position to destination
   */
  void prepare_fast_move_to_destination(const_feedRate_t scaled_fr_mm_s/*=MMS_SCALED(feedrate_mm_s)*/) {
    if (DEBUGGING(LEVELING)) DEBUG_POS("prepare_fast_move_to_destination", destination);

    #if UBL_SEGMENTED
      // UBL segmented line will do Z-only moves in single segment
      bedlevel.line_to_destination_segmented(scaled_fr_mm_s);
    #else
      if (current_position == destination) return;

      planner.buffer_line(destination, scaled_fr_mm_s);
    #endif

    current_position = destination;
  }

#endif // IS_KINEMATIC

/**
 * Do a fast or normal move to 'destination' with an optional FR.
 *  - Move at normal speed regardless of feedrate percentage.
 *  - Extrude the specified length regardless of flow percentage.
 */
void _internal_move_to_destination(const_feedRate_t fr_mm_s/*=0.0f*/
  OPTARG(IS_KINEMATIC, const bool is_fast/*=false*/)
) {
  const feedRate_t old_feedrate = feedrate_mm_s;
  if (fr_mm_s) feedrate_mm_s = fr_mm_s;

  const uint16_t old_pct = feedrate_percentage;
  feedrate_percentage = 100;

  #if HAS_EXTRUDERS
    const float old_fac = planner.e_factor[active_extruder];
    planner.e_factor[active_extruder] = 1.0f;
  #endif

  if (TERN0(IS_KINEMATIC, is_fast))
    TERN(IS_KINEMATIC, prepare_fast_move_to_destination(), NOOP);
  else
    prepare_line_to_destination();

  feedrate_mm_s = old_feedrate;
  feedrate_percentage = old_pct;
  TERN_(HAS_EXTRUDERS, planner.e_factor[active_extruder] = old_fac);
}

/**
 * Plan a move to (X, Y, Z, [I, [J, [K...]]]) and set the current_position
 * Plan a move to (X, Y, Z, [I, [J, [K...]]]) with separation of Z from other components.
 *
 * - If Z is moving up, the Z move is done before XY, etc.
 * - If Z is moving down, the Z move is done after XY, etc.
 * - Delta may lower Z first to get into the free motion zone.
 * - Before returning, wait for the planner buffer to empty.
 */
void do_blocking_move_to(NUM_AXIS_ARGS(const float), const_feedRate_t fr_mm_s/*=0.0f*/) {
  DEBUG_SECTION(log_move, "do_blocking_move_to", DEBUGGING(LEVELING));
  if (DEBUGGING(LEVELING)) DEBUG_XYZ("> ", NUM_AXIS_ARGS());

  plan_park_move_to(rx, ry, rz, fr_mm_s, fr_mm_s);
  planner.synchronize();
}

/// Z-Manhattan fast move
void plan_park_move_to(NUM_AXIS_ARGS(const float), const feedRate_t &fr_xyijkuvw, const feedRate_t &fr_z){

  const feedRate_t xy_feedrate = fr_xyijkuvw ?: feedRate_t(XY_PROBE_FEEDRATE_MM_S);
  #if HAS_Z_AXIS
    const feedRate_t z_feedrate = fr_z ?: homing_feedrate(Z_AXIS);
  #endif
  SECONDARY_AXIS_CODE(
    const feedRate_t i_feedrate = fr_xyijkuvw ?: homing_feedrate(I_AXIS),
    const feedRate_t j_feedrate = fr_xyijkuvw ?: homing_feedrate(J_AXIS),
    const feedRate_t k_feedrate = fr_xyijkuvw ?: homing_feedrate(K_AXIS),
    const feedRate_t u_feedrate = fr_xyijkuvw ?: homing_feedrate(U_AXIS),
    const feedRate_t v_feedrate = fr_xyijkuvw ?: homing_feedrate(V_AXIS),
    const feedRate_t w_feedrate = fr_xyijkuvw ?: homing_feedrate(W_AXIS)
  );

  #if IS_KINEMATIC
    if (!position_is_reachable(x, y)) return;
    destination = current_position;          // sync destination at the start
  #endif

  #if ENABLED(DELTA)

    REMEMBER(fr, feedrate_mm_s, xy_feedrate);

    if (DEBUGGING(LEVELING)) DEBUG_POS("destination = current_position", destination);

    // when in the danger zone
    if (current_position.z > delta_clip_start_height) {
      if (z > delta_clip_start_height) {                      // staying in the danger zone
        destination.set(x, y, z);                             // move directly (uninterpolated)
        prepare_internal_fast_move_to_destination();          // set current_position from destination
        if (DEBUGGING(LEVELING)) DEBUG_POS("danger zone move", current_position);
        return;
      }
      destination.z = delta_clip_start_height;
      prepare_internal_fast_move_to_destination();            // set current_position from destination
      if (DEBUGGING(LEVELING)) DEBUG_POS("zone border move", current_position);
    }

    if (z > current_position.z) {                             // raising?
      destination.z = z;
      prepare_internal_fast_move_to_destination(z_feedrate);  // set current_position from destination
      if (DEBUGGING(LEVELING)) DEBUG_POS("z raise move", current_position);
    }

    destination.set(x, y);
    prepare_internal_move_to_destination();                   // set current_position from destination
    if (DEBUGGING(LEVELING)) DEBUG_POS("xy move", current_position);

    if (z < current_position.z) {                             // lowering?
      destination.z = z;
      prepare_internal_fast_move_to_destination(z_feedrate);  // set current_position from destination
      if (DEBUGGING(LEVELING)) DEBUG_POS("z lower move", current_position);
    }

  #elif IS_SCARA

    // If Z needs to raise, do it before moving XY
    if (destination.z < z) { destination.z = z; prepare_internal_fast_move_to_destination(z_feedrate); }

    destination.set(x, y); prepare_internal_fast_move_to_destination(xy_feedrate);

    // If Z needs to lower, do it after moving XY
    if (destination.z > z) { destination.z = z; prepare_internal_fast_move_to_destination(z_feedrate); }

  #else

    #if HAS_Z_AXIS  // If Z needs to raise, do it before moving XY
      if (current_position.z < z) { current_position.z = z; line_to_current_position(z_feedrate); }
    #endif

    current_position.set(x, y); line_to_current_position(xy_feedrate);

    #if HAS_I_AXIS
      current_position.i = i; line_to_current_position(i_feedrate);
    #endif
    #if HAS_J_AXIS
      current_position.j = j; line_to_current_position(j_feedrate);
    #endif
    #if HAS_K_AXIS
      current_position.k = k; line_to_current_position(k_feedrate);
    #endif
    #if HAS_U_AXIS
      current_position.u = u; line_to_current_position(u_feedrate);
    #endif
    #if HAS_V_AXIS
      current_position.v = v; line_to_current_position(v_feedrate);
    #endif
    #if HAS_W_AXIS
      current_position.w = w; line_to_current_position(w_feedrate);
    #endif

    #if HAS_Z_AXIS
      // If Z needs to lower, do it after moving XY
      if (current_position.z > z) { current_position.z = z; line_to_current_position(z_feedrate); }
    #endif

  #endif
}

void do_blocking_move_to(const xy_pos_t &raw, const_feedRate_t fr_mm_s/*=0.0f*/) {
  do_blocking_move_to(NUM_AXIS_LIST(raw.x, raw.y, current_position.z, current_position.i, current_position.j, current_position.k,
                                    current_position.u, current_position.v, current_position.w), fr_mm_s);
}
void do_blocking_move_to(const xyz_pos_t &raw, const_feedRate_t fr_mm_s/*=0.0f*/) {
  do_blocking_move_to(NUM_AXIS_ELEM(raw), fr_mm_s);
}
void do_blocking_move_to(const xyze_pos_t &raw, const_feedRate_t fr_mm_s/*=0.0f*/) {
  do_blocking_move_to(NUM_AXIS_ELEM(raw), fr_mm_s);
}
void do_blocking_move_to_x(const_float_t rx, const_feedRate_t fr_mm_s/*=0.0*/) {
  do_blocking_move_to(
    NUM_AXIS_LIST(rx, current_position.y, current_position.z, current_position.i, current_position.j, current_position.k,
                  current_position.u, current_position.v, current_position.w),
    fr_mm_s
  );
}

#if HAS_Y_AXIS
  void do_blocking_move_to_y(const_float_t ry, const_feedRate_t fr_mm_s/*=0.0*/) {
    do_blocking_move_to(
      NUM_AXIS_LIST(current_position.x, ry, current_position.z, current_position.i, current_position.j, current_position.k,
                    current_position.u, current_position.v, current_position.w),
      fr_mm_s
    );
  }
#endif

#if HAS_Z_AXIS
  void do_blocking_move_to_z(const_float_t rz, const_feedRate_t fr_mm_s/*=0.0*/) {
    do_blocking_move_to_xy_z(current_position, rz, fr_mm_s);
  }
#endif

#if HAS_I_AXIS
  void do_blocking_move_to_i(const_float_t ri, const_feedRate_t fr_mm_s/*=0.0*/) {
    do_blocking_move_to_xyz_i(current_position, ri, fr_mm_s);
  }
  void do_blocking_move_to_xyz_i(const xyze_pos_t &raw, const_float_t i, const_feedRate_t fr_mm_s/*=0.0f*/) {
    do_blocking_move_to(
      NUM_AXIS_LIST(raw.x, raw.y, raw.z, i, raw.j, raw.k, raw.u, raw.v, raw.w),
      fr_mm_s
    );
  }
#endif

#if HAS_J_AXIS
  void do_blocking_move_to_j(const_float_t rj, const_feedRate_t fr_mm_s/*=0.0*/) {
    do_blocking_move_to_xyzi_j(current_position, rj, fr_mm_s);
  }
  void do_blocking_move_to_xyzi_j(const xyze_pos_t &raw, const_float_t j, const_feedRate_t fr_mm_s/*=0.0f*/) {
    do_blocking_move_to(
      NUM_AXIS_LIST(raw.x, raw.y, raw.z, raw.i, j, raw.k, raw.u, raw.v, raw.w),
      fr_mm_s
    );
  }
#endif

#if HAS_K_AXIS
  void do_blocking_move_to_k(const_float_t rk, const_feedRate_t fr_mm_s/*=0.0*/) {
    do_blocking_move_to_xyzij_k(current_position, rk, fr_mm_s);
  }
  void do_blocking_move_to_xyzij_k(const xyze_pos_t &raw, const_float_t k, const_feedRate_t fr_mm_s/*=0.0f*/) {
    do_blocking_move_to(
      NUM_AXIS_LIST(raw.x, raw.y, raw.z, raw.i, raw.j, k, raw.u, raw.v, raw.w),
      fr_mm_s
    );
  }
#endif

#if HAS_U_AXIS
  void do_blocking_move_to_u(const_float_t ru, const_feedRate_t fr_mm_s/*=0.0*/) {
    do_blocking_move_to_xyzijk_u(current_position, ru, fr_mm_s);
  }
  void do_blocking_move_to_xyzijk_u(const xyze_pos_t &raw, const_float_t u, const_feedRate_t fr_mm_s/*=0.0f*/) {
    do_blocking_move_to(
      NUM_AXIS_LIST(raw.x, raw.y, raw.z, raw.i, raw.j, raw.k, u, raw.v, raw.w),
      fr_mm_s
    );
  }
#endif

#if HAS_V_AXIS
  void do_blocking_move_to_v(const_float_t rv, const_feedRate_t fr_mm_s/*=0.0*/) {
    do_blocking_move_to_xyzijku_v(current_position, rv, fr_mm_s);
  }
  void do_blocking_move_to_xyzijku_v(const xyze_pos_t &raw, const_float_t v, const_feedRate_t fr_mm_s/*=0.0f*/) {
    do_blocking_move_to(
      NUM_AXIS_LIST(raw.x, raw.y, raw.z, raw.i, raw.j, raw.k, raw.u, v, raw.w),
      fr_mm_s
    );
  }
#endif

#if HAS_W_AXIS
  void do_blocking_move_to_w(const_float_t rw, const_feedRate_t fr_mm_s/*=0.0*/) {
    do_blocking_move_to_xyzijkuv_w(current_position, rw, fr_mm_s);
  }
  void do_blocking_move_to_xyzijkuv_w(const xyze_pos_t &raw, const_float_t w, const_feedRate_t fr_mm_s/*=0.0f*/) {
    do_blocking_move_to(
      NUM_AXIS_LIST(raw.x, raw.y, raw.z, raw.i, raw.j, raw.k, raw.u, raw.v, w),
      fr_mm_s
    );
  }
#endif

#if HAS_Y_AXIS
  void do_blocking_move_to_xy(const_float_t rx, const_float_t ry, const_feedRate_t fr_mm_s/*=0.0*/) {
    do_blocking_move_to(
      NUM_AXIS_LIST(rx, ry, current_position.z, current_position.i, current_position.j, current_position.k,
                    current_position.u, current_position.v, current_position.w),
      fr_mm_s
    );
  }
  void do_blocking_move_to_xy(const xy_pos_t &raw, const_feedRate_t fr_mm_s/*=0.0f*/) {
    do_blocking_move_to_xy(raw.x, raw.y, fr_mm_s);
  }
#endif

#if HAS_Z_AXIS
  void do_blocking_move_to_xy_z(const xy_pos_t &raw, const_float_t z, const_feedRate_t fr_mm_s/*=0.0f*/) {
    do_blocking_move_to(
      NUM_AXIS_LIST(raw.x, raw.y, z, current_position.i, current_position.j, current_position.k,
                    current_position.u, current_position.v, current_position.w),
      fr_mm_s
    );
  }
  void do_z_clearance(const_float_t zclear, const bool lower_allowed/*=false*/) {
    float zdest = zclear;
    if (!lower_allowed) NOLESS(zdest, current_position.z);
    do_blocking_move_to_z(_MIN(zdest, Z_MAX_POS), TERN(HAS_BED_PROBE, z_probe_fast_mm_s, homing_feedrate(Z_AXIS)));
  }
#endif

#if HAS_Z_AXIS
  void do_z_clearance(const_float_t zclear, const bool lower_allowed/*=false*/) {
    float zdest = zclear;
    if (!lower_allowed) NOLESS(zdest, current_position.z);
    do_blocking_move_to_z(_MIN(zdest, Z_MAX_POS), homing_feedrate(Z_AXIS));
  }
#endif

//
// Prepare to do endstop or probe moves with custom feedrates.
//  - Save / restore current feedrate and multiplier
//
static float saved_feedrate_mm_s;
static int16_t saved_feedrate_percentage;
void remember_feedrate_and_scaling() {
  saved_feedrate_mm_s = feedrate_mm_s;
  saved_feedrate_percentage = feedrate_percentage;
}
void remember_feedrate_scaling_off() {
  remember_feedrate_and_scaling();
  feedrate_percentage = 100;
}
void restore_feedrate_and_scaling() {
  if (feedrate_percentage == 100) {
    feedrate_mm_s = saved_feedrate_mm_s;
    feedrate_percentage = saved_feedrate_percentage;
  }
}

#if HAS_SOFTWARE_ENDSTOPS

  // Software Endstops are based on the configured limits.
  #define _AMIN(A) A##_MIN_POS
  #define _AMAX(A) A##_MAX_POS
  soft_endstops_t soft_endstop = {
    true, false,
    { MAPLIST(_AMIN, MAIN_AXIS_NAMES) },
    { MAPLIST(_AMAX, MAIN_AXIS_NAMES) },
  };

  /**
   * Software endstops can be used to monitor the open end of
   * an axis that has a hardware endstop on the other end. Or
   * they can prevent axes from moving past endstops and grinding.
   *
   * To keep doing their job as the coordinate system changes,
   * the software endstop positions must be refreshed to remain
   * at the same positions relative to the machine.
   */
  void update_software_endstops(const AxisEnum axis
    OPTARG(HAS_HOTEND_OFFSET, const uint8_t old_tool_index/*=0*/, const uint8_t new_tool_index/*=0*/)
  ) {

    #if ENABLED(DUAL_X_CARRIAGE)

      if (axis == X_AXIS) {

        // In Dual X mode hotend_offset[X] is T1's home position
        const float dual_max_x = _MAX(hotend_offset[1].x, X2_MAX_POS);

        if (new_tool_index != 0) {
          // T1 can move from X2_MIN_POS to X2_MAX_POS or X2 home position (whichever is larger)
          soft_endstop.min.x = X2_MIN_POS;
          soft_endstop.max.x = dual_max_x;
        }
        else if (idex_is_duplicating()) {
          // In Duplication Mode, T0 can move as far left as X1_MIN_POS
          // but not so far to the right that T1 would move past the end
          soft_endstop.min.x = X1_MIN_POS;
          soft_endstop.max.x = _MIN(X1_MAX_POS, dual_max_x - duplicate_extruder_x_offset);
        }
        else {
          // In other modes, T0 can move from X1_MIN_POS to X1_MAX_POS
          soft_endstop.min.x = X1_MIN_POS;
          soft_endstop.max.x = X1_MAX_POS;
        }

      }

    #elif ENABLED(DELTA)

      soft_endstop.min[axis] = base_min_pos(axis);
      soft_endstop.max[axis] = (axis == Z_AXIS) ? DIFF_TERN(HAS_BED_PROBE, delta_height, probe.offset.z) : base_max_pos(axis);

      switch (axis) {
        case X_AXIS:
        case Y_AXIS:
          // Get a minimum radius for clamping
          delta_max_radius = _MIN(ABS(_MAX(soft_endstop.min.x, soft_endstop.min.y)), soft_endstop.max.x, soft_endstop.max.y);
          delta_max_radius_2 = sq(delta_max_radius);
          break;
        case Z_AXIS:
          refresh_delta_clip_start_height();
        default: break;
      }

    #elif HAS_HOTEND_OFFSET

      // Software endstops are relative to the tool 0 workspace, so
      // the movement limits must be shifted by the tool offset to
      // retain the same physical limit when other tools are selected.

      if (new_tool_index == old_tool_index || axis == Z_AXIS) { // The Z axis is "special" and shouldn't be modified
        const float offs = (axis == Z_AXIS) ? 0 : hotend_offset[active_extruder][axis];
        soft_endstop.min[axis] = base_min_pos(axis) + offs;
        soft_endstop.max[axis] = base_max_pos(axis) + offs;
      }
      else {
        const float diff = hotend_offset[new_tool_index][axis] - hotend_offset[old_tool_index][axis];
        soft_endstop.min[axis] += diff;
        soft_endstop.max[axis] += diff;
      }

    #else

      soft_endstop.min[axis] = base_min_pos(axis);
      soft_endstop.max[axis] = base_max_pos(axis);

    #endif

    if (DEBUGGING(LEVELING))
      SERIAL_ECHOLNPGM("Axis ", AS_CHAR(AXIS_CHAR(axis)), " min:", soft_endstop.min[axis], " max:", soft_endstop.max[axis]);
  }

  /**
   * Constrain the given coordinates to the software endstops.
   *
   * For DELTA/SCARA the XY constraint is based on the smallest
   * radius within the set software endstops.
   */
  void apply_motion_limits(xyz_pos_t &target) {

    if (!soft_endstop._enabled) return;

    #if IS_KINEMATIC

      if (TERN0(DELTA, !all_axes_homed())) return;

      #if BOTH(HAS_HOTEND_OFFSET, DELTA)
        // The effector center position will be the target minus the hotend offset.
        const xy_pos_t offs = hotend_offset[active_extruder];
      #else
        // SCARA needs to consider the angle of the arm through the entire move, so for now use no tool offset.
        constexpr xy_pos_t offs{0};
      #endif

      if (TERN1(IS_SCARA, axis_was_homed(X_AXIS) && axis_was_homed(Y_AXIS))) {
        const float dist_2 = HYPOT2(target.x - offs.x, target.y - offs.y);
        if (dist_2 > delta_max_radius_2)
          target *= float(delta_max_radius / SQRT(dist_2)); // 200 / 300 = 0.66
      }

    #else

      if (axis_was_homed(X_AXIS)) {
        #if !HAS_SOFTWARE_ENDSTOPS || ENABLED(MIN_SOFTWARE_ENDSTOP_X)
          NOLESS(target.x, soft_endstop.min.x);
        #endif
        #if !HAS_SOFTWARE_ENDSTOPS || ENABLED(MAX_SOFTWARE_ENDSTOP_X)
          NOMORE(target.x, soft_endstop.max.x);
        #endif
      }

      #if HAS_Y_AXIS
        if (axis_was_homed(Y_AXIS)) {
          #if !HAS_SOFTWARE_ENDSTOPS || ENABLED(MIN_SOFTWARE_ENDSTOP_Y)
            NOLESS(target.y, soft_endstop.min.y);
          #endif
          #if !HAS_SOFTWARE_ENDSTOPS || ENABLED(MAX_SOFTWARE_ENDSTOP_Y)
            NOMORE(target.y, soft_endstop.max.y);
          #endif
        }
      #endif

    #endif

    #if HAS_Z_AXIS
      if (axis_was_homed(Z_AXIS)) {
        #if !HAS_SOFTWARE_ENDSTOPS || ENABLED(MIN_SOFTWARE_ENDSTOP_Z)
          NOLESS(target.z, soft_endstop.min.z);
        #endif
        #if !HAS_SOFTWARE_ENDSTOPS || ENABLED(MAX_SOFTWARE_ENDSTOP_Z)
          NOMORE(target.z, soft_endstop.max.z);
        #endif
      }
    #endif
    #if HAS_I_AXIS
      if (axis_was_homed(I_AXIS)) {
        #if !HAS_SOFTWARE_ENDSTOPS || ENABLED(MIN_SOFTWARE_ENDSTOP_I)
          NOLESS(target.i, soft_endstop.min.i);
        #endif
        #if !HAS_SOFTWARE_ENDSTOPS || ENABLED(MAX_SOFTWARE_ENDSTOP_I)
          NOMORE(target.i, soft_endstop.max.i);
        #endif
      }
    #endif
    #if HAS_J_AXIS
      if (axis_was_homed(J_AXIS)) {
        #if !HAS_SOFTWARE_ENDSTOPS || ENABLED(MIN_SOFTWARE_ENDSTOP_J)
          NOLESS(target.j, soft_endstop.min.j);
        #endif
        #if !HAS_SOFTWARE_ENDSTOPS || ENABLED(MAX_SOFTWARE_ENDSTOP_J)
          NOMORE(target.j, soft_endstop.max.j);
        #endif
      }
    #endif
    #if HAS_K_AXIS
      if (axis_was_homed(K_AXIS)) {
        #if !HAS_SOFTWARE_ENDSTOPS || ENABLED(MIN_SOFTWARE_ENDSTOP_K)
          NOLESS(target.k, soft_endstop.min.k);
        #endif
        #if !HAS_SOFTWARE_ENDSTOPS || ENABLED(MAX_SOFTWARE_ENDSTOP_K)
          NOMORE(target.k, soft_endstop.max.k);
        #endif
      }
    #endif
    #if HAS_U_AXIS
      if (axis_was_homed(U_AXIS)) {
        #if !HAS_SOFTWARE_ENDSTOPS || ENABLED(MIN_SOFTWARE_ENDSTOP_U)
          NOLESS(target.u, soft_endstop.min.u);
        #endif
        #if !HAS_SOFTWARE_ENDSTOPS || ENABLED(MAX_SOFTWARE_ENDSTOP_U)
          NOMORE(target.u, soft_endstop.max.u);
        #endif
      }
    #endif
    #if HAS_V_AXIS
      if (axis_was_homed(V_AXIS)) {
        #if !HAS_SOFTWARE_ENDSTOPS || ENABLED(MIN_SOFTWARE_ENDSTOP_V)
          NOLESS(target.v, soft_endstop.min.v);
        #endif
        #if !HAS_SOFTWARE_ENDSTOPS || ENABLED(MAX_SOFTWARE_ENDSTOP_V)
          NOMORE(target.v, soft_endstop.max.v);
        #endif
      }
    #endif
    #if HAS_W_AXIS
      if (axis_was_homed(W_AXIS)) {
        #if !HAS_SOFTWARE_ENDSTOPS || ENABLED(MIN_SOFTWARE_ENDSTOP_W)
          NOLESS(target.w, soft_endstop.min.w);
        #endif
        #if !HAS_SOFTWARE_ENDSTOPS || ENABLED(MAX_SOFTWARE_ENDSTOP_W)
          NOMORE(target.w, soft_endstop.max.w);
        #endif
      }
    #endif
  }

#else // !HAS_SOFTWARE_ENDSTOPS

  soft_endstops_t soft_endstop;

#endif // !HAS_SOFTWARE_ENDSTOPS

FORCE_INLINE void segment_idle(millis_t &next_idle_ms) {
  const millis_t ms = millis();
  if (ELAPSED(ms, next_idle_ms)) {
    next_idle_ms = ms + 200UL;
    return idle(false);
  }
  thermalManager.task();  // Returns immediately on most calls
}

#if IS_KINEMATIC

  #if IS_SCARA
    /**
     * Before raising this value, use M665 S[seg_per_sec] to decrease
     * the number of segments-per-second. Default is 200. Some deltas
     * do better with 160 or lower. It would be good to know how many
     * segments-per-second are actually possible for SCARA on AVR.
     *
     * Longer segments result in less kinematic overhead
     * but may produce jagged lines. Try 0.5mm, 1.0mm, and 2.0mm
     * and compare the difference.
     */
    #define SCARA_MIN_SEGMENT_LENGTH 0.5f
  #endif

  /**
   * Prepare a linear move in a DELTA or SCARA setup.
   *
   * Called from prepare_line_to_destination as the
   * default Delta/SCARA segmenter.
   *
   * This calls planner.buffer_line several times, adding
   * small incremental moves for DELTA or SCARA.
   *
   * For Unified Bed Leveling (Delta or Segmented Cartesian)
   * the bedlevel.line_to_destination_segmented method replaces this.
   *
   * For Auto Bed Leveling (Bilinear) with SEGMENT_LEVELED_MOVES
   * this is replaced by segmented_line_to_destination below.
   */
  inline bool line_to_destination_kinematic() {

    // Get the top feedrate of the move in the XY plane
    const float scaled_fr_mm_s = MMS_SCALED(feedrate_mm_s);

    const xyze_float_t diff = destination - current_position;

    // If the move is only in Z/E don't split up the move
    if (!diff.x && !diff.y) {
      planner.buffer_line(destination, scaled_fr_mm_s);
      return false; // caller will update current_position
    }

    // Fail if attempting move outside printable radius
    if (!position_is_reachable(destination)) return true;

    // Get the linear distance in XYZ
    float cartesian_mm = diff.magnitude();

    // If the move is very short, check the E move distance
    TERN_(HAS_EXTRUDERS, if (UNEAR_ZERO(cartesian_mm)) cartesian_mm = ABS(diff.e));

    // No E move either? Game over.
    if (UNEAR_ZERO(cartesian_mm)) return true;

    // Minimum number of seconds to move the given distance
    const float seconds = cartesian_mm / scaled_fr_mm_s;

    // The number of segments-per-second times the duration
    // gives the number of segments
    uint16_t segments = segments_per_second * seconds;

    // For SCARA enforce a minimum segment size
    #if IS_SCARA
      NOMORE(segments, cartesian_mm * RECIPROCAL(SCARA_MIN_SEGMENT_LENGTH));
    #endif

    // At least one segment is required
    NOLESS(segments, 1U);

    // The approximate length of each segment
    const float inv_segments = 1.0f / float(segments);
    const xyze_float_t segment_distance = diff * inv_segments;

    // Add hints to help optimize the move
    PlannerHints hints(cartesian_mm * inv_segments);
    TERN_(SCARA_FEEDRATE_SCALING, hints.inv_duration = scaled_fr_mm_s / hints.millimeters);

    /*
    SERIAL_ECHOPGM("mm=", cartesian_mm);
    SERIAL_ECHOPGM(" seconds=", seconds);
    SERIAL_ECHOPGM(" segments=", segments);
    SERIAL_ECHOPGM(" segment_mm=", hints.millimeters);
    SERIAL_EOL();
    //*/

    // Get the current position as starting point
    xyze_pos_t raw = current_position;

    // Calculate and execute the segments
    millis_t next_idle_ms = millis() + 200UL;
    while (--segments) {
      segment_idle(next_idle_ms);
      raw += segment_distance;
      if (!planner.buffer_line(raw, scaled_fr_mm_s, active_extruder, hints))
        break;
    }

    // Ensure last segment arrives at target location.
    planner.buffer_line(destination, scaled_fr_mm_s, active_extruder, hints);

    return false; // caller will update current_position
  }

#else // !IS_KINEMATIC

  #if ENABLED(SEGMENT_LEVELED_MOVES) && DISABLED(AUTO_BED_LEVELING_UBL)

    /**
     * Prepare a segmented move on a CARTESIAN setup.
     *
     * This calls planner.buffer_line several times, adding
     * small incremental moves. This allows the planner to
     * apply more detailed bed leveling to the full move.
     */
    inline void segmented_line_to_destination(const_feedRate_t fr_mm_s, const float segment_size=LEVELED_SEGMENT_LENGTH) {

      const xyze_float_t diff = destination - current_position;

      // If the move is only in Z/E don't split up the move
      if (!diff.x && !diff.y) {
        planner.buffer_line(destination, fr_mm_s);
        return;
      }

      // Get the linear distance in XYZ
      // If the move is very short, check the E move distance
      // No E move either? Game over.
      float cartesian_mm = diff.magnitude();
      TERN_(HAS_EXTRUDERS, if (UNEAR_ZERO(cartesian_mm)) cartesian_mm = ABS(diff.e));
      if (UNEAR_ZERO(cartesian_mm)) return;

      // The length divided by the segment size
      // At least one segment is required
      uint16_t segments = cartesian_mm / segment_size;
      NOLESS(segments, 1U);

      // The approximate length of each segment
      const float inv_segments = 1.0f / float(segments);
      const xyze_float_t segment_distance = diff * inv_segments;

      // Add hints to help optimize the move
      PlannerHints hints(cartesian_mm * inv_segments);
      TERN_(SCARA_FEEDRATE_SCALING, hints.inv_duration = scaled_fr_mm_s / hints.millimeters);

      //SERIAL_ECHOPGM("mm=", cartesian_mm);
      //SERIAL_ECHOLNPGM(" segments=", segments);
      //SERIAL_ECHOLNPGM(" segment_mm=", hints.millimeters);

      // Get the raw current position as starting point
      xyze_pos_t raw = current_position;

      // Calculate and execute the segments
      millis_t next_idle_ms = millis() + 200UL;
      while (--segments) {
        segment_idle(next_idle_ms);
        raw += segment_distance;
        if (!planner.buffer_line(raw, fr_mm_s, active_extruder, hints))
          break;
      }

      // Since segment_distance is only approximate,
      // the final move must be to the exact destination.
      planner.buffer_line(destination, fr_mm_s, active_extruder, hints);
    }

  #endif // SEGMENT_LEVELED_MOVES && !AUTO_BED_LEVELING_UBL

  /**
   * Prepare a linear move in a Cartesian setup.
   *
   * When a mesh-based leveling system is active, moves are segmented
   * according to the configuration of the leveling system.
   *
   * Return true if 'current_position' was set to 'destination'
   */
  inline bool line_to_destination_cartesian() {
    const float scaled_fr_mm_s = MMS_SCALED(feedrate_mm_s);
    #if HAS_MESH
      if (planner.leveling_active && planner.leveling_active_at_z(destination.z)) {
        #if ENABLED(AUTO_BED_LEVELING_UBL)
          #if UBL_SEGMENTED
            return bedlevel.line_to_destination_segmented(scaled_fr_mm_s);
          #else
            bedlevel.line_to_destination_cartesian(scaled_fr_mm_s, active_extruder); // UBL's motion routine needs to know about
            return true;                                                             // all moves, including Z-only moves.
          #endif
        #elif ENABLED(SEGMENT_LEVELED_MOVES)
          segmented_line_to_destination(scaled_fr_mm_s);
          return false; // caller will update current_position
        #else
          /**
           * For MBL and ABL-BILINEAR only segment moves when X or Y are involved.
           * Otherwise fall through to do a direct single move.
           */
          if (xy_pos_t(current_position) != xy_pos_t(destination)) {
            #if ENABLED(MESH_BED_LEVELING)
              bedlevel.line_to_destination(scaled_fr_mm_s);
            #elif ENABLED(AUTO_BED_LEVELING_BILINEAR)
              bedlevel.line_to_destination(scaled_fr_mm_s);
            #endif
            return true;
          }
        #endif
      }
    #endif // HAS_MESH

    planner.buffer_line(destination, scaled_fr_mm_s);
    return false; // caller will update current_position
  }

#endif // !IS_KINEMATIC

#if HAS_DUPLICATION_MODE
  bool extruder_duplication_enabled;
  #if ENABLED(MULTI_NOZZLE_DUPLICATION)
    uint8_t duplication_e_mask; // = 0
  #endif
#endif

#if ENABLED(DUAL_X_CARRIAGE)

  DualXMode dual_x_carriage_mode         = DEFAULT_DUAL_X_CARRIAGE_MODE;
  float inactive_extruder_x              = X2_MAX_POS,                    // Used in mode 0 & 1
        duplicate_extruder_x_offset      = DEFAULT_DUPLICATION_X_OFFSET;  // Used in mode 2 & 3
  xyz_pos_t raised_parked_position;                                       // Used in mode 1
  bool active_extruder_parked            = false;                         // Used in mode 1, 2 & 3
  millis_t delayed_move_time             = 0;                             // Used in mode 1
  celsius_t duplicate_extruder_temp_offset = 0;                           // Used in mode 2 & 3
  bool idex_mirrored_mode                = false;                         // Used in mode 3

  float x_home_pos(const uint8_t extruder) {
    if (extruder == 0) return X_HOME_POS;

    /**
     * In dual carriage mode the extruder offset provides an override of the
     * second X-carriage position when homed - otherwise X2_HOME_POS is used.
     * This allows soft recalibration of the second extruder home position
     * (with M218 T1 Xn) without firmware reflash.
     */
    return hotend_offset[1].x > 0 ? hotend_offset[1].x : X2_HOME_POS;
  }

  void idex_set_mirrored_mode(const bool mirr) {
    idex_mirrored_mode = mirr;
    stepper.set_directions();
  }

  void set_duplication_enabled(const bool dupe, const int8_t tool_index/*=-1*/) {
    extruder_duplication_enabled = dupe;
    if (tool_index >= 0) active_extruder = tool_index;
    stepper.set_directions();
  }

  void idex_set_parked(const bool park/*=true*/) {
    delayed_move_time = 0;
    active_extruder_parked = park;
    if (park) raised_parked_position = current_position;  // Remember current raised toolhead position for use by unpark
  }

  /**
   * Prepare a linear move in a dual X axis setup
   *
   * Return true if current_position[] was set to destination[]
   */
  inline bool dual_x_carriage_unpark() {
    if (active_extruder_parked) {
      switch (dual_x_carriage_mode) {

        case DXC_FULL_CONTROL_MODE: break;

        case DXC_AUTO_PARK_MODE: {
          if (current_position.e == destination.e) {
            // This is a travel move (with no extrusion)
            // Skip it, but keep track of the current position
            // (so it can be used as the start of the next non-travel move)
            if (delayed_move_time != 0xFFFFFFFFUL) {
              current_position = destination;
              NOLESS(raised_parked_position.z, destination.z);
              delayed_move_time = millis() + 1000UL;
              return true;
            }
          }
          //
          // Un-park the active extruder
          //
          const feedRate_t fr_zfast = planner.settings.max_feedrate_mm_s[Z_AXIS];
          //  1. Move to the raised parked XYZ. Presumably the tool is already at XY.
          xyze_pos_t raised = raised_parked_position; raised.e = current_position.e;
          if (planner.buffer_line(raised, fr_zfast)) {
            //  2. Move to the current native XY and raised Z. Presumably this is a null move.
            xyze_pos_t curpos = current_position; curpos.z = raised_parked_position.z;
            if (planner.buffer_line(curpos, PLANNER_XY_FEEDRATE())) {
              //  3. Lower Z back down
              line_to_current_position(fr_zfast);
            }
          }
          stepper.set_directions();

          idex_set_parked(false);
          if (DEBUGGING(LEVELING)) DEBUG_ECHOLNPGM("idex_set_parked(false)");
        } break;

        case DXC_MIRRORED_MODE:
        case DXC_DUPLICATION_MODE:
          if (active_extruder == 0) {
            set_duplication_enabled(false); // Clear stale duplication state
            // Restore planner to parked head (T1) X position
            float x0_pos = current_position.x;
            xyze_pos_t pos_now = current_position;
            pos_now.x = inactive_extruder_x;
            planner.set_position_mm(pos_now);

            // Keep the same X or add the duplication X offset
            xyze_pos_t new_pos = pos_now;
            if (dual_x_carriage_mode == DXC_DUPLICATION_MODE)
              new_pos.x = x0_pos + duplicate_extruder_x_offset;
            else
              new_pos.x = _MIN(X_BED_SIZE - x0_pos, X_MAX_POS);

            // Move duplicate extruder into the correct position
            if (DEBUGGING(LEVELING)) DEBUG_ECHOLNPGM("Set planner X", inactive_extruder_x, " ... Line to X", new_pos.x);
            if (!planner.buffer_line(new_pos, planner.settings.max_feedrate_mm_s[X_AXIS], 1)) break;
            planner.synchronize();

            sync_plan_position();             // Extra sync for good measure
            set_duplication_enabled(true);    // Enable Duplication
            idex_set_parked(false);           // No longer parked
            if (DEBUGGING(LEVELING)) DEBUG_ECHOLNPGM("set_duplication_enabled(true)\nidex_set_parked(false)");
          }
          else if (DEBUGGING(LEVELING)) DEBUG_ECHOLNPGM("Active extruder not 0");
          break;
      }
    }
    return false;
  }

#endif // DUAL_X_CARRIAGE

void plan_move_by(const feedRate_t fr, const float dx, const float dy, const float dz, const float de){
  /// save default value
  feedRate_t dfr = feedrate_mm_s;
  destination.x = current_position.x + dx;
  destination.y = current_position.y + dy;
  destination.z = current_position.z + dz;
  destination.e = current_position.e + de;
  feedrate_mm_s = fr;
  prepare_line_to_destination();
  /// restore default
  feedrate_mm_s = dfr;
}

/**
 * Prepare a single move and get ready for the next one
 *
 * This may result in several calls to planner.buffer_line to
 * do smaller moves for DELTA, SCARA, mesh moves, etc.
 *
 * Make sure current_position.e and destination.e are good
 * before calling or cold/lengthy extrusion may get missed.
 *
 * Before exit, current_position is set to destination.
 */
void prepare_line_to_destination() {
  apply_motion_limits(destination);

  #if EITHER(PREVENT_COLD_EXTRUSION, PREVENT_LENGTHY_EXTRUDE)

    if (!DEBUGGING(DRYRUN) && destination.e != current_position.e) {
      bool ignore_e = false;

      #if ENABLED(PREVENT_COLD_EXTRUSION)
        ignore_e = thermalManager.tooColdToExtrude(active_extruder);
        if (ignore_e) SERIAL_ECHO_MSG(STR_ERR_COLD_EXTRUDE_STOP);
      #endif

      #if ENABLED(PREVENT_LENGTHY_EXTRUDE)
        const float e_delta = ABS(destination.e - current_position.e) * planner.e_factor[active_extruder];
        if (e_delta > (EXTRUDE_MAXLENGTH)) {
          #if ENABLED(MIXING_EXTRUDER)
            float collector[MIXING_STEPPERS];
            mixer.refresh_collector(1.0, mixer.get_current_vtool(), collector);
            MIXER_STEPPER_LOOP(e) {
              if (e_delta * collector[e] > (EXTRUDE_MAXLENGTH)) {
                ignore_e = true;
                SERIAL_ECHO_MSG(STR_ERR_LONG_EXTRUDE_STOP);
                break;
              }
            }
          #else
            ignore_e = true;
            SERIAL_ECHO_MSG(STR_ERR_LONG_EXTRUDE_STOP);
          #endif
        }
      #endif

      if (ignore_e) {
        current_position.e = destination.e;       // Behave as if the E move really took place
        planner.set_e_position_mm(destination.e); // Prevent the planner from complaining too
      }
    }

  #endif // PREVENT_COLD_EXTRUSION || PREVENT_LENGTHY_EXTRUDE

  if (TERN0(DUAL_X_CARRIAGE, dual_x_carriage_unpark())) return;

  if (
    #if UBL_SEGMENTED
      #if IS_KINEMATIC // UBL using Kinematic / Cartesian cases as a workaround for now.
        bedlevel.line_to_destination_segmented(MMS_SCALED(feedrate_mm_s))
      #else
        line_to_destination_cartesian()
      #endif
    #elif IS_KINEMATIC
      line_to_destination_kinematic()
    #else
      line_to_destination_cartesian()
    #endif
  ) return;

  current_position = destination;
}

#if HAS_ENDSTOPS

  main_axes_bits_t axes_homed, axes_trusted; // = 0

  main_axes_bits_t axes_should_home(main_axes_bits_t axis_bits/*=main_axes_mask*/) {
    auto set_should = [](main_axes_bits_t &b, AxisEnum a) {
      if (TEST(b, a) && TERN(HOME_AFTER_DEACTIVATE, axis_is_trusted, axis_was_homed)(a))
        CBI(b, a);
    };
    // Clear test bits that are trusted
    NUM_AXIS_CODE(
      set_should(axis_bits, X_AXIS), set_should(axis_bits, Y_AXIS), set_should(axis_bits, Z_AXIS),
      set_should(axis_bits, I_AXIS), set_should(axis_bits, J_AXIS), set_should(axis_bits, K_AXIS),
      set_should(axis_bits, U_AXIS), set_should(axis_bits, V_AXIS), set_should(axis_bits, W_AXIS)
    );
    return axis_bits;
  }

  bool homing_needed_error(main_axes_bits_t axis_bits/*=main_axes_mask*/) {
    if ((axis_bits = axes_should_home(axis_bits))) {
      PGM_P home_first = GET_TEXT(MSG_HOME_FIRST);
      char msg[30];
      #define _AXIS_CHAR(N) TEST(axis_bits, _AXIS(N)) ? STR_##N : ""
      sprintf_P(msg, home_first, MAPLIST(_AXIS_CHAR, MAIN_AXIS_NAMES));
      SERIAL_ECHO_START();
      SERIAL_ECHOLN(msg);
      ui.set_status(msg);
      return true;
    }
    return false;
  }

  /**
   * Homing bump feedrate (mm/s)
   */
  feedRate_t get_homing_bump_feedrate(const AxisEnum axis) {
    uint8_t hbd = pgm_read_byte(&homing_bump_divisor[axis]);
    if (hbd < 1) {
      hbd = 10;
      SERIAL_ECHO_MSG("Warning: Homing Bump Divisor < 1");
    }
    return homing_feedrate(axis) / float(hbd);
  }

  #if ENABLED(SENSORLESS_HOMING)

    /**
     * Set sensorless homing if the axis has it, accounting for Core Kinematics.
     */
    sensorless_t start_sensorless_homing_per_axis(const AxisEnum axis) {
      sensorless_t stealth_states { false };

      switch (axis) {
        default: break;
        #if X_SENSORLESS
          case X_AXIS:
            #if ENABLED(CRASH_RECOVERY)
              crash_s.start_sensorless_homing_per_axis(axis);
            #endif

            stealth_states.x = tmc_enable_stallguard(stepperX);

            TERN_(X2_SENSORLESS, stealth_states.x2 = tmc_enable_stallguard(stepperX2));
            #if ANY(CORE_IS_XY, MARKFORGED_XY, MARKFORGED_YX) && Y_SENSORLESS

          
              stealth_states.y = tmc_enable_stallguard(stepperY);
            #elif CORE_IS_XZ && Z_SENSORLESS
              stealth_states.z = tmc_enable_stallguard(stepperZ);
            #endif
          
            break;
        #endif
        #if Y_SENSORLESS
          case Y_AXIS:
          #if ENABLED(CRASH_RECOVERY)
            crash_s.start_sensorless_homing_per_axis(axis);
          #endif

            stealth_states.y = tmc_enable_stallguard(stepperY);

            #if ENABLED(CRASH_RECOVERY)
              stepperY.stall_sensitivity(crash_s.home_sensitivity[1]);
            #endif

<<<<<<< HEAD
            TERN_(Y2_SENSORLESS, stealth_states.y2 = tmc_enable_stallguard(stepperY2));
            #if ANY(CORE_IS_XY, MARKFORGED_XY, MARKFORGED_YX) && X_SENSORLESS

=======
          #if AXIS_HAS_STALLGUARD(Y2)
            stealth_states.y2 = tmc_enable_stallguard(stepperY2);
          #endif
>>>>>>> 6178e58e
          
              stealth_states.x = tmc_enable_stallguard(stepperX);
            #elif CORE_IS_YZ && Z_SENSORLESS
              stealth_states.z = tmc_enable_stallguard(stepperZ);
            #endif
          
            break;
        #endif
        #if Z_SENSORLESS
          case Z_AXIS:
            stealth_states.z = tmc_enable_stallguard(stepperZ);
            TERN_(Z2_SENSORLESS, stealth_states.z2 = tmc_enable_stallguard(stepperZ2));
            TERN_(Z3_SENSORLESS, stealth_states.z3 = tmc_enable_stallguard(stepperZ3));
            TERN_(Z4_SENSORLESS, stealth_states.z4 = tmc_enable_stallguard(stepperZ4));
            #if CORE_IS_XZ && X_SENSORLESS
              stealth_states.x = tmc_enable_stallguard(stepperX);
            #elif CORE_IS_YZ && Y_SENSORLESS
              stealth_states.y = tmc_enable_stallguard(stepperY);
            #endif
            break;
        #endif
        #if I_SENSORLESS
          case I_AXIS: stealth_states.i = tmc_enable_stallguard(stepperI); break;
        #endif
        #if J_SENSORLESS
          case J_AXIS: stealth_states.j = tmc_enable_stallguard(stepperJ); break;
        #endif
        #if K_SENSORLESS
          case K_AXIS: stealth_states.k = tmc_enable_stallguard(stepperK); break;
        #endif
        #if U_SENSORLESS
          case U_AXIS: stealth_states.u = tmc_enable_stallguard(stepperU); break;
        #endif
        #if V_SENSORLESS
          case V_AXIS: stealth_states.v = tmc_enable_stallguard(stepperV); break;
        #endif
        #if W_SENSORLESS
          case W_AXIS: stealth_states.w = tmc_enable_stallguard(stepperW); break;
        #endif
      }

      #if ENABLED(SPI_ENDSTOPS)
        switch (axis) {
          case X_AXIS: if (ENABLED(X_SPI_SENSORLESS)) endstops.tmc_spi_homing.x = true; break;
          #if HAS_Y_AXIS
            case Y_AXIS: if (ENABLED(Y_SPI_SENSORLESS)) endstops.tmc_spi_homing.y = true; break;
          #endif
          #if HAS_Z_AXIS
            case Z_AXIS: if (ENABLED(Z_SPI_SENSORLESS)) endstops.tmc_spi_homing.z = true; break;
          #endif
          #if HAS_I_AXIS
            case I_AXIS: if (ENABLED(I_SPI_SENSORLESS)) endstops.tmc_spi_homing.i = true; break;
          #endif
          #if HAS_J_AXIS
            case J_AXIS: if (ENABLED(J_SPI_SENSORLESS)) endstops.tmc_spi_homing.j = true; break;
          #endif
          #if HAS_K_AXIS
            case K_AXIS: if (ENABLED(K_SPI_SENSORLESS)) endstops.tmc_spi_homing.k = true; break;
          #endif
          #if HAS_U_AXIS
            case U_AXIS: if (ENABLED(U_SPI_SENSORLESS)) endstops.tmc_spi_homing.u = true; break;
          #endif
          #if HAS_V_AXIS
            case V_AXIS: if (ENABLED(V_SPI_SENSORLESS)) endstops.tmc_spi_homing.v = true; break;
          #endif
          #if HAS_W_AXIS
            case W_AXIS: if (ENABLED(W_SPI_SENSORLESS)) endstops.tmc_spi_homing.w = true; break;
          #endif
          default: break;
        }
      #endif
      return stealth_states;
    }

    void end_sensorless_homing_per_axis(const AxisEnum axis, sensorless_t enable_stealth) {
      switch (axis) {
        default: break;
<<<<<<< HEAD
        #if X_SENSORLESS
          case X_AXIS:
=======
      }
    #endif

    #if ENABLED(IMPROVE_HOMING_RELIABILITY) && HOMING_SG_GUARD_DURATION > 0
      sg_guard_period = millis() + default_sg_guard_duration);
    #endif

    return stealth_states;
  }

  void end_sensorless_homing_per_axis(const AxisEnum axis, sensorless_t enable_stealth) {
    switch (axis) {
      default: break;
      #if X_SENSORLESS
        case X_AXIS:
>>>>>>> 6178e58e
          
            #if ENABLED(CRASH_RECOVERY)
              crash_s.end_sensorless_homing_per_axis(axis, enable_stealth.x);
            #else
              tmc_disable_stallguard(stepperX, enable_stealth.x);
              TERN_(X2_SENSORLESS, tmc_disable_stallguard(stepperX2, enable_stealth.x2));
              #if ANY(CORE_IS_XY, MARKFORGED_XY, MARKFORGED_YX) && Y_SENSORLESS
                tmc_disable_stallguard(stepperY, enable_stealth.y);
              #elif CORE_IS_XZ && Z_SENSORLESS
                tmc_disable_stallguard(stepperZ, enable_stealth.z);
              #endif
            #endif // ENABLED(CRASH_RECOVERY)

            break;
        #endif
        #if Y_SENSORLESS
          case Y_AXIS:
            #if ENABLED(CRASH_RECOVERY)
              crash_s.end_sensorless_homing_per_axis(axis, enable_stealth.y);
            #else
              tmc_disable_stallguard(stepperY, enable_stealth.y);
              TERN_(Y2_SENSORLESS, tmc_disable_stallguard(stepperY2, enable_stealth.y2));
              #if ANY(CORE_IS_XY, MARKFORGED_XY, MARKFORGED_YX) && X_SENSORLESS
                tmc_disable_stallguard(stepperX, enable_stealth.x);
              #elif CORE_IS_YZ && Z_SENSORLESS
                tmc_disable_stallguard(stepperZ, enable_stealth.z);
              #endif
            #endif // ENABLED(CRASH_RECOVERY)
            break;
        #endif
        #if Z_SENSORLESS
          case Z_AXIS:
            tmc_disable_stallguard(stepperZ, enable_stealth.z);
            TERN_(Z2_SENSORLESS, tmc_disable_stallguard(stepperZ2, enable_stealth.z2));
            TERN_(Z3_SENSORLESS, tmc_disable_stallguard(stepperZ3, enable_stealth.z3));
            TERN_(Z4_SENSORLESS, tmc_disable_stallguard(stepperZ4, enable_stealth.z4));
            #if CORE_IS_XZ && X_SENSORLESS
              tmc_disable_stallguard(stepperX, enable_stealth.x);
            #elif CORE_IS_YZ && Y_SENSORLESS
              tmc_disable_stallguard(stepperY, enable_stealth.y);
            #endif
            break;
        #endif
        #if I_SENSORLESS
          case I_AXIS: tmc_disable_stallguard(stepperI, enable_stealth.i); break;
        #endif
        #if J_SENSORLESS
          case J_AXIS: tmc_disable_stallguard(stepperJ, enable_stealth.j); break;
        #endif
        #if K_SENSORLESS
          case K_AXIS: tmc_disable_stallguard(stepperK, enable_stealth.k); break;
        #endif
        #if U_SENSORLESS
          case U_AXIS: tmc_disable_stallguard(stepperU, enable_stealth.u); break;
        #endif
        #if V_SENSORLESS
          case V_AXIS: tmc_disable_stallguard(stepperV, enable_stealth.v); break;
        #endif
        #if W_SENSORLESS
          case W_AXIS: tmc_disable_stallguard(stepperW, enable_stealth.w); break;
        #endif
      }

      #if ENABLED(SPI_ENDSTOPS)
        switch (axis) {
          case X_AXIS: if (ENABLED(X_SPI_SENSORLESS)) endstops.tmc_spi_homing.x = false; break;
          #if HAS_Y_AXIS
            case Y_AXIS: if (ENABLED(Y_SPI_SENSORLESS)) endstops.tmc_spi_homing.y = false; break;
          #endif
          #if HAS_Z_AXIS
            case Z_AXIS: if (ENABLED(Z_SPI_SENSORLESS)) endstops.tmc_spi_homing.z = false; break;
          #endif
          #if HAS_I_AXIS
            case I_AXIS: if (ENABLED(I_SPI_SENSORLESS)) endstops.tmc_spi_homing.i = false; break;
          #endif
          #if HAS_J_AXIS
            case J_AXIS: if (ENABLED(J_SPI_SENSORLESS)) endstops.tmc_spi_homing.j = false; break;
          #endif
          #if HAS_K_AXIS
            case K_AXIS: if (ENABLED(K_SPI_SENSORLESS)) endstops.tmc_spi_homing.k = false; break;
          #endif
          #if HAS_U_AXIS
            case U_AXIS: if (ENABLED(U_SPI_SENSORLESS)) endstops.tmc_spi_homing.u = false; break;
          #endif
          #if HAS_V_AXIS
            case V_AXIS: if (ENABLED(V_SPI_SENSORLESS)) endstops.tmc_spi_homing.v = false; break;
          #endif
          #if HAS_W_AXIS
            case W_AXIS: if (ENABLED(W_SPI_SENSORLESS)) endstops.tmc_spi_homing.w = false; break;
          #endif
          default: break;
        }
      #endif
    }

  #endif // SENSORLESS_HOMING

  /**
   * Home an individual linear axis
   */
  void do_homing_move(const AxisEnum axis, const float distance, const feedRate_t fr_mm_s=0.0, const bool final_approach=true
    #if ENABLED(MOVE_BACK_BEFORE_HOMING)
    , bool can_move_back_before_homing
  #endif
) {
    DEBUG_SECTION(log_move, "do_homing_move", DEBUGGING(LEVELING));

    const feedRate_t home_fr_mm_s = fr_mm_s ?: homing_feedrate(axis);
        
    if (DEBUGGING(LEVELING)) {
      DEBUG_ECHOPGM("...(", AS_CHAR(AXIS_CHAR(axis)), ", ", distance, ", ");
      if (fr_mm_s)
        DEBUG_ECHO(fr_mm_s);
      else
        DEBUG_ECHOPGM("[", home_fr_mm_s, "]");
      DEBUG_ECHOLNPGM(")");
    }

#if HOMING_Z_WITH_PROBE && 0
    // Only do some things when moving towards an endstop
      const int8_t axis_home_dir = TERN0(DUAL_X_CARRIAGE, axis == X_AXIS)
                  ? TOOL_X_HOME_DIR(active_extruder) : home_dir(axis);
    #endif //HOMING_Z_WITH_PROBE && 0

    #if ENABLED(SENSORLESS_HOMING)
      sensorless_t stealth_states;
    #endif


    if (TERN0(HOMING_Z_WITH_PROBE, axis == Z_AXIS)) {
      #if BOTH(HAS_HEATED_BED, WAIT_FOR_BED_HEATER)
        // Wait for bed to heat back up between probing points
        thermalManager.wait_for_bed_heating();
      #endif

      #if BOTH(HAS_HOTEND, WAIT_FOR_HOTEND)
        // Wait for the hotend to heat back up between probing points
        thermalManager.wait_for_hotend_heating(active_extruder);
      #endif

      TERN_(HAS_QUIET_PROBING, if (final_approach) probe.set_probing_paused(true));
    }

    // Disable stealthChop if used. Enable diag1 pin on driver.
    #if ENABLED(SENSORLESS_HOMING)
      stealth_states = start_sensorless_homing_per_axis(axis);
      #if SENSORLESS_STALLGUARD_DELAY
        safe_delay(SENSORLESS_STALLGUARD_DELAY); // Short delay needed to settle
      #endif
    #endif

    #if ENABLED(MOVE_BACK_BEFORE_HOMING)
      if (can_move_back_before_homing && ((axis == X_AXIS) || (axis == Y_AXIS))) {
        abce_pos_t target = { planner.get_axis_position_mm(A_AXIS), planner.get_axis_position_mm(B_AXIS), planner.get_axis_position_mm(C_AXIS), planner.get_axis_position_mm(E_AXIS) };
        target[axis] = 0;
        planner.set_machine_position_mm(target);
        float dist = (distance > 0) ? -MOVE_BACK_BEFORE_HOMING_DISTANCE : MOVE_BACK_BEFORE_HOMING_DISTANCE;
        target[axis] = dist;

        #if IS_KINEMATIC && DISABLED(CLASSIC_JERK)
          const xyze_float_t delta_mm_cart{0};
        #endif

        // Set delta/cartesian axes directly
        planner.buffer_segment(target      
          #if IS_KINEMATIC && DISABLED(CLASSIC_JERK)
            , delta_mm_cart
          #endif
          , real_fr_mm_s, active_extruder
        );
        planner.synchronize();
      }
    #endif

    #if EITHER(MORGAN_SCARA, MP_SCARA)
      // Tell the planner the axis is at 0
      current_position[axis] = 0;
      sync_plan_position();
      current_position[axis] = distance;
      line_to_current_position(home_fr_mm_s);
    #else
      // Get the ABC or XYZ positions in mm
      abce_pos_t target = planner.get_axis_positions_mm();

      target[axis] = 0;                         // Set the single homing axis to 0
      planner.set_machine_position_mm(target);  // Update the machine position

      #if HAS_DIST_MM_ARG
        const xyze_float_t cart_dist_mm{0};
      #endif

      // Set delta/cartesian axes directly
      target[axis] = distance;                  // The move will be towards the endstop
      planner.buffer_segment(target OPTARG(HAS_DIST_MM_ARG, cart_dist_mm), home_fr_mm_s, active_extruder);

    #endif

    planner.synchronize();


    #if HOMING_Z_WITH_PROBE && HAS_QUIET_PROBING
      if (axis == Z_AXIS && final_approach) probe.set_probing_paused(false);
    #endif

    endstops.validate_homing_move();

    // Re-enable stealthChop if used. Disable diag1 pin on driver.
    #if ENABLED(SENSORLESS_HOMING)
      end_sensorless_homing_per_axis(axis, stealth_states);
      #if SENSORLESS_STALLGUARD_DELAY
        safe_delay(SENSORLESS_STALLGUARD_DELAY); // Short delay needed to settle
      #endif
    #endif
  }

  /**
   * Set an axis to be unhomed. (Unless we are on a machine - e.g. a cheap Chinese CNC machine -
   * that has no endstops. Such machines should always be considered to be in a "known" and
   * "trusted" position).
   */
  void set_axis_never_homed(const AxisEnum axis) {
    if (DEBUGGING(LEVELING)) DEBUG_ECHOLNPGM(">>> set_axis_never_homed(", AS_CHAR(AXIS_CHAR(axis)), ")");

    set_axis_untrusted(axis);
    set_axis_unhomed(axis);

    if (DEBUGGING(LEVELING)) DEBUG_ECHOLNPGM("<<< set_axis_never_homed(", AS_CHAR(AXIS_CHAR(axis)), ")");

    TERN_(I2C_POSITION_ENCODERS, I2CPEM.unhomed(axis));
  }
      } else { /*If in alternate system, update position shift and system offset from base system*/
        position_shift[axis] = - current_position[axis] + workspace_homes[active_coordinate_system][axis];
        GcodeSuite::set_coordinate_system_offset(0, axis, position_shift[axis]);
        update_workspace_offset(axis);        
      }
    #else
      current_position[axis] = base_home_pos(axis)
        #if ENABLED(PRECISE_HOMING)
          - calibrated_home_offset(axis)
        #endif // ENABLED(PRECISE_HOMING)
      ;
    #endif

  #ifdef TMC_HOME_PHASE
    /**
     * Move the axis back to its home_phase if set and driver is capable (TMC)
     *
     * Improves homing repeatability by homing to stepper coil's nearest absolute
     * phase position. Trinamic drivers use a stepper phase table with 1024 values
     * spanning 4 full steps with 256 positions each (ergo, 1024 positions).
     */
    void backout_to_tmc_homing_phase(const AxisEnum axis) {
      const xyz_long_t home_phase = TMC_HOME_PHASE;

      // check if home phase is disabled for this axis.
      if (home_phase[axis] < 0) return;

      int16_t phasePerUStep,      // TMC µsteps(phase) per Marlin µsteps
              phaseCurrent,       // The TMC µsteps(phase) count of the current position
              effectorBackoutDir, // Direction in which the effector mm coordinates move away from endstop.
              stepperBackoutDir;  // Direction in which the TMC µstep count(phase) move away from endstop.

      #define PHASE_PER_MICROSTEP(N) (256 / _MAX(1, N##_MICROSTEPS))

      switch (axis) {
        #ifdef X_MICROSTEPS
          case X_AXIS:
            phasePerUStep = PHASE_PER_MICROSTEP(X);
            phaseCurrent = stepperX.get_microstep_counter();
            effectorBackoutDir = -X_HOME_DIR;
            stepperBackoutDir = IF_DISABLED(INVERT_X_DIR, -)effectorBackoutDir;
            break;
        #endif
        #ifdef Y_MICROSTEPS
          case Y_AXIS:
            phasePerUStep = PHASE_PER_MICROSTEP(Y);
            phaseCurrent = stepperY.get_microstep_counter();
            effectorBackoutDir = -Y_HOME_DIR;
            stepperBackoutDir = IF_DISABLED(INVERT_Y_DIR, -)effectorBackoutDir;
            break;
        #endif
        #ifdef Z_MICROSTEPS
          case Z_AXIS:
            phasePerUStep = PHASE_PER_MICROSTEP(Z);
            phaseCurrent = stepperZ.get_microstep_counter();
            effectorBackoutDir = -Z_HOME_DIR;
            stepperBackoutDir = IF_DISABLED(INVERT_Z_DIR, -)effectorBackoutDir;
            break;
        #endif
        #ifdef I_MICROSTEPS
          case I_AXIS:
            phasePerUStep = PHASE_PER_MICROSTEP(I);
            phaseCurrent = stepperI.get_microstep_counter();
            effectorBackoutDir = -I_HOME_DIR;
            stepperBackoutDir = IF_DISABLED(INVERT_I_DIR, -)effectorBackoutDir;
            break;
        #endif
        #ifdef J_MICROSTEPS
          case J_AXIS:
            phasePerUStep = PHASE_PER_MICROSTEP(J);
            phaseCurrent = stepperJ.get_microstep_counter();
            effectorBackoutDir = -J_HOME_DIR;
            stepperBackoutDir = IF_DISABLED(INVERT_J_DIR, -)effectorBackoutDir;
            break;
        #endif
        #ifdef K_MICROSTEPS
          case K_AXIS:
            phasePerUStep = PHASE_PER_MICROSTEP(K);
            phaseCurrent = stepperK.get_microstep_counter();
            effectorBackoutDir = -K_HOME_DIR;
            stepperBackoutDir = IF_DISABLED(INVERT_K_DIR, -)effectorBackoutDir;
            break;
        #endif
        #ifdef U_MICROSTEPS
          case U_AXIS:
            phasePerUStep = PHASE_PER_MICROSTEP(U);
            phaseCurrent = stepperU.get_microstep_counter();
            effectorBackoutDir = -U_HOME_DIR;
            stepperBackoutDir = IF_DISABLED(INVERT_U_DIR, -)effectorBackoutDir;
            break;
        #endif
        #ifdef V_MICROSTEPS
          case V_AXIS:
            phasePerUStep = PHASE_PER_MICROSTEP(V);
            phaseCurrent = stepperV.get_microstep_counter();
            effectorBackoutDir = -V_HOME_DIR;
            stepperBackoutDir = IF_DISABLED(INVERT_V_DIR, -)effectorBackoutDir;
            break;
        #endif
        #ifdef W_MICROSTEPS
          case W_AXIS:
            phasePerUStep = PHASE_PER_MICROSTEP(W);
            phaseCurrent = stepperW.get_microstep_counter();
            effectorBackoutDir = -W_HOME_DIR;
            stepperBackoutDir = IF_DISABLED(INVERT_W_DIR, -)effectorBackoutDir;
            break;
        #endif
        default: return;
      }

      // Phase distance to nearest home phase position when moving in the backout direction from endstop(may be negative).
      int16_t phaseDelta = (home_phase[axis] - phaseCurrent) * stepperBackoutDir;

      // Check if home distance within endstop assumed repeatability noise of .05mm and warn.
      if (ABS(phaseDelta) * planner.mm_per_step[axis] / phasePerUStep < 0.05f)
        SERIAL_ECHOLNPGM("Selected home phase ", home_phase[axis],
                         " too close to endstop trigger phase ", phaseCurrent,
                         ". Pick a different phase for ", AS_CHAR(AXIS_CHAR(axis)));

      // Skip to next if target position is behind current. So it only moves away from endstop.
      if (phaseDelta < 0) phaseDelta += 1024;

      // Convert TMC µsteps(phase) to whole Marlin µsteps to effector backout direction to mm
      const float mmDelta = int16_t(phaseDelta / phasePerUStep) * effectorBackoutDir * planner.mm_per_step[axis];

      // Optional debug messages
      if (DEBUGGING(LEVELING)) {
        DEBUG_ECHOLNPGM(
          "Endstop ", AS_CHAR(AXIS_CHAR(axis)), " hit at Phase:", phaseCurrent,
          " Delta:", phaseDelta, " Distance:", mmDelta
        );
      }

      if (mmDelta != 0) {
        // Retrace by the amount computed in mmDelta.
        do_homing_move(axis, mmDelta, get_homing_bump_feedrate(axis));
      }
    }
  #endif
  
  // declare function used by homeaxis
  static float homeaxis_single_run(const AxisEnum axis, const int axis_home_dir, const feedRate_t fr_mm_s=0.0, bool invert_home_dir=false);

// those metrics are intentionally not static, as it is expected that they might be referenced
// from outside this file for early registration
metric_t metric_home_diff = METRIC("home_diff", METRIC_VALUE_CUSTOM, 0, METRIC_HANDLER_DISABLE_ALL);

  /**
   * Home an individual "raw axis" to its endstop.
   * This applies to XYZ on Cartesian and Core robots, and
   * to the individual ABC steppers on DELTA and SCARA.
   *
   * At the end of the procedure the axis is marked as
   * homed and the current position of that axis is updated.
   * Kinematic robots should wait till all axes are homed
   * before updating the current position.
   *
   * @param axis Axist to home
   * @param fr_mm_s Homing feed rate in millimeters per second
   * @param invert_home_dir
   *  @arg @c false Default homing direction
   *  @arg @c true Home to opposite end of axis than default.
   *               Warning - axis is considered homed and in known position.
   *               @todo Current position is wrong in case of invert_home_dir true after this call.
   * @param can_calibrate allows/avoids re-calibration if homing is not successful
   */

  #if ENABLED(PRECISE_HOMING)
    void homeaxis(const AxisEnum axis, const feedRate_t fr_mm_s, bool invert_home_dir, bool can_calibrate) {
  #else
    void homeaxis(const AxisEnum axis, const feedRate_t fr_mm_s, bool invert_home_dir) {
  #endif

    // clear the axis state while running
    CBI(axis_known_position, axis);

    #if ENABLED(CRASH_RECOVERY)
      Crash_Temporary_Deactivate ctd;
    #endif

    #if EITHER(MORGAN_SCARA, MP_SCARA)
      // Only Z homing (with probe) is permitted
      if (axis != Z_AXIS) { BUZZ(100, 880); return; }
    #else
      #define _CAN_HOME(A) (axis == _AXIS(A) && ( \
           ENABLED(A##_SPI_SENSORLESS) \
        || TERN0(HAS_Z_AXIS, TERN0(HOMING_Z_WITH_PROBE, _AXIS(A) == Z_AXIS)) \
        || TERN0(A##_HOME_TO_MIN, A##_MIN_PIN > -1) \
        || TERN0(A##_HOME_TO_MAX, A##_MAX_PIN > -1) \
      ))
      #define _ANDCANT(N) && !_CAN_HOME(N)
      if (true MAIN_AXIS_MAP(_ANDCANT)) return;
    #endif

    if (DEBUGGING(LEVELING)) DEBUG_ECHOLNPGM(">>> homeaxis(", AS_CHAR(AXIS_CHAR(axis)), ")");

    const int axis_home_dir = TERN0(DUAL_X_CARRIAGE, axis == X_AXIS)
                ? TOOL_X_HOME_DIR(active_extruder) : invert_home_dir ? (-home_dir(axis)) : home_dir(axis);

  #ifdef HOMING_MAX_ATTEMPTS
    float probe_offset;
    size_t attempts_left = HOMING_MAX_ATTEMPTS;
    while(attempts_left--) {
      #if ENABLED(PRECISE_HOMING)
        if ((axis == X_AXIS || axis == Y_AXIS) && !invert_home_dir) {
          probe_offset = home_axis_precise(axis, axis_home_dir, can_calibrate);
          attempts_left = 0; // call home_axis_precise() just once
        }
        else
      #endif // ENABLED(PRECISE_HOMING)
        {
          probe_offset = homeaxis_single_run(axis, axis_home_dir, fr_mm_s, invert_home_dir) * static_cast<float>(axis_home_dir);
        }
      if (planner.draining()) {
        // move intentionally aborted, do not retry/kill
        return;
      }
      metric_record_custom(&metric_home_diff, ",ax=%u v=%.3f", (unsigned)axis, probe_offset);
      if (invert_home_dir) {
        if (axis_home_invert_min_diff <= probe_offset && probe_offset <= axis_home_invert_max_diff)
          break; // OK offset in range
      }
      else {
        if (axis_home_min_diff[axis] <= probe_offset && probe_offset <= axis_home_max_diff[axis])
          break; // OK offset in range
      }
      if (attempts_left == 0)
        kill(GET_TEXT(MSG_ERR_HOMING)); // not OK run out attempts

      if((axis == X_AXIS || axis == Y_AXIS) && !invert_home_dir){
        //print only for normal homing, messages from precise homing are taken care inside precise homing
        ui.status_printf_P(0,"%c  axis homing failed, retrying",axis_codes[axis]);
      }
    }
  #else // HOMING_MAX_ATTEMPTS 
    homeaxis_single_run(axis, axis_home_dir);
  #endif // HOMING_MAX_ATTEMPTS

  #ifdef HOMING_BACKOFF_POST_MM
    constexpr xyz_float_t endstop_backoff = HOMING_BACKOFF_POST_MM;
    const float backoff_mm = endstop_backoff[
      #if ENABLED(DELTA)
        Z_AXIS
      #else
        axis
      #endif
    ];
    if (backoff_mm) {
      current_position[axis] -= ABS(backoff_mm) * axis_home_dir;
      line_to_current_position(
        #if HOMING_Z_WITH_PROBE
          (axis == Z_AXIS) ? MMM_TO_MMS(Z_PROBE_SPEED_FAST) :
        #endif
        homing_feedrate(axis)
      );
      planner.synchronize();
      SERIAL_ECHO_START();
      SERIAL_ECHOLNPAIR_F("Backoff ipos:", stepper.position_from_startup(axis));
    }
  #endif
}

/**
 * home axis and
 * return distance between fast and slow probe
 */
static float homeaxis_single_run(const AxisEnum axis, const int axis_home_dir, const feedRate_t fr_mm_s, bool invert_home_dir) {
  int steps;

    //
    // Homing Z with a probe? Raise Z (maybe) and deploy the Z probe.
    //
    if (TERN0(HOMING_Z_WITH_PROBE, axis == Z_AXIS && probe.deploy()))
      return NAN;

    // Set flags for X, Y, Z motor locking
    #if HAS_EXTRA_ENDSTOPS
      switch (axis) {
        TERN_(X_DUAL_ENDSTOPS, case X_AXIS:)
        TERN_(Y_DUAL_ENDSTOPS, case Y_AXIS:)
        TERN_(Z_MULTI_ENDSTOPS, case Z_AXIS:)
          stepper.set_separate_multi_axis(true);
        default: break;
      }
    #endif

    //
    // Deploy BLTouch or tare the probe just before probing
    //
    #if HOMING_Z_WITH_PROBE
      if (axis == Z_AXIS) {
        if (TERN0(BLTOUCH, bltouch.deploy())) return NAN;   // BLTouch was deployed above, but get the alarm state.
        if (TERN0(PROBE_TARE, probe.tare())) return NAN;
      }
    #endif

    //
    // Back away to prevent an early sensorless trigger
    //
    #if DISABLED(DELTA) && defined(SENSORLESS_BACKOFF_MM)
      const xyz_float_t backoff = SENSORLESS_BACKOFF_MM;
      if ((TERN0(X_SENSORLESS, axis == X_AXIS) || TERN0(Y_SENSORLESS, axis == Y_AXIS) || TERN0(Z_SENSORLESS, axis == Z_AXIS) || TERN0(I_SENSORLESS, axis == I_AXIS) || TERN0(J_SENSORLESS, axis == J_AXIS) || TERN0(K_SENSORLESS, axis == K_AXIS)) && backoff[axis]) {
        const float backoff_length = -ABS(backoff[axis]) * axis_home_dir;
        if (DEBUGGING(LEVELING)) DEBUG_ECHOLNPGM("Sensorless backoff: ", backoff_length, "mm");
        do_homing_move(axis, backoff_length, homing_feedrate(axis));
      }
    #endif

    // Determine if a homing bump will be done and the bumps distance
    // When homing Z with probe respect probe clearance
    const bool use_probe_bump = TERN0(HOMING_Z_WITH_PROBE, axis == Z_AXIS && home_bump_mm(axis));
    const float bump = axis_home_dir * (
      use_probe_bump ? _MAX(TERN0(HOMING_Z_WITH_PROBE, Z_CLEARANCE_BETWEEN_PROBES), home_bump_mm(axis)) : home_bump_mm(axis)
    );

    //
    // Fast move towards endstop until triggered
    //
    const float move_length = 1.5f * max_length(TERN(DELTA, Z_AXIS, axis)) * axis_home_dir;
    if (DEBUGGING(LEVELING)) DEBUG_ECHOLNPGM("Home Fast: ", move_length, "mm");
    do_homing_move(axis, move_length, fr_mm_s, !use_probe_bump
      #if ENABLED(MOVE_BACK_BEFORE_HOMING)
        , true
      #endif // ENABLED(MOVE_BACK_BEFORE_HOMING)
    );
    steps = stepper.position_from_startup(axis);


    #if BOTH(HOMING_Z_WITH_PROBE, BLTOUCH)
      if (axis == Z_AXIS && !bltouch.high_speed_mode) bltouch.stow(); // Intermediate STOW (in LOW SPEED MODE)
    #endif

    // If a second homing move is configured...
    if (bump) {
      // Move away from the endstop by the axis HOMING_BUMP_MM
      if (DEBUGGING(LEVELING)) DEBUG_ECHOLNPGM("Move Away: ", -bump, "mm");
      do_homing_move(axis, -bump, TERN(HOMING_Z_WITH_PROBE, (((axis == Z_AXIS) && (axis_home_dir < 0)) ? z_probe_fast_mm_s : 0), 0), false);

      #if ENABLED(DETECT_BROKEN_ENDSTOP)
        // Check for a broken endstop
        EndstopEnum es;
        switch (axis) {
          default:
          case X_AXIS: es = X_ENDSTOP; break;
          #if HAS_Y_AXIS
            case Y_AXIS: es = Y_ENDSTOP; break;
          #endif
          #if HAS_Z_AXIS
            case Z_AXIS: es = Z_ENDSTOP; break;
          #endif
          #if HAS_I_AXIS
            case I_AXIS: es = I_ENDSTOP; break;
          #endif
          #if HAS_J_AXIS
            case J_AXIS: es = J_ENDSTOP; break;
          #endif
          #if HAS_K_AXIS
            case K_AXIS: es = K_ENDSTOP; break;
          #endif
          #if HAS_U_AXIS
            case U_AXIS: es = U_ENDSTOP; break;
          #endif
          #if HAS_V_AXIS
            case V_AXIS: es = V_ENDSTOP; break;
          #endif
          #if HAS_W_AXIS
            case W_AXIS: es = W_ENDSTOP; break;
          #endif
        }
        if (TEST(endstops.state(), es)) {
          SERIAL_ECHO_MSG("Bad ", AS_CHAR(AXIS_CHAR(axis)), " Endstop?");
          kill(GET_TEXT_F(MSG_KILL_HOMING_FAILED));
        }
      #endif

      #if BOTH(HOMING_Z_WITH_PROBE, BLTOUCH)
        if (axis == Z_AXIS && !bltouch.high_speed_mode && bltouch.deploy())
          return NAN; // Intermediate DEPLOY (in LOW SPEED MODE)
      #endif


    #if HOMING_Z_WITH_PROBE
    if (axis == Z_AXIS) {
      if (axis_home_dir < 0) {
        do_homing_move(axis, 2 * bump,
            MMM_TO_MMS(Z_PROBE_SPEED_SLOW)
        );
      }
      else {
        do_homing_move(axis, 2 * bump, HOMING_FEEDRATE_INVERTED_Z);
      }
    }
    else {
    #else //HOMING_Z_WITH_PROBE
    {
    #endif //HOMING_Z_WITH_PROBE
      do_homing_move(axis, 2 * bump, get_homing_bump_feedrate(axis));
    }  
    steps -= stepper.position_from_startup(axis);

      // Slow move towards endstop until triggered
      const float rebump = bump * 2;
      if (DEBUGGING(LEVELING)) DEBUG_ECHOLNPGM("Re-bump: ", rebump, "mm");
      do_homing_move(axis, rebump, get_homing_bump_feedrate(axis), true);

      #if BOTH(HOMING_Z_WITH_PROBE, BLTOUCH)
        if (axis == Z_AXIS) bltouch.stow(); // The final STOW
      #endif
    }

    #if HAS_EXTRA_ENDSTOPS
      const bool pos_dir = axis_home_dir > 0;
      #if ENABLED(X_DUAL_ENDSTOPS)
        if (axis == X_AXIS) {
          const float adj = ABS(endstops.x2_endstop_adj);
          if (adj) {
            if (pos_dir ? (endstops.x2_endstop_adj > 0) : (endstops.x2_endstop_adj < 0)) stepper.set_x_lock(true); else stepper.set_x2_lock(true);
            do_homing_move(axis, pos_dir ? -adj : adj);
            stepper.set_x_lock(false);
            stepper.set_x2_lock(false);
          }
        }
      #endif
      #if ENABLED(Y_DUAL_ENDSTOPS)
        if (axis == Y_AXIS) {
          const float adj = ABS(endstops.y2_endstop_adj);
          if (adj) {
            if (pos_dir ? (endstops.y2_endstop_adj > 0) : (endstops.y2_endstop_adj < 0)) stepper.set_y_lock(true); else stepper.set_y2_lock(true);
            do_homing_move(axis, pos_dir ? -adj : adj);
            stepper.set_y_lock(false);
            stepper.set_y2_lock(false);
          }
        }
      #endif

      #if ENABLED(Z_MULTI_ENDSTOPS)
        if (axis == Z_AXIS) {

          #if NUM_Z_STEPPERS == 2

            const float adj = ABS(endstops.z2_endstop_adj);
            if (adj) {
              if (pos_dir ? (endstops.z2_endstop_adj > 0) : (endstops.z2_endstop_adj < 0)) stepper.set_z1_lock(true); else stepper.set_z2_lock(true);
              do_homing_move(axis, pos_dir ? -adj : adj);
              stepper.set_z1_lock(false);
              stepper.set_z2_lock(false);
            }

          #else

            // Handy arrays of stepper lock function pointers

            typedef void (*adjustFunc_t)(const bool);

            adjustFunc_t lock[] = {
              stepper.set_z1_lock, stepper.set_z2_lock, stepper.set_z3_lock
              #if NUM_Z_STEPPERS >= 4
                , stepper.set_z4_lock
              #endif
            };
            float adj[] = {
              0, endstops.z2_endstop_adj, endstops.z3_endstop_adj
              #if NUM_Z_STEPPERS >= 4
                , endstops.z4_endstop_adj
              #endif
            };

            adjustFunc_t tempLock;
            float tempAdj;

            // Manual bubble sort by adjust value
            if (adj[1] < adj[0]) {
              tempLock = lock[0], tempAdj = adj[0];
              lock[0] = lock[1], adj[0] = adj[1];
              lock[1] = tempLock, adj[1] = tempAdj;
            }
            if (adj[2] < adj[1]) {
              tempLock = lock[1], tempAdj = adj[1];
              lock[1] = lock[2], adj[1] = adj[2];
              lock[2] = tempLock, adj[2] = tempAdj;
            }
            #if NUM_Z_STEPPERS >= 4
              if (adj[3] < adj[2]) {
                tempLock = lock[2], tempAdj = adj[2];
                lock[2] = lock[3], adj[2] = adj[3];
                lock[3] = tempLock, adj[3] = tempAdj;
              }
              if (adj[2] < adj[1]) {
                tempLock = lock[1], tempAdj = adj[1];
                lock[1] = lock[2], adj[1] = adj[2];
                lock[2] = tempLock, adj[2] = tempAdj;
              }
            #endif
            if (adj[1] < adj[0]) {
              tempLock = lock[0], tempAdj = adj[0];
              lock[0] = lock[1], adj[0] = adj[1];
              lock[1] = tempLock, adj[1] = tempAdj;
            }

            if (pos_dir) {
              // normalize adj to smallest value and do the first move
              (*lock[0])(true);
              do_homing_move(axis, adj[1] - adj[0]);
              // lock the second stepper for the final correction
              (*lock[1])(true);
              do_homing_move(axis, adj[2] - adj[1]);
              #if NUM_Z_STEPPERS >= 4
                // lock the third stepper for the final correction
                (*lock[2])(true);
                do_homing_move(axis, adj[3] - adj[2]);
              #endif
            }
            else {
              #if NUM_Z_STEPPERS >= 4
                (*lock[3])(true);
                do_homing_move(axis, adj[2] - adj[3]);
              #endif
              (*lock[2])(true);
              do_homing_move(axis, adj[1] - adj[2]);
              (*lock[1])(true);
              do_homing_move(axis, adj[0] - adj[1]);
            }

            stepper.set_z1_lock(false);
            stepper.set_z2_lock(false);
            stepper.set_z3_lock(false);
            #if NUM_Z_STEPPERS >= 4
              stepper.set_z4_lock(false);
            #endif

          #endif
        }
      #endif

      // Reset flags for X, Y, Z motor locking
      switch (axis) {
        default: break;
        TERN_(X_DUAL_ENDSTOPS, case X_AXIS:)
        TERN_(Y_DUAL_ENDSTOPS, case Y_AXIS:)
        TERN_(Z_MULTI_ENDSTOPS, case Z_AXIS:)
          stepper.set_separate_multi_axis(false);
      }

    #endif // HAS_EXTRA_ENDSTOPS

    #ifdef TMC_HOME_PHASE
      // move back to homing phase if configured and capable
      backout_to_tmc_homing_phase(axis);
    #endif

    // Check if any of the moves were aborted and avoid setting any state
    if (planner.draining())
      return NAN;

    #if IS_SCARA

      set_axis_is_at_home(axis);
      sync_plan_position();

    #elif ENABLED(DELTA)

      // Delta has already moved all three towers up in G28
      // so here it re-homes each tower in turn.
      // Delta homing treats the axes as normal linear axes.

      const float adjDistance = delta_endstop_adj[axis],
                  minDistance = (MIN_STEPS_PER_SEGMENT) * planner.mm_per_step[axis];

      // Retrace by the amount specified in delta_endstop_adj if more than min steps.
      if (adjDistance * (Z_HOME_DIR) < 0 && ABS(adjDistance) > minDistance) { // away from endstop, more than min distance
        if (DEBUGGING(LEVELING)) DEBUG_ECHOLNPGM("adjDistance:", adjDistance);
        do_homing_move(axis, adjDistance, get_homing_bump_feedrate(axis));
      }

    #else // CARTESIAN / CORE / MARKFORGED_XY / MARKFORGED_YX

    if (!invert_home_dir) {
      set_axis_is_at_home(axis);
    }
      sync_plan_position();

      destination[axis] = current_position[axis];

      if (DEBUGGING(LEVELING)) DEBUG_POS("> AFTER set_axis_is_at_home", current_position);

    #endif

    // Put away the Z probe
    #if HOMING_Z_WITH_PROBE
      if (axis == Z_AXIS && probe.stow()) return NAN;
    #endif

    #if DISABLED(DELTA) && defined(HOMING_BACKOFF_POST_MM)
      const xyz_float_t endstop_backoff = HOMING_BACKOFF_POST_MM;
      if (endstop_backoff[axis]) {
        current_position[axis] -= ABS(endstop_backoff[axis]) * axis_home_dir;
        line_to_current_position(
          #if HOMING_Z_WITH_PROBE
            (axis == Z_AXIS) ? z_probe_fast_mm_s :
          #endif
          homing_feedrate(axis)
        );

        #if ENABLED(SENSORLESS_HOMING)
          planner.synchronize();
          if (false
            #if ANY(IS_CORE, MARKFORGED_XY, MARKFORGED_YX)
              || axis != NORMAL_AXIS
            #endif
          ) safe_delay(200);  // Short delay to allow belts to spring back
        #endif
      }
    #endif

    // Clear retracted status if homing the Z axis
    #if ENABLED(FWRETRACT)
      if (axis == Z_AXIS) fwretract.current_hop = 0.0;
    #endif

    if (DEBUGGING(LEVELING)) DEBUG_ECHOLNPGM("<<< homeaxis(", AS_CHAR(AXIS_CHAR(axis)), ")");

  if (bump) return static_cast<float>(steps) * planner.mm_per_step[axis];
  return 0;
  } // homeaxis()

#endif // HAS_ENDSTOPS

/**
 * Set an axis' current position to its home position (after homing).
 *
 * For Core and Cartesian robots this applies one-to-one when an
 * individual axis has been homed.
 *
 * DELTA should wait until all homing is done before setting the XYZ
 * current_position to home, because homing is a single operation.
 * In the case where the axis positions are trusted and previously
 * homed, DELTA could home to X or Y individually by moving either one
 * to the center. However, homing Z always homes XY and Z.
 *
 * SCARA should wait until all XY homing is done before setting the XY
 * current_position to home, because neither X nor Y is at home until
 * both are at home. Z can however be homed individually.
 *
 * Callers must sync the planner position after calling this!
 */
void set_axis_is_at_home(const AxisEnum axis) {
  if (DEBUGGING(LEVELING)) DEBUG_ECHOLNPGM(">>> set_axis_is_at_home(", AS_CHAR(AXIS_CHAR(axis)), ")");

  set_axis_trusted(axis);
  set_axis_homed(axis);

  #if ENABLED(DUAL_X_CARRIAGE)
    if (axis == X_AXIS && (active_extruder == 1 || dual_x_carriage_mode == DXC_DUPLICATION_MODE)) {
      current_position.x = x_home_pos(active_extruder);
      return;
    }
  #endif

  #if EITHER(MORGAN_SCARA, AXEL_TPARA)
    scara_set_axis_is_at_home(axis);
  #elif ENABLED(DELTA)
    current_position[axis] = (axis == Z_AXIS) ? DIFF_TERN(HAS_BED_PROBE, delta_height, probe.offset.z) : base_home_pos(axis);
  #else
    current_position[axis] = base_home_pos(axis);    #ifdef WORKSPACE_HOME 
      /*Fill workspace_homes[] with data from config*/
      xyz_pos_t workspace_homes[MAX_COORDINATE_SYSTEMS]={{{{0}}}};

      #ifdef WORKSPACE_0_X_POS
        workspace_homes[0].set(WORKSPACE_0_X_POS, WORKSPACE_0_Y_POS, WORKSPACE_0_Z_POS);
      #endif
      #ifdef WORKSPACE_1_X_POS
        workspace_homes[1].set(WORKSPACE_1_X_POS, WORKSPACE_1_Y_POS, WORKSPACE_1_Z_POS);
      #endif
      #ifdef WORKSPACE_2_X_POS
        workspace_homes[2].set(WORKSPACE_2_X_POS, WORKSPACE_2_Y_POS, WORKSPACE_2_Z_POS);
      #endif
      #ifdef WORKSPACE_3_X_POS
        workspace_homes[3].set(WORKSPACE_3_X_POS, WORKSPACE_3_Y_POS, WORKSPACE_3_Z_POS);
      #endif
      #ifdef WORKSPACE_4_X_POS
        workspace_homes[4].set(WORKSPACE_4_X_POS, WORKSPACE_4_Y_POS, WORKSPACE_4_Z_POS);
      #endif
      #ifdef WORKSPACE_5_X_POS
        workspace_homes[5].set(WORKSPACE_5_X_POS, WORKSPACE_5_Y_POS, WORKSPACE_5_Z_POS);
      #endif
      #ifdef WORKSPACE_6_X_POS
        workspace_homes[6].set(WORKSPACE_6_X_POS, WORKSPACE_6_Y_POS, WORKSPACE_6_Z_POS);
      #endif
      #ifdef WORKSPACE_7_X_POS
        workspace_homes[7].set(WORKSPACE_7_X_POS, WORKSPACE_7_Y_POS, WORKSPACE_7_Z_POS);
      #endif
      #ifdef WORKSPACE_8_X_POS
        workspace_homes[8].set(WORKSPACE_8_X_POS, WORKSPACE_8_Y_POS, WORKSPACE_8_Z_POS);
      #endif
      #ifdef WORKSPACE_9_X_POS
        workspace_homes[9].set(WORKSPACE_9_X_POS, WORKSPACE_9_Y_POS, WORKSPACE_9_Z_POS);
      #endif
      

      int8_t active_coordinate_system = GcodeSuite::get_coordinate_system();
      if (active_coordinate_system == -1){ /*If base coordinate system, proceed as usual*/
        current_position[axis] = base_home_pos(axis);
      } else { /*If in alternate system, update position shift and system offset from base system*/
        position_shift[axis] = - current_position[axis] + workspace_homes[active_coordinate_system][axis];
        GcodeSuite::set_coordinate_system_offset(0, axis, position_shift[axis]);
        update_workspace_offset(axis);        
      }
    #else
      current_position[axis] = base_home_pos(axis)
        #if ENABLED(PRECISE_HOMING)
          - calibrated_home_offset(axis)
        #endif // ENABLED(PRECISE_HOMING)
      ;
    #endif
  #endif

  /**
   * Z Probe Z Homing? Account for the probe's Z offset.
   */
  #if HAS_BED_PROBE && Z_HOME_TO_MIN
    if (axis == Z_AXIS) {
      #if HOMING_Z_WITH_PROBE

        current_position.z -= probe.offset.z;

        if (DEBUGGING(LEVELING)) DEBUG_ECHOLNPGM("*** Z HOMED WITH PROBE (Z_MIN_PROBE_USES_Z_MIN_ENDSTOP_PIN) ***\n> probe.offset.z = ", probe.offset.z);

      #else

        if (DEBUGGING(LEVELING)) DEBUG_ECHOLNPGM("*** Z HOMED TO ENDSTOP ***");

      #endif
    }
  #endif

  TERN_(I2C_POSITION_ENCODERS, I2CPEM.homed(axis));

  TERN_(BABYSTEP_DISPLAY_TOTAL, babystep.reset_total(axis));

  #if HAS_POSITION_SHIFT
    position_shift[axis] = 0;
    update_workspace_offset(axis);
  #endif

  if (DEBUGGING(LEVELING)) {
    #if HAS_HOME_OFFSET
      DEBUG_ECHOLNPGM("> home_offset[", AS_CHAR(AXIS_CHAR(axis)), "] = ", home_offset[axis]);
    #endif
    DEBUG_POS("", current_position);
    DEBUG_ECHOLNPGM("<<< set_axis_is_at_home(", AS_CHAR(AXIS_CHAR(axis)), ")");
  }
}

#if HAS_WORKSPACE_OFFSET
  void update_workspace_offset(const AxisEnum axis) {
    workspace_offset[axis] = home_offset[axis] + position_shift[axis];
    if (DEBUGGING(LEVELING)) DEBUG_ECHOLNPGM("Axis ", AS_CHAR(AXIS_CHAR(axis)), " home_offset = ", home_offset[axis], " position_shift = ", position_shift[axis]);
  }
#endif

#if HAS_M206_COMMAND
  /**
   * Change the home offset for an axis.
   * Also refreshes the workspace offset.
   */
  void set_home_offset(const AxisEnum axis, const float v) {
    home_offset[axis] = v;
    update_workspace_offset(axis);
  }
#endif

#if ENABLED(PRECISE_HOMING)

  /**
   * Turns automatic reports off until destructor is called.
   * Then it sets reports to previous value.
   */
  class Temporary_Report_Off{
      bool suspend_reports = false;
    public:
      Temporary_Report_Off(){
        suspend_reports = suspend_auto_report;
        suspend_auto_report = true;
      }
      ~Temporary_Report_Off(){
        suspend_auto_report = suspend_reports;
      }
  };

  /**
   *  Move back and forth to endstop
   * \returns MSCNT position after endstop has been hit
   */
  static int32_t home_and_get_mscnt(AxisEnum axis, int axis_home_dir, feedRate_t fr_mm_s, float &probe_offset) {
    probe_offset = homeaxis_single_run(axis, axis_home_dir, fr_mm_s);
    const int32_t mscnt = (axis == X_AXIS) ? stepperX.MSCNT() : stepperY.MSCNT();
    return mscnt;
  }


  /**
     * \returns calibrated value from EEPROM in microsteps
     *          always 256 microsteps per step, range 0 to 1023
     */
    static int get_calibrated_home(const AxisEnum axis, bool &calibrated) {
      uint16_t mscntRead[PersistentStorage::homeSamplesCount];
      calibrated = PersistentStorage::isCalibratedHome(mscntRead, axis);
      return home_modus(mscntRead, PersistentStorage::homeSamplesCount, 96);
    }

  /**
   * \param axis axis to be evaluated
   * \param mscnt measured motor position if known,
   *              otherwise, current motor position will be taken
   * \returns shortest distance of the motor to the calibrated position in microsteps,
   *          always 256 microsteps per step, range -512 to 512
   */
  static int calibrated_offset_mscnt(const AxisEnum axis, const int mscnt, bool &calibrated) {
    const int cal = get_calibrated_home(axis, calibrated);
    return to_calibrated(cal, mscnt);
  }

  /**
   * \returns offset [mm] to be subtracted from the current axis position to have correct position
   */
  float calibrated_home_offset(const AxisEnum axis) {
    bool calibrated;
    const int cal = get_calibrated_home(axis, calibrated);
    if (!calibrated)
      return 0;

    const constexpr float steps_per_unit[] = DEFAULT_AXIS_STEPS_PER_UNIT;
    switch (axis) {
      case X_AXIS: {
        return ((X_HOME_DIR < 0 ? X_HOME_GAP : -X_HOME_GAP)
          - ((((INVERT_X_DIR) ? -1.f : 1.f) * to_calibrated(cal, stepperX.MSCNT())) / (steps_per_unit[X_AXIS] * (256 / X_MICROSTEPS))));
      }
      case Y_AXIS: {
        return ((Y_HOME_DIR < 0 ? Y_HOME_GAP : -Y_HOME_GAP)
          - ((((INVERT_Y_DIR) ? -1.f : 1.f) * to_calibrated(cal, stepperY.MSCNT())) / (steps_per_unit[Y_AXIS] * (256 / Y_MICROSTEPS))));
      }
      default:;
    }
    return 0;
  }

  /**
   * \brief Home and get offset from calibrated point
   *
   * \returns offset from calibrated point -512 .. +512
   */
  static int32_t home_and_get_calibration_offset(AxisEnum axis, int axis_home_dir, float &probe_offset, bool store_samples)
  {
    int32_t calibration_offset = 0;
    bool calibrated = false;
    bool break_loop = false;
    do {
      const int32_t mscnt = home_and_get_mscnt(axis, axis_home_dir, homing_feedrate_mm_s[axis] / homing_bump_divisor[axis], probe_offset);

      if ((probe_offset >= axis_home_min_diff[axis])
           && (probe_offset <= axis_home_max_diff[axis])
           && store_samples) {
        PersistentStorage::pushHomeSample(mscnt, 255, axis); //todo board_temp
      }
      else {
        break_loop = true;
      }

      calibration_offset = calibrated_offset_mscnt(axis, mscnt, calibrated);
      if (!calibrated) calibration_offset = 0;

      SERIAL_ECHO_START();
      SERIAL_ECHOPAIR("Precise homing axis: ", axis);
      SERIAL_ECHOPAIR(" probe_offset: ", probe_offset);
      SERIAL_ECHOPAIR(" mscnt: ", mscnt);
      SERIAL_ECHOPAIR(" ipos: ", stepper.position_from_startup(axis));
      if (calibrated) {
        SERIAL_ECHOLNPAIR(" Home position diff: ", calibration_offset);
      } else {
        ui.status_printf_P(0,"Calibrating %c axis",axis_codes[axis]);
        SERIAL_ECHOLN(" Not yet calibrated.");
      }

    } while(store_samples && !calibrated && !break_loop);

    return calibration_offset;
  }

  /**
   * \brief Home and decide if position of both probes is close enough to calibrated home position
   *
   * Do homing probe and decide if can be accepted. If it is not
   * good enough do the probe again up to PRECISE_HOMING_TRIES times.
   *
   * \param axis axis to be homed (cartesian printers only)
   * \param axis_home_dir direction where the home of the axis is
   * \param can_calibrate Can be calibrated home position updated?
   * \return Distance between two probes in mm.
   */
  float home_axis_precise(AxisEnum axis, int axis_home_dir, bool can_calibrate) {
    const int tries = can_calibrate ? PRECISE_HOMING_TRIES : (3 * PRECISE_HOMING_TRIES);
    const int accept_perfect_only_tries = can_calibrate ? (PRECISE_HOMING_TRIES / 3) : 0;
    constexpr int perfect_offset = 96;
    constexpr int acceptable_offset = 288;
    float probe_offset;
    bool first_acceptable = false;

    for (int try_nr = 0; try_nr < tries; ++try_nr){
      const int32_t calibration_offset = home_and_get_calibration_offset(axis, axis_home_dir, probe_offset, can_calibrate);
      if (planner.draining()) {
        // homing intentionally aborted, do not retry
        break;
      }

      SERIAL_ECHO_START();
      SERIAL_ECHO("Probe classified as ");

      if ((probe_offset < axis_home_min_diff[axis])
           || (probe_offset > axis_home_max_diff[axis])) {
        SERIAL_ECHOLN("failed.");
        ui.status_printf_P(0,"%c axis homing failed, retrying",axis_codes[axis]);
      } else if (std::abs(calibration_offset) <= perfect_offset) {
        SERIAL_ECHOLN("perfect.");
        return probe_offset;
      } else if ((std::abs(calibration_offset) <= acceptable_offset)) {
        SERIAL_ECHOLN("acceptable.");
        if (try_nr >= accept_perfect_only_tries) return probe_offset;
        if(first_acceptable){
          ui.status_printf_P(0,"Updating precise home point %c axis",axis_codes[axis]);
        }
        first_acceptable = true;
      } else {
        SERIAL_ECHOLN("bad.");
        if(can_calibrate){
          ui.status_printf_P(0,"Updating precise home point %c axis",axis_codes[axis]);
        }else{
          ui.status_printf_P(0,"%c axis homing failed,retrying",axis_codes[axis]);
        }
      }
    }

    SERIAL_ERROR_MSG("Precise homing runs out of tries to get acceptable probe.");
    return probe_offset;
  }

#endif // ENABLED(PRECISE_HOMING)<|MERGE_RESOLUTION|>--- conflicted
+++ resolved
@@ -746,14 +746,6 @@
   }
 #endif
 
-#if HAS_Z_AXIS
-  void do_z_clearance(const_float_t zclear, const bool lower_allowed/*=false*/) {
-    float zdest = zclear;
-    if (!lower_allowed) NOLESS(zdest, current_position.z);
-    do_blocking_move_to_z(_MIN(zdest, Z_MAX_POS), homing_feedrate(Z_AXIS));
-  }
-#endif
-
 //
 // Prepare to do endstop or probe moves with custom feedrates.
 //  - Save / restore current feedrate and multiplier
@@ -1514,19 +1506,9 @@
 
             stealth_states.y = tmc_enable_stallguard(stepperY);
 
-            #if ENABLED(CRASH_RECOVERY)
-              stepperY.stall_sensitivity(crash_s.home_sensitivity[1]);
-            #endif
-
-<<<<<<< HEAD
             TERN_(Y2_SENSORLESS, stealth_states.y2 = tmc_enable_stallguard(stepperY2));
             #if ANY(CORE_IS_XY, MARKFORGED_XY, MARKFORGED_YX) && X_SENSORLESS
 
-=======
-          #if AXIS_HAS_STALLGUARD(Y2)
-            stealth_states.y2 = tmc_enable_stallguard(stepperY2);
-          #endif
->>>>>>> 6178e58e
           
               stealth_states.x = tmc_enable_stallguard(stepperX);
             #elif CORE_IS_YZ && Z_SENSORLESS
@@ -1598,32 +1580,19 @@
           default: break;
         }
       #endif
+
+      #if ENABLED(IMPROVE_HOMING_RELIABILITY) && HOMING_SG_GUARD_DURATION > 0
+        sg_guard_period = millis() + default_sg_guard_duration);
+      #endif
+
       return stealth_states;
     }
 
     void end_sensorless_homing_per_axis(const AxisEnum axis, sensorless_t enable_stealth) {
       switch (axis) {
         default: break;
-<<<<<<< HEAD
         #if X_SENSORLESS
           case X_AXIS:
-=======
-      }
-    #endif
-
-    #if ENABLED(IMPROVE_HOMING_RELIABILITY) && HOMING_SG_GUARD_DURATION > 0
-      sg_guard_period = millis() + default_sg_guard_duration);
-    #endif
-
-    return stealth_states;
-  }
-
-  void end_sensorless_homing_per_axis(const AxisEnum axis, sensorless_t enable_stealth) {
-    switch (axis) {
-      default: break;
-      #if X_SENSORLESS
-        case X_AXIS:
->>>>>>> 6178e58e
           
             #if ENABLED(CRASH_RECOVERY)
               crash_s.end_sensorless_homing_per_axis(axis, enable_stealth.x);
